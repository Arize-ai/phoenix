from dataclasses import dataclass
<<<<<<< HEAD
from typing import Dict, Optional, List, NamedTuple
=======
from typing import Optional, List, NamedTuple, Dict
>>>>>>> 0f4eda52


class EmbeddingColumnNames(NamedTuple):
    vector_column_name: str
    data_column_name: Optional[str] = None
    link_to_data_column_name: Optional[str] = None


@dataclass(frozen=True)
class Schema:
    prediction_id_column_name: str
    timestamp_column_name: Optional[str] = None
    feature_column_names: Optional[List[str]] = None
    prediction_label_column_name: Optional[str] = None
    prediction_score_column_name: Optional[str] = None
    actual_label_column_name: Optional[str] = None
    actual_score_column_name: Optional[str] = None
    embedding_feature_column_names: Optional[Dict[str, EmbeddingColumnNames]] = None<|MERGE_RESOLUTION|>--- conflicted
+++ resolved
@@ -1,9 +1,5 @@
 from dataclasses import dataclass
-<<<<<<< HEAD
-from typing import Dict, Optional, List, NamedTuple
-=======
 from typing import Optional, List, NamedTuple, Dict
->>>>>>> 0f4eda52
 
 
 class EmbeddingColumnNames(NamedTuple):
