--- conflicted
+++ resolved
@@ -92,21 +92,13 @@
 ### Parameters
 
 -   **dataframe (pandas.DataFrame)**: A pandas dataframe in which each row represents a record to be classified. All template variable names must appear as column names in the dataframe (extra columns unrelated to the template are permitted).
-<<<<<<< HEAD
 -   **template (ClassificationTemplate, or str):** The prompt template as either an instance of PromptTemplate or a string. If the latter, the variable names should be surrounded by curly braces so that a call to `.format` can be made to substitute variable values.
-=======
--   **template (PromptTemplate or str):** The prompt template as either an instance of PromptTemplate or a string. If the latter, the variable names should be surrounded by curly braces so that a call to `.format` can be made to substitute variable values.
->>>>>>> 1e70ec3f
 -   **model (BaseEvalModel):** An LLM model class instance
 -   **rails (List\[str]):** A list of strings representing the possible output classes of the model's predictions.
 -   **system_instruction (Optional\[str]):** An optional system message for modals that support it
 -   **verbose (bool, optional):** If `True`, prints detailed info to stdout such as model invocation parameters and details about retries and snapping to rails. Default `False`.
 -   **use_function_calling_if_available (bool, default=True):** If `True`, use function calling (if available) as a means to constrain the LLM outputs. With function calling, the LLM is instructed to provide its response as a structured JSON object, which is easier to parse.
-<<<<<<< HEAD
 -   **provide_explanation (bool, default=False):** If `True`, provides an explanation for each classification label. A column named `explanation` is added to the output dataframe. Note that this will default to using function calling if available. If the model supplied does not support function calling, `llm_classify` will need a prompt template that prompts for an explanation. For phoenix's pre-tested eval templates, the template is swapped out for a [chain-of-thought](https://www.promptingguide.ai/techniques/cot) based template that prompts for an explanation.
-=======
--   **provide_explanation (bool, default=False):** If `True`, provides an explanation for each classification label. A column named `explanation` is added to the output dataframe. Currently, this is only available for models with function calling.
->>>>>>> 1e70ec3f
 
 ### Returns
 
@@ -137,14 +129,8 @@
         -   The entries of the query column must be strings.
         -   The entries of the document column must be lists of OpenInference document objects, each object being a dictionary that stores the document text under the key "document.content".
 -   **model (BaseEvalModel):** The model used for evaluation.
-<<<<<<< HEAD
-    <<<<<<< HEAD
 -   # **template (Union\[ClassificationPromptTemplate, PromptTemplate, str], optional):** The template used for evaluation.
 -   **template (Union\[PromptTemplate, str], optional):** The template used for evaluation.
-    > > > > > > > 1e70ec3f (docs(evals): document llm_generate with output parser (#1741))
-=======
--   **template (Union\[PromptTemplate, str], optional):** The template used for evaluation.
->>>>>>> 1e70ec3f
 -   **rails (List\[str], optional):** A list of strings representing the possible output classes of the model's predictions.
 -   **query_column_name (str, optional):** The name of the query column in the dataframe, which should also be a template variable.
 -   **reference_column_name (str, optional):** The name of the document column in the dataframe, which should also be a template variable.
@@ -174,22 +160,10 @@
 -   **template (Union\[PromptTemplate, str])**: The prompt template as either an instance of PromptTemplate or a string. If the latter, the variable names should be surrounded by curly braces so that a call to `format` can be made to substitute variable values.
 -   **model (BaseEvalModel)**: An LLM model class.
 -   **system_instruction (Optional\[str], optional):** An optional system message.
-<<<<<<< HEAD
-    <<<<<<< HEAD
+-   **output_parser (Callable[[str], Dict[str, Any]], optional)** An optional function that takes each generated response and parses it to a dictionary. The keys of the dictionary should correspond to the column names of the output dataframe. If None, the output dataframe will have a single column named "output".
 
 ### Returns
 
--   # **generations (List\[Optional\[str]])**: A list of strings representing the output of the model for each record
--   **output_parser (Callable[[str], Dict[str, Any]], optional)** An optional function that takes each generated response and parses it to a dictionary. The keys of the dictionary should correspond to the column names of the output dataframe. If None, the output dataframe will have a single column named "output".
-
-### Returns
-
-=======
--   **output_parser (Callable[[str], Dict[str, Any]], optional)** An optional function that takes each generated response and parses it to a dictionary. The keys of the dictionary should correspond to the column names of the output dataframe. If None, the output dataframe will have a single column named "output".
-
-### Returns
-
->>>>>>> 1e70ec3f
 -   **generations_dataframe (pandas.DataFrame)**: A dataframe where each row represents the generated output
 
 ### Usage
