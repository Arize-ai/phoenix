--- conflicted
+++ resolved
@@ -10,16 +10,10 @@
 Phoenix is under active development and its API may change at any time
 {% endhint %}
 
-<<<<<<< HEAD
-Phoenix works with python 3.8 and above.
-=======
-## How to install
-
-Phoenix is available to install via `pypi`
+Phoenix works with python 3.8 and above and is available to install via `pypi`
 
 ```shell
 pip install arize-phoenix
 ```
 
-you are now ready to use the `phoenix` package inside of your notebook!
->>>>>>> 3e082e2e
+you are now ready to use the `phoenix` package inside of your notebook!