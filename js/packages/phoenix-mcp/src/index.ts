--- conflicted
+++ resolved
@@ -3,12 +3,8 @@
 import { StdioServerTransport } from "@modelcontextprotocol/sdk/server/stdio.js";
 import { createClient } from "@arizeai/phoenix-client";
 import minimist from "minimist";
-<<<<<<< HEAD
-import { initializePromptTools, initializeExperimentTools } from "./tools";
-=======
-import { initializePromptTools, initializeDatasetTools } from "./tools";
+import { initializeDatasetTools, initializeExperimentTools, initializePromptTools } from "./tools";
 import { initializeReadmeResources } from "./resources";
->>>>>>> 102cb056
 
 const argv = minimist(process.argv.slice(2));
 
@@ -34,12 +30,8 @@
 });
 
 initializePromptTools({ client, server });
-<<<<<<< HEAD
 initializeExperimentTools({ client, server });
-// initializeDatasetTools({ client, server });
-=======
 initializeDatasetTools({ client, server });
->>>>>>> 102cb056
 
 async function main() {
   // Initialize readme resources first
