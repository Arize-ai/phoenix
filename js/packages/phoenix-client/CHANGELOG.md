--- conflicted
+++ resolved
@@ -1,7 +1,5 @@
 # @arizeai/phoenix-client
 
-<<<<<<< HEAD
-=======
 ## 5.2.1
 
 ### Patch Changes
@@ -9,7 +7,6 @@
 - Updated dependencies [419ea76]
   - @arizeai/phoenix-otel@0.3.0
 
->>>>>>> cccc40a2
 ## 5.2.0
 
 ### Minor Changes
