{
 "cells": [
  {
   "cell_type": "code",
   "execution_count": null,
   "metadata": {},
   "outputs": [],
   "source": [
    "from pandas import read_parquet\n",
    "\n",
    "import phoenix as px\n",
    "from phoenix.datasets import Dataset, Schema, EmbeddingColumnNames\n",
    "\n",
    "schema = Schema(\n",
    "    timestamp_column_name=\"prediction_ts\",\n",
    "    embedding_feature_column_names={\n",
    "        \"embedding\": EmbeddingColumnNames(\n",
    "            vector_column_name=\"embeddings\", link_to_data_column_name=\"image_url\"\n",
    "        ),\n",
    "    },\n",
    "    actual_label_column_name=\"actual_label\",\n",
    "    prediction_label_column_name=\"predicted_label\",\n",
    ")\n",
    "\n",
    "train_schema = Schema(\n",
    "    embedding_feature_column_names={\n",
    "        \"embedding\": EmbeddingColumnNames(\n",
    "            vector_column_name=\"embeddings\", link_to_data_column_name=\"image_url\"\n",
    "        ),\n",
    "    },\n",
    "    actual_label_column_name=\"actual_label\",\n",
    "    prediction_label_column_name=\"predicted_label\",\n",
    ")\n",
    "\n",
    "primary_dataframe = read_parquet(\n",
    "    \"https://storage.googleapis.com/arize-assets/phoenix/datasets/unstructured/cv/fashion-mnist/fashion_mnist_production.parquet\"\n",
    ")\n",
    "primary_dataset = Dataset(\n",
    "    dataframe=primary_dataframe,\n",
    "    schema=schema,\n",
    "    name=\"primary_ds\",\n",
    ")\n",
    "reference_dataframe = read_parquet(\n",
    "    \"https://storage.googleapis.com/arize-assets/phoenix/datasets/unstructured/cv/fashion-mnist/fashion_mnist_train.parquet\"\n",
    ")\n",
<<<<<<< HEAD
    "\n",
    "reference.dataframe.head()"
   ]
  },
  {
   "cell_type": "code",
   "execution_count": null,
   "metadata": {},
   "outputs": [],
   "source": [
    "import pandas as pd\n",
    "\n",
    "d = pd.read_parquet(\n",
    "    \"https://storage.googleapis.com/arize-assets/phoenix/datasets/structured/fraud/arize_demo_fraud_use_case.parquet\"\n",
=======
    "reference_dataset = Dataset(\n",
    "    dataframe=reference_dataframe,\n",
    "    schema=train_schema,\n",
    "    name=\"reference_ds\",\n",
>>>>>>> c8362673
    ")\n",
    "reference_dataset.dataframe.head()"
   ]
  },
  {
   "cell_type": "code",
   "execution_count": null,
   "metadata": {},
   "outputs": [],
   "source": [
    "# Launch a session\n",
    "session = px.launch_app(primary_dataset, reference_dataset)"
   ]
  },
  {
   "cell_type": "code",
   "execution_count": null,
   "metadata": {},
   "outputs": [],
   "source": [
    "session.view()"
   ]
  },
  {
   "cell_type": "code",
   "execution_count": null,
   "metadata": {},
   "outputs": [],
   "source": [
    "px.close_app()"
   ]
  }
 ],
 "metadata": {
  "kernelspec": {
   "display_name": "phoenix",
   "language": "python",
   "name": "python3"
  },
  "language_info": {
   "codemirror_mode": {
    "name": "ipython",
    "version": 3
   },
   "file_extension": ".py",
   "mimetype": "text/x-python",
   "name": "python",
   "nbconvert_exporter": "python",
   "pygments_lexer": "ipython3",
   "version": "3.10.3 (main, Apr 14 2022, 13:44:37) [Clang 13.1.6 (clang-1316.0.21.2.3)]"
  },
  "vscode": {
   "interpreter": {
    "hash": "9eae564f37d2859ecf169258c01003fd2ebae94255934d49a6e0c207bb5fdb38"
   }
  }
 },
 "nbformat": 4,
 "nbformat_minor": 2
}<|MERGE_RESOLUTION|>--- conflicted
+++ resolved
@@ -1,126 +1,109 @@
 {
- "cells": [
-  {
-   "cell_type": "code",
-   "execution_count": null,
-   "metadata": {},
-   "outputs": [],
-   "source": [
-    "from pandas import read_parquet\n",
-    "\n",
-    "import phoenix as px\n",
-    "from phoenix.datasets import Dataset, Schema, EmbeddingColumnNames\n",
-    "\n",
-    "schema = Schema(\n",
-    "    timestamp_column_name=\"prediction_ts\",\n",
-    "    embedding_feature_column_names={\n",
-    "        \"embedding\": EmbeddingColumnNames(\n",
-    "            vector_column_name=\"embeddings\", link_to_data_column_name=\"image_url\"\n",
-    "        ),\n",
-    "    },\n",
-    "    actual_label_column_name=\"actual_label\",\n",
-    "    prediction_label_column_name=\"predicted_label\",\n",
-    ")\n",
-    "\n",
-    "train_schema = Schema(\n",
-    "    embedding_feature_column_names={\n",
-    "        \"embedding\": EmbeddingColumnNames(\n",
-    "            vector_column_name=\"embeddings\", link_to_data_column_name=\"image_url\"\n",
-    "        ),\n",
-    "    },\n",
-    "    actual_label_column_name=\"actual_label\",\n",
-    "    prediction_label_column_name=\"predicted_label\",\n",
-    ")\n",
-    "\n",
-    "primary_dataframe = read_parquet(\n",
-    "    \"https://storage.googleapis.com/arize-assets/phoenix/datasets/unstructured/cv/fashion-mnist/fashion_mnist_production.parquet\"\n",
-    ")\n",
-    "primary_dataset = Dataset(\n",
-    "    dataframe=primary_dataframe,\n",
-    "    schema=schema,\n",
-    "    name=\"primary_ds\",\n",
-    ")\n",
-    "reference_dataframe = read_parquet(\n",
-    "    \"https://storage.googleapis.com/arize-assets/phoenix/datasets/unstructured/cv/fashion-mnist/fashion_mnist_train.parquet\"\n",
-    ")\n",
-<<<<<<< HEAD
-    "\n",
-    "reference.dataframe.head()"
-   ]
-  },
-  {
-   "cell_type": "code",
-   "execution_count": null,
-   "metadata": {},
-   "outputs": [],
-   "source": [
-    "import pandas as pd\n",
-    "\n",
-    "d = pd.read_parquet(\n",
-    "    \"https://storage.googleapis.com/arize-assets/phoenix/datasets/structured/fraud/arize_demo_fraud_use_case.parquet\"\n",
-=======
-    "reference_dataset = Dataset(\n",
-    "    dataframe=reference_dataframe,\n",
-    "    schema=train_schema,\n",
-    "    name=\"reference_ds\",\n",
->>>>>>> c8362673
-    ")\n",
-    "reference_dataset.dataframe.head()"
-   ]
-  },
-  {
-   "cell_type": "code",
-   "execution_count": null,
-   "metadata": {},
-   "outputs": [],
-   "source": [
-    "# Launch a session\n",
-    "session = px.launch_app(primary_dataset, reference_dataset)"
-   ]
-  },
-  {
-   "cell_type": "code",
-   "execution_count": null,
-   "metadata": {},
-   "outputs": [],
-   "source": [
-    "session.view()"
-   ]
-  },
-  {
-   "cell_type": "code",
-   "execution_count": null,
-   "metadata": {},
-   "outputs": [],
-   "source": [
-    "px.close_app()"
-   ]
-  }
- ],
- "metadata": {
-  "kernelspec": {
-   "display_name": "phoenix",
-   "language": "python",
-   "name": "python3"
-  },
-  "language_info": {
-   "codemirror_mode": {
-    "name": "ipython",
-    "version": 3
-   },
-   "file_extension": ".py",
-   "mimetype": "text/x-python",
-   "name": "python",
-   "nbconvert_exporter": "python",
-   "pygments_lexer": "ipython3",
-   "version": "3.10.3 (main, Apr 14 2022, 13:44:37) [Clang 13.1.6 (clang-1316.0.21.2.3)]"
-  },
-  "vscode": {
-   "interpreter": {
-    "hash": "9eae564f37d2859ecf169258c01003fd2ebae94255934d49a6e0c207bb5fdb38"
-   }
-  }
- },
- "nbformat": 4,
- "nbformat_minor": 2
+    "cells": [
+        {
+            "cell_type": "code",
+            "execution_count": null,
+            "metadata": {},
+            "outputs": [],
+            "source": [
+                "from pandas import read_parquet\n",
+                "\n",
+                "import phoenix as px\n",
+                "from phoenix.datasets import Dataset, Schema, EmbeddingColumnNames\n",
+                "\n",
+                "schema = Schema(\n",
+                "    timestamp_column_name=\"prediction_ts\",\n",
+                "    embedding_feature_column_names={\n",
+                "        \"embedding\": EmbeddingColumnNames(\n",
+                "            vector_column_name=\"embeddings\", link_to_data_column_name=\"image_url\"\n",
+                "        ),\n",
+                "    },\n",
+                "    actual_label_column_name=\"actual_label\",\n",
+                "    prediction_label_column_name=\"predicted_label\",\n",
+                ")\n",
+                "\n",
+                "train_schema = Schema(\n",
+                "    embedding_feature_column_names={\n",
+                "        \"embedding\": EmbeddingColumnNames(\n",
+                "            vector_column_name=\"embeddings\", link_to_data_column_name=\"image_url\"\n",
+                "        ),\n",
+                "    },\n",
+                "    actual_label_column_name=\"actual_label\",\n",
+                "    prediction_label_column_name=\"predicted_label\",\n",
+                ")\n",
+                "\n",
+                "primary_dataframe = read_parquet(\n",
+                "    \"https://storage.googleapis.com/arize-assets/phoenix/datasets/unstructured/cv/fashion-mnist/fashion_mnist_production.parquet\"\n",
+                ")\n",
+                "primary_dataset = Dataset(\n",
+                "    dataframe=primary_dataframe,\n",
+                "    schema=schema,\n",
+                "    name=\"primary_ds\",\n",
+                ")\n",
+                "reference_dataframe = read_parquet(\n",
+                "    \"https://storage.googleapis.com/arize-assets/phoenix/datasets/unstructured/cv/fashion-mnist/fashion_mnist_train.parquet\"\n",
+                ")\n",
+                "reference_dataset = Dataset(\n",
+                "    dataframe=reference_dataframe,\n",
+                "    schema=train_schema,\n",
+                "    name=\"reference_ds\",\n",
+                ")\n",
+                "reference_dataset.dataframe.head()"
+            ]
+        },
+        {
+            "cell_type": "code",
+            "execution_count": null,
+            "metadata": {},
+            "outputs": [],
+            "source": [
+                "# Launch a session\n",
+                "session = px.launch_app(primary_dataset, reference_dataset)"
+            ]
+        },
+        {
+            "cell_type": "code",
+            "execution_count": null,
+            "metadata": {},
+            "outputs": [],
+            "source": [
+                "session.view()"
+            ]
+        },
+        {
+            "cell_type": "code",
+            "execution_count": null,
+            "metadata": {},
+            "outputs": [],
+            "source": [
+                "px.close_app()"
+            ]
+        }
+    ],
+    "metadata": {
+        "kernelspec": {
+            "display_name": "phoenix",
+            "language": "python",
+            "name": "python3"
+        },
+        "language_info": {
+            "codemirror_mode": {
+                "name": "ipython",
+                "version": 3
+            },
+            "file_extension": ".py",
+            "mimetype": "text/x-python",
+            "name": "python",
+            "nbconvert_exporter": "python",
+            "pygments_lexer": "ipython3",
+            "version": "3.10.3 (main, Apr 14 2022, 13:44:37) [Clang 13.1.6 (clang-1316.0.21.2.3)]"
+        },
+        "vscode": {
+            "interpreter": {
+                "hash": "9eae564f37d2859ecf169258c01003fd2ebae94255934d49a6e0c207bb5fdb38"
+            }
+        }
+    },
+    "nbformat": 4,
+    "nbformat_minor": 2
 }