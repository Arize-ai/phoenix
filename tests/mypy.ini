--- conflicted
+++ resolved
@@ -2,11 +2,6 @@
 strict = true
 exclude = (?x)(
           ^integration/$ # integration tests
-<<<<<<< HEAD
-          | ^unit/server/api/routers/v1/test_annotations\.py$ # TODO: fix type errors
-=======
-          | ^unit/datasets/test_experiments\.py$ # TODO: fix type errors
->>>>>>> 2f1de04f
           )
 
 [mypy-nest_asyncio.*]
