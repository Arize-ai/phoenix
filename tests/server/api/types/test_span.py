import pandas as pd
import phoenix.trace.semantic_conventions as sem_conv
from phoenix.server.api.types.Span import SpanEvent, _nested_attributes


def test_nested_attributes() -> None:
    assert _nested_attributes(
        {getattr(sem_conv, v): ... for v in dir(sem_conv) if v.isupper()},
    ) == {
<<<<<<< HEAD
        "exception": {
            "message": ...,
=======
        "document": {
            "content": ...,
            "id": ...,
            "metadata": ...,
            "score": ...,
>>>>>>> cfdcf71a
        },
        "input": {
            "mime_type": ...,
            "value": ...,
        },
        "llm": {
            "function_call": ...,
            "invocation_parameters": ...,
            "messages": ...,
            "model_name": ...,
            "prompt_template": {
                "template": ...,
                "variables": ...,
                "version": ...,
            },
            "token_count": {
                "completion": ...,
                "prompt": ...,
                "total": ...,
            },
        },
        "output": {
            "mime_type": ...,
            "value": ...,
        },
        "retrieval": {
            "documents": ...,
        },
        "tool": {
            "description": ...,
            "name": ...,
        },
    }


def test_events() -> None:
    data = pd.DataFrame(
        {
            "events": [
                [
                    {
                        "name": "event_0",
                        "message": "message_0",
                        "timestamp": "2023-08-16T12:48:25.604239",
                    },
                    {
                        "name": "event_1",
                        "message": "message_1",
                        "timestamp": "2023-08-16T12:48:26.604239",
                    },
                    {
                        "name": "event_2",
                        "message": "message_2",
                        "timestamp": "2023-08-16T12:48:27.604239",
                    },
                    {
                        "name": "event_3",
                        "message": "message_3",
                        "timestamp": "2023-08-16T12:48:28.604239",
                    },
                ]  # noqa: E501
            ]
        }
    )
    events = list(map(SpanEvent.from_mapping, data.iloc[0]["events"]))
    assert len(events) == 4
    assert events[0].name == "event_0"<|MERGE_RESOLUTION|>--- conflicted
+++ resolved
@@ -7,16 +7,14 @@
     assert _nested_attributes(
         {getattr(sem_conv, v): ... for v in dir(sem_conv) if v.isupper()},
     ) == {
-<<<<<<< HEAD
         "exception": {
             "message": ...,
-=======
+        },
         "document": {
             "content": ...,
             "id": ...,
             "metadata": ...,
             "score": ...,
->>>>>>> cfdcf71a
         },
         "input": {
             "mime_type": ...,
