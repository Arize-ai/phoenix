import json
from collections import defaultdict
from datetime import datetime, timezone
from random import choice, randint, random
from secrets import token_hex
from typing import Any, Mapping, Optional

import pytest
from faker import Faker
from openinference.semconv.trace import OpenInferenceMimeTypeValues, OpenInferenceSpanKindValues
from sqlalchemy import insert
from strawberry.relay import GlobalID
from typing_extensions import TypeAlias

from phoenix.db import models
from phoenix.server.api.types.node import from_global_id_with_expected_type
from phoenix.server.api.types.Project import Project
from phoenix.server.api.types.Span import Span
from phoenix.server.api.types.Trace import Trace
from phoenix.server.types import DbSessionFactory
from phoenix.trace.attributes import get_attribute_value
from tests.unit.graphql import AsyncGraphQLClient

_TraceRowId: TypeAlias = int
_SpanRowId: TypeAlias = int
_SpanId: TypeAlias = str

fake = Faker()


async def test_project_resolver_returns_correct_project(
    gql_client: AsyncGraphQLClient,
    project_with_a_single_trace_and_span: None,
) -> None:
    query = """
      query ($spanId: GlobalID!) {
        span: node(id: $spanId) {
          ... on Span {
            project {
              id
              name
            }
          }
        }
      }
    """
    span_id = str(GlobalID(Span.__name__, str(1)))
    response = await gql_client.execute(
        query=query,
        variables={"spanId": span_id},
    )
    assert not response.errors
    assert response.data == {
        "span": {
            "project": {
                "id": str(GlobalID(Project.__name__, str(1))),
                "name": "project-name",
            }
        }
    }


async def test_querying_spans_contained_in_datasets(
    gql_client: AsyncGraphQLClient,
    project_with_a_single_trace_and_span: None,
    simple_dataset: None,
) -> None:
    query = """
      query ($spanId: GlobalID!) {
        span: node(id: $spanId) {
          ... on Span {
            containedInDataset
          }
        }
      }
    """
    span_id = str(GlobalID(Span.__name__, str(1)))
    response = await gql_client.execute(
        query=query,
        variables={
            "spanId": span_id,
        },
    )
    assert not response.errors
    assert (data := response.data) is not None
    actual_contained_in_dataset = data["span"]["containedInDataset"]
    assert actual_contained_in_dataset is True


async def test_querying_spans_not_contained_in_datasets(
    gql_client: AsyncGraphQLClient, project_with_a_single_trace_and_span: None
) -> None:
    query = """
      query ($spanId: GlobalID!) {
        span: node(id: $spanId) {
          ... on Span {
            containedInDataset
          }
        }
      }
    """
    span_id = str(GlobalID(Span.__name__, str(1)))
    response = await gql_client.execute(
        query=query,
        variables={
            "spanId": span_id,
        },
    )
    assert not response.errors
    assert (data := response.data) is not None
    actual_contained_in_dataset = data["span"]["containedInDataset"]
    assert actual_contained_in_dataset is False


async def test_span_fields(
    gql_client: AsyncGraphQLClient,
    _span_data: tuple[models.Project, Mapping[int, models.Trace], Mapping[int, models.Span]],
) -> None:
    query = """
      query SpanBySpanNodeId($id: GlobalID!) {
        node(id: $id) {
          ... on Span {
            ...SpanFragment
          }
        }
      }
      query SpansByTraceNodeId($traceId: GlobalID!) {
        node(id: $traceId) {
          ... on Trace {
            spans(first: 1000) {
              edges {
                node {
                  ...SpanFragment
                }
              }
            }
          }
        }
      }
      query SpansByProjectNodeId($projectId: GlobalID!) {
        node(id: $projectId) {
          ... on Project {
            spans(first: 1000) {
              edges {
                node {
                  ...SpanFragment
                }
              }
            }
          }
        }
      }
      fragment SpanFragment on Span {
        id
        name
        statusCode
        statusMessage
        startTime
        endTime
        latencyMs
        parentId
        spanKind
        context {
          spanId
          traceId
        }
        attributes
        tokenCountTotal
        tokenCountPrompt
        tokenCountCompletion
        cumulativeTokenCountTotal
        cumulativeTokenCountPrompt
        cumulativeTokenCountCompletion
        propagatedStatusCode
        input {
          mimeType
          value
        }
        output {
          mimeType
          value
        }
        events {
          name
          message
          timestamp
        }
        metadata
        numDocuments
<<<<<<< HEAD
        descendants(maxDepth: 3) {
          edges {
            node {
              id
            }
          }
=======
        numChildSpans
        descendants {
          id
>>>>>>> 9ea38e43
        }
      }
    """
    db_project, db_traces, db_spans = _span_data
<<<<<<< HEAD
    db_descendent_ids = _get_descendant_rowids(db_spans, 3)
=======
    db_descendent_ids = _get_descendant_rowids(db_spans)
    db_num_child_spans = _get_num_child_spans(db_spans)
>>>>>>> 9ea38e43
    project_id = str(GlobalID(Project.__name__, str(db_project.id)))
    response = await gql_client.execute(
        query=query,
        variables={"projectId": project_id},
        operation_name="SpansByProjectNodeId",
    )
    assert not response.errors
    assert (data := response.data) is not None
    spans = [e["node"] for e in data["node"]["spans"]["edges"]]
    assert len(spans) == len(db_spans)
    for db_trace in db_traces.values():
        trace_gid = str(GlobalID(Trace.__name__, str(db_trace.id)))
        response = await gql_client.execute(
            query=query,
            variables={"traceId": trace_gid},
            operation_name="SpansByTraceNodeId",
        )
        assert not response.errors
        assert (data := response.data) is not None
        spans.extend(e["node"] for e in data["node"]["spans"]["edges"])
    assert len(spans) == len(db_spans) * 2
    for db_span in db_spans.values():
        id_ = str(GlobalID(Span.__name__, str(db_span.id)))
        response = await gql_client.execute(
            query=query,
            variables={"id": id_},
            operation_name="SpanBySpanNodeId",
        )
        assert not response.errors
        assert (data := response.data) is not None
        spans.append(data["node"])
    assert len(spans) == len(db_spans) * 3
    for span in spans:
        span_rowid = from_global_id_with_expected_type(GlobalID.from_id(span["id"]), Span.__name__)
        db_span = db_spans[span_rowid]
        assert span["id"] == str(GlobalID(Span.__name__, str(db_span.id)))
        assert span["name"] == db_span.name
        assert span["statusCode"] == db_span.status_code
        assert span["statusMessage"] == db_span.status_message
        assert span["startTime"] == db_span.start_time.isoformat()
        assert span["endTime"] == db_span.end_time.isoformat()
        assert span["parentId"] == db_span.parent_id
        assert span["spanKind"] == db_span.span_kind.lower()
        assert span["context"]["spanId"] == db_span.span_id
        assert span["context"]["traceId"] == db_traces[db_span.trace_rowid].trace_id
        assert isinstance(span["attributes"], str) and span["attributes"]
        assert json.loads(span["attributes"]) == db_span.attributes
        assert span["tokenCountPrompt"] == db_span.llm_token_count_prompt
        assert span["tokenCountCompletion"] == db_span.llm_token_count_completion
        assert span["tokenCountTotal"] == (db_span.llm_token_count_completion or 0) + (
            db_span.llm_token_count_prompt or 0
        )
        assert span["cumulativeTokenCountPrompt"] == (
            db_span.cumulative_llm_token_count_prompt or 0
        )
        assert span["cumulativeTokenCountCompletion"] == (
            db_span.cumulative_llm_token_count_completion or 0
        )
        assert span["cumulativeTokenCountTotal"] == (
            db_span.cumulative_llm_token_count_completion or 0
        ) + (db_span.cumulative_llm_token_count_prompt or 0)
        assert span["propagatedStatusCode"] == "ERROR" if db_span.cumulative_error_count else "OK"
        if db_span.input_value:
            assert span["input"]["value"] == db_span.input_value
            if db_span.input_mime_type:
                assert span["input"]["mimeType"] in db_span.input_mime_type
            else:
                assert span["input"]["mimeType"] == "text"
        else:
            assert not span["input"]
        if db_span.output_value:
            assert span["output"]["value"] == db_span.output_value
            if db_span.output_mime_type:
                assert span["output"]["mimeType"] in db_span.output_mime_type
            else:
                assert span["output"]["mimeType"] == "text"
        else:
            assert not span["output"]
        if db_span.events:
            for event, db_event in zip(span["events"], db_span.events):
                assert event["name"] == db_event["name"]
                assert event["timestamp"] == db_event["timestamp"].isoformat()
        else:
            assert not span["events"]
        if db_span.metadata_:
            assert isinstance(span["metadata"], str) and span["metadata"]
            assert json.loads(span["metadata"]) == db_span.metadata_
        else:
            assert not span["metadata"]
        assert span["numDocuments"] == db_span.num_documents
        if num_child_spans := db_num_child_spans.get(span_rowid):
            assert span["numChildSpans"] == num_child_spans
        else:
            assert not span["numChildSpans"]
        if descendants := db_descendent_ids.get(db_span.id):
            assert span["descendants"]
            assert {e["node"]["id"] for e in span["descendants"]["edges"]} == {
                str(GlobalID(Span.__name__, str(id_))) for id_ in descendants
            }
        else:
            assert not span["descendants"]["edges"]


def _get_num_child_spans(
    spans: Mapping[_SpanRowId, models.Span],
) -> dict[_SpanRowId, int]:
    span_id_to_rowids: Mapping[_SpanId, _SpanRowId] = {
        span.span_id: span_rowid for span_rowid, span in spans.items()
    }
    ans: defaultdict[_SpanRowId, int] = defaultdict(int)
    for span in spans.values():
        if not (parent_id := span.parent_id):
            continue
        if (parent_rowid := span_id_to_rowids.get(parent_id)) is not None:
            ans[parent_rowid] += 1
    return ans


def _get_descendant_rowids(
    spans: Mapping[_SpanRowId, models.Span],
    max_depth: Optional[int] = None,
) -> dict[_SpanRowId, set[_SpanRowId]]:
    span_id_to_rowids: Mapping[_SpanId, _SpanRowId] = {
        span.span_id: span_rowid for span_rowid, span in spans.items()
    }
    descendant_rowids: defaultdict[_SpanRowId, set[_SpanRowId]] = defaultdict(set)
    for span in spans.values():
        child_span = span
        level = max_depth or -1
        while level and (parent_id := child_span.parent_id):
            parent_span_rowid = span_id_to_rowids[parent_id]
            descendant_rowids[parent_span_rowid].add(span.id)
            child_span = spans[parent_span_rowid]
            level -= 1
    return descendant_rowids


@pytest.fixture
async def _span_data(
    db: DbSessionFactory,
) -> tuple[models.Project, dict[_TraceRowId, models.Trace], dict[_SpanRowId, models.Span]]:
    traces: dict[_TraceRowId, models.Trace] = {}
    spans: dict[_SpanRowId, models.Span] = {}
    async with db() as session:
        project = models.Project(name=token_hex(8))
        session.add(project)
        await session.flush()
        for _ in range(5):
            trace = models.Trace(
                trace_id=token_hex(16),
                project_rowid=project.id,
                start_time=fake.past_datetime(tzinfo=timezone.utc),
                end_time=fake.future_datetime(tzinfo=timezone.utc),
            )
            session.add(trace)
            await session.flush()
            traces[trace.id] = trace
            trace_spans: list[models.Span] = []
            for _ in range(25):
                attributes: dict[str, Any] = fake.pydict(allowed_types=(str, int, float, bool))
                if random() < 0.5:
                    attributes["llm"] = {
                        "token_count": {
                            "prompt": randint(1, 1000),
                            "completion": randint(1, 1000),
                        }
                    }
                if random() < 0.5:
                    attributes["input"] = {
                        "value": json.dumps(fake.pydict(allowed_types=(str, int, float, bool))),
                    }
                    if random() < 0.5:
                        attributes["input"]["mime_type"] = choice(
                            list(OpenInferenceMimeTypeValues)
                        ).value
                if random() < 0.5:
                    attributes["output"] = {
                        "value": json.dumps(fake.pydict(allowed_types=(str, int, float, bool))),
                    }
                    if random() < 0.5:
                        attributes["output"]["mime_type"] = choice(
                            list(OpenInferenceMimeTypeValues)
                        ).value
                if random() < 0.5:
                    attributes["metadata"] = fake.pydict(allowed_types=(str, int, float, bool))
                if random() < 0.5:
                    attributes["retrieval"] = {"documents": []}
                    for _ in range(randint(1, 10)):
                        attributes["retrieval"]["documents"].append(
                            {
                                "document": {
                                    "id": token_hex(8),
                                    "score": random(),
                                    "content": token_hex(8),
                                }
                            }
                        )
                events = []
                if random() < 0.5:
                    for _ in range(randint(1, 10)):
                        event = {
                            "name": token_hex(8),
                            "timestamp": fake.past_datetime(tzinfo=timezone.utc),
                            "attributes": fake.pydict(allowed_types=(str, int, float, bool)),
                        }
                        events.append(event)
                cumulative_llm_token_count_prompt = randint(1, 1000)
                cumulative_llm_token_count_completion = randint(1, 1000)
                cumulative_error_count = randint(0, 1)
                start_time = fake.past_datetime(tzinfo=timezone.utc)
                end_time = fake.future_datetime(tzinfo=timezone.utc)
                parent_id: Optional[str] = None
                if trace_spans and random() < 0.5:
                    parent_id = choice(trace_spans[len(trace_spans) // 2 :]).span_id
                span = models.Span(
                    trace_rowid=trace.id,
                    span_id=token_hex(8),
                    parent_id=parent_id,
                    name=token_hex(8),
                    span_kind=choice(list(OpenInferenceSpanKindValues)).value,
                    start_time=start_time,
                    end_time=end_time,
                    attributes=attributes,
                    events=events,
                    status_code=choice(["OK", "ERROR", "UNSET"]),
                    status_message=token_hex(8),
                    cumulative_error_count=cumulative_error_count,
                    cumulative_llm_token_count_prompt=cumulative_llm_token_count_prompt,
                    cumulative_llm_token_count_completion=cumulative_llm_token_count_completion,
                    llm_token_count_prompt=get_attribute_value(
                        attributes, "llm.token_count.prompt"
                    ),
                    llm_token_count_completion=get_attribute_value(
                        attributes, "llm.token_count.completion"
                    ),
                )
                session.add(span)
                trace_spans.append(span)
            await session.flush()
            for span in trace_spans:
                spans[span.id] = span
    return project, traces, spans


@pytest.fixture
async def project_with_a_single_trace_and_span(
    db: DbSessionFactory,
) -> None:
    """
    Contains a project with a single trace and a single span.
    """
    async with db() as session:
        project_row_id = await session.scalar(
            insert(models.Project).values(name="project-name").returning(models.Project.id)
        )
        trace_id = await session.scalar(
            insert(models.Trace)
            .values(
                trace_id="1",
                project_rowid=project_row_id,
                start_time=datetime.fromisoformat("2021-01-01T00:00:00.000+00:00"),
                end_time=datetime.fromisoformat("2021-01-01T00:01:00.000+00:00"),
            )
            .returning(models.Trace.id)
        )
        await session.execute(
            insert(models.Span)
            .values(
                trace_rowid=trace_id,
                span_id="1",
                parent_id=None,
                name="chain span",
                span_kind="CHAIN",
                start_time=datetime.fromisoformat("2021-01-01T00:00:00.000+00:00"),
                end_time=datetime.fromisoformat("2021-01-01T00:00:30.000+00:00"),
                attributes={
                    "input": {"value": "chain-span-input-value", "mime_type": "text/plain"},
                    "output": {"value": "chain-span-output-value", "mime_type": "text/plain"},
                },
                events=[],
                status_code="OK",
                status_message="okay",
                cumulative_error_count=0,
                cumulative_llm_token_count_prompt=0,
                cumulative_llm_token_count_completion=0,
            )
            .returning(models.Span.id)
        )


@pytest.fixture
async def simple_dataset(
    db: DbSessionFactory,
) -> None:
    """
    A dataset with one example added in one version
    """
    async with db() as session:
        dataset = models.Dataset(
            id=0,
            name="simple dataset",
            description=None,
            metadata_={"info": "a test dataset"},
        )
        session.add(dataset)
        await session.flush()

        dataset_version_0 = models.DatasetVersion(
            id=0,
            dataset_id=0,
            description="the first version",
            metadata_={"info": "gotta get some test data somewhere"},
        )
        session.add(dataset_version_0)
        await session.flush()

        example_0 = models.DatasetExample(
            id=0,
            dataset_id=0,
            span_rowid=1,
        )
        session.add(example_0)
        await session.flush()

        example_0_revision_0 = models.DatasetExampleRevision(
            id=0,
            dataset_example_id=0,
            dataset_version_id=0,
            input={"in": "foo"},
            output={"out": "bar"},
            metadata_={"info": "the first reivision"},
            revision_kind="CREATE",
        )
        session.add(example_0_revision_0)
        await session.flush()<|MERGE_RESOLUTION|>--- conflicted
+++ resolved
@@ -187,28 +187,19 @@
         }
         metadata
         numDocuments
-<<<<<<< HEAD
+        numChildSpans
         descendants(maxDepth: 3) {
           edges {
             node {
               id
             }
           }
-=======
-        numChildSpans
-        descendants {
-          id
->>>>>>> 9ea38e43
         }
       }
     """
     db_project, db_traces, db_spans = _span_data
-<<<<<<< HEAD
     db_descendent_ids = _get_descendant_rowids(db_spans, 3)
-=======
-    db_descendent_ids = _get_descendant_rowids(db_spans)
     db_num_child_spans = _get_num_child_spans(db_spans)
->>>>>>> 9ea38e43
     project_id = str(GlobalID(Project.__name__, str(db_project.id)))
     response = await gql_client.execute(
         query=query,
