import asyncio
import contextlib
import os
import tempfile
from asyncio import AbstractEventLoop
from collections.abc import AsyncIterator, Awaitable, Callable, Iterator
from functools import partial
from importlib.metadata import version
from random import getrandbits
from typing import Any, Literal

import httpx
import pytest
from _pytest.config import Config
from _pytest.fixtures import SubRequest
from _pytest.terminal import TerminalReporter
from asgi_lifespan import LifespanManager
from faker import Faker
from httpx import AsyncByteStream, Request, Response
from psycopg import Connection
from pytest import FixtureRequest
from pytest_postgresql import factories
from sqlalchemy import URL, make_url
from sqlalchemy.ext.asyncio import AsyncEngine, AsyncSession
from starlette.types import ASGIApp

import phoenix.trace.v1 as pb
from phoenix.config import EXPORT_DIR
from phoenix.core.model_schema_adapter import create_model_from_inferences
from phoenix.db import models
from phoenix.db.bulk_inserter import BulkInserter
from phoenix.db.engines import aio_postgresql_engine, aio_sqlite_engine
from phoenix.db.insertion.helpers import DataManipulation
from phoenix.inferences.inferences import EMPTY_INFERENCES
from phoenix.pointcloud.umap_parameters import get_umap_parameters
from phoenix.server.app import _db, create_app
from phoenix.server.grpc_server import GrpcServer
from phoenix.server.types import BatchedCaller, DbSessionFactory
from phoenix.session.client import Client
from phoenix.trace.schemas import Span
from tests.unit.graphql import AsyncGraphQLClient
from tests.unit.transport import ASGIWebSocketTransport
from tests.unit.vcr import CustomVCR


def pytest_terminal_summary(
    terminalreporter: TerminalReporter, exitstatus: int, config: Config
) -> None:
    xfails = len([x for x in terminalreporter.stats.get("xfailed", [])])
    xpasses = len([x for x in terminalreporter.stats.get("xpassed", [])])

    xfail_threshold = 12  # our tests are currently quite unreliable

    if config.getoption("--run-postgres"):
        terminalreporter.write_sep("=", f"xfail threshold: {xfail_threshold}")
        terminalreporter.write_sep("=", f"xpasses: {xpasses}, xfails: {xfails}")

        if exitstatus == pytest.ExitCode.OK:
            if xfails < xfail_threshold:
                terminalreporter.write_sep(
                    "=", "Within xfail threshold. Passing the test suite.", green=True
                )
                assert terminalreporter._session is not None
                terminalreporter._session.exitstatus = pytest.ExitCode.OK
            else:
                terminalreporter.write_sep(
                    "=", "Too many flaky tests. Failing the test suite.", red=True
                )
                assert terminalreporter._session is not None
                terminalreporter._session.exitstatus = pytest.ExitCode.TESTS_FAILED


def pytest_collection_modifyitems(config: Config, items: list[Any]) -> None:
    skip_postgres = pytest.mark.skip(reason="Skipping Postgres tests")
    if not config.getoption("--run-postgres"):
        for item in items:
            if "dialect" in item.fixturenames:
                if "postgresql" in item.callspec.params.values():
                    item.add_marker(skip_postgres)


@pytest.fixture
def pydantic_version() -> Literal["v1", "v2"]:
    raw_version = version("pydantic")
    major_version = int(raw_version.split(".")[0])
    if major_version == 1:
        return "v1"
    if major_version == 2:
        return "v2"
    raise ValueError(f"Cannot parse pydantic version: {raw_version}")


@pytest.fixture
def openai_api_key(monkeypatch: pytest.MonkeyPatch) -> str:
    api_key = "sk-0123456789"
    monkeypatch.setenv("OPENAI_API_KEY", api_key)
    return api_key


@pytest.fixture
def anthropic_api_key(monkeypatch: pytest.MonkeyPatch) -> str:
    api_key = "sk-0123456789"
    monkeypatch.setenv("ANTHROPIC_API_KEY", api_key)
    return api_key


postgresql_connection = factories.postgresql("postgresql_proc")


@pytest.fixture(scope="function")
async def postgresql_url(postgresql_connection: Connection) -> AsyncIterator[URL]:
    connection = postgresql_connection
    user = connection.info.user
    password = connection.info.password
    database = connection.info.dbname
    host = connection.info.host
    port = connection.info.port
    yield make_url(f"postgresql+asyncpg://{user}:{password}@{host}:{port}/{database}")


@pytest.fixture(scope="function")
async def postgresql_engine(postgresql_url: URL) -> AsyncIterator[AsyncEngine]:
    engine = aio_postgresql_engine(postgresql_url, migrate=False)
    async with engine.begin() as conn:
        await conn.run_sync(models.Base.metadata.drop_all)
        await conn.run_sync(models.Base.metadata.create_all)
    yield engine
    await engine.dispose()


@pytest.fixture(params=["sqlite", "postgresql"])
def dialect(request: SubRequest) -> str:
    return str(request.param)


@pytest.fixture(scope="function")
async def sqlite_engine() -> AsyncIterator[AsyncEngine]:
    with tempfile.TemporaryDirectory() as temp_dir:
        db_file = os.path.join(temp_dir, "test.db")
        engine = aio_sqlite_engine(make_url(f"sqlite+aiosqlite:///{db_file}"), migrate=False)
        async with engine.begin() as conn:
            await conn.run_sync(models.Base.metadata.drop_all)
            await conn.run_sync(models.Base.metadata.create_all)
        yield engine
        await engine.dispose()


@pytest.fixture(scope="function")
def db(
    request: SubRequest,
    dialect: str,
) -> DbSessionFactory:
    if dialect == "sqlite":
        return db_session_factory(request.getfixturevalue("sqlite_engine"))
    elif dialect == "postgresql":
        return db_session_factory(request.getfixturevalue("postgresql_engine"))
    raise ValueError(f"Unknown db fixture: {dialect}")


def db_session_factory(engine: AsyncEngine) -> DbSessionFactory:
    db = _db(engine, bypass_lock=True)

    @contextlib.asynccontextmanager
    async def factory() -> AsyncIterator[AsyncSession]:
        async with db() as session:
            yield session

    return DbSessionFactory(db=factory, dialect=engine.dialect.name)


@pytest.fixture
async def project(db: DbSessionFactory) -> None:
    project = models.Project(name="test_project")
    async with db() as session:
        session.add(project)


@pytest.fixture
async def app(
    db: DbSessionFactory,
) -> AsyncIterator[ASGIApp]:
    async with contextlib.AsyncExitStack() as stack:
        await stack.enter_async_context(patch_batched_caller())
        await stack.enter_async_context(patch_grpc_server())
        app = create_app(
            db=db,
            model=create_model_from_inferences(EMPTY_INFERENCES, None),
            authentication_enabled=False,
            export_path=EXPORT_DIR,
            umap_params=get_umap_parameters(None),
            serve_ui=False,
            bulk_inserter_factory=TestBulkInserter,
            enable_websockets=True,
        )
        manager = await stack.enter_async_context(LifespanManager(app))
        yield manager.app


@pytest.fixture
def httpx_clients(
    app: ASGIApp,
) -> tuple[httpx.Client, httpx.AsyncClient]:
    class Transport(httpx.BaseTransport):
        def __init__(self, asgi_transport: ASGIWebSocketTransport) -> None:
            import nest_asyncio

            nest_asyncio.apply()

            self.asgi_transport = asgi_transport

        def handle_request(self, request: Request) -> Response:
            response = asyncio.run(self.asgi_transport.handle_async_request(request))

            async def read_stream() -> bytes:
                content = b""
                assert isinstance(stream := response.stream, AsyncByteStream)
                async for chunk in stream:
                    content += chunk
                return content

            content = asyncio.run(read_stream())
            return Response(
                status_code=response.status_code,
                headers=response.headers,
                content=content,
                request=request,
            )

    asgi_transport = ASGIWebSocketTransport(app=app)
    transport = Transport(asgi_transport=asgi_transport)
    base_url = "http://test"
    return (
        httpx.Client(transport=transport, base_url=base_url),
        httpx.AsyncClient(transport=asgi_transport, base_url=base_url),
    )


@pytest.fixture
def httpx_client(
    httpx_clients: tuple[httpx.Client, httpx.AsyncClient],
) -> httpx.AsyncClient:
    return httpx_clients[1]


@pytest.fixture
def gql_client(httpx_client: httpx.AsyncClient) -> Iterator[AsyncGraphQLClient]:
    yield AsyncGraphQLClient(httpx_client)


@pytest.fixture
def px_client(
    httpx_clients: tuple[httpx.Client, httpx.AsyncClient],
) -> Client:
    sync_client, _ = httpx_clients
    client = Client(warn_if_server_not_running=False)
    client._client = sync_client  # type: ignore[assignment]
    client._base_url = str(sync_client.base_url)
    sync_client._base_url = httpx.URL("")
    return client


@pytest.fixture
def acall(loop: AbstractEventLoop) -> Callable[..., Awaitable[Any]]:
    return lambda f, *_, **__: loop.run_in_executor(None, partial(f, *_, **__))


@contextlib.asynccontextmanager
async def patch_grpc_server() -> AsyncIterator[None]:
    cls = GrpcServer
    original = cls.__init__
    name = original.__name__
    changes = {"disabled": True}
    setattr(cls, name, lambda *_, **__: original(*_, **{**__, **changes}))
    yield
    setattr(cls, name, original)


class TestBulkInserter(BulkInserter):
    async def __aenter__(
        self,
    ) -> tuple[
        Callable[..., Awaitable[None]],
        Callable[[Span, str], Awaitable[None]],
        Callable[[pb.Evaluation], Awaitable[None]],
        Callable[[DataManipulation], None],
    ]:
        # Return the overridden methods
        return (
            self._enqueue_immediate,
            self._queue_span_immediate,
            self._queue_evaluation_immediate,
            self._enqueue_operation_immediate,
        )

    async def __aexit__(self, *args: Any) -> None:
        # No background tasks to cancel
        pass

    async def _enqueue_immediate(self, *items: Any) -> None:
        # Process items immediately
        await self._queue_inserters.enqueue(*items)
        async for event in self._queue_inserters.insert():
            self._event_queue.put(event)

    def _enqueue_operation_immediate(self, operation: DataManipulation) -> None:
        raise NotImplementedError

    async def _queue_span_immediate(self, span: Span, project_name: str) -> None:
        await self._insert_spans([(span, project_name)])

    async def _queue_evaluation_immediate(self, evaluation: pb.Evaluation) -> None:
        await self._insert_evaluations([evaluation])


@contextlib.asynccontextmanager
async def patch_batched_caller() -> AsyncIterator[None]:
    cls = BatchedCaller
    original = cls.__init__
    name = original.__name__
    changes = {"sleep_seconds": 0.001}
    setattr(cls, name, lambda *_, **__: original(*_, **{**__, **changes}))
    yield
    setattr(cls, name, original)


@pytest.fixture
def fake() -> Faker:
    return Faker()


@pytest.fixture
def rand_span_id() -> Iterator[str]:
    def _(seen: set[str]) -> Iterator[str]:
        while True:
            span_id = getrandbits(64).to_bytes(8, "big").hex()
            if span_id not in seen:
                seen.add(span_id)
                yield span_id

    return _(set())


@pytest.fixture
def rand_trace_id() -> Iterator[str]:
    def _(seen: set[str]) -> Iterator[str]:
        while True:
            span_id = getrandbits(128).to_bytes(16, "big").hex()
            if span_id not in seen:
                seen.add(span_id)
                yield span_id

<<<<<<< HEAD
    return _(set())
=======
    return _(set())


@pytest.fixture
def custom_vcr(request: FixtureRequest) -> CustomVCR:
    return CustomVCR(request)


class AsyncGraphQLClient:
    """
    Async GraphQL client that can execute queries, mutations, and subscriptions.
    """

    def __init__(
        self, httpx_client: httpx.AsyncClient, timeout_seconds: Optional[float] = 10
    ) -> None:
        self._httpx_client = httpx_client
        self._timeout_seconds = timeout_seconds
        self._gql_url = urljoin(str(httpx_client.base_url), "/graphql")

    async def execute(
        self,
        query: str,
        variables: Optional[dict[str, Any]] = None,
        operation_name: Optional[str] = None,
    ) -> dict[str, Any]:
        """
        Executes queries and mutations.
        """
        response = await self._httpx_client.post(
            self._gql_url,
            json={
                "query": query,
                **({"variables": variables} if variables is not None else {}),
                **({"operationName": operation_name} if operation_name is not None else {}),
            },
        )
        response.raise_for_status()
        response_json = response.json()
        if (errors := response_json.get("errors")) is not None:
            raise RuntimeError(errors)
        assert isinstance(data := response_json.get("data"), dict)
        return data

    @contextlib.asynccontextmanager
    async def subscription(
        self,
        query: str,
        variables: Optional[dict[str, Any]] = None,
        operation_name: Optional[str] = None,
    ) -> AsyncIterator["GraphQLSubscription"]:
        """
        Starts a GraphQL subscription session.
        """
        async with aconnect_ws(
            self._gql_url,
            self._httpx_client,
            subprotocols=[GRAPHQL_TRANSPORT_WS_PROTOCOL],
        ) as session:
            await session.send_json({"type": "connection_init"})
            message = await session.receive_json(timeout=self._timeout_seconds)
            if message.get("type") != "connection_ack":
                raise RuntimeError("Websocket connection failed")
            yield GraphQLSubscription(
                session=session,
                query=query,
                variables=variables,
                operation_name=operation_name,
                timeout_seconds=self._timeout_seconds,
            )


class GraphQLSubscription:
    """
    A session for a GraphQL subscription.
    """

    def __init__(
        self,
        *,
        session: AsyncWebSocketSession,
        query: str,
        variables: Optional[dict[str, Any]] = None,
        operation_name: Optional[str] = None,
        timeout_seconds: Optional[float] = None,
    ) -> None:
        self._session = session
        self._query = query
        self._variables = variables
        self._operation_name = operation_name
        self._timeout_seconds = timeout_seconds

    async def stream(
        self,
    ) -> AsyncIterator[dict[str, Any]]:
        """
        Streams subscription payloads.
        """
        connection_id = str(uuid4())
        await self._session.send_json(
            {
                "id": connection_id,
                "type": "subscribe",
                "payload": {
                    "query": self._query,
                    **({"variables": self._variables} if self._variables is not None else {}),
                    **(
                        {"operationName": self._operation_name}
                        if self._operation_name is not None
                        else {}
                    ),
                },
            }
        )
        while True:
            message = await self._session.receive_json(timeout=self._timeout_seconds)
            message_type = message.get("type")
            assert message.get("id") == connection_id
            if message_type == "complete":
                break
            elif message_type == "next":
                if (data := message["payload"]["data"]) is not None:
                    yield data
            elif message_type == "error":
                raise RuntimeError(message["payload"])
            else:
                assert False, f"Unexpected message type: {message_type}"
>>>>>>> 9da28991
<|MERGE_RESOLUTION|>--- conflicted
+++ resolved
@@ -349,134 +349,9 @@
                 seen.add(span_id)
                 yield span_id
 
-<<<<<<< HEAD
     return _(set())
-=======
-    return _(set())
 
 
 @pytest.fixture
 def custom_vcr(request: FixtureRequest) -> CustomVCR:
-    return CustomVCR(request)
-
-
-class AsyncGraphQLClient:
-    """
-    Async GraphQL client that can execute queries, mutations, and subscriptions.
-    """
-
-    def __init__(
-        self, httpx_client: httpx.AsyncClient, timeout_seconds: Optional[float] = 10
-    ) -> None:
-        self._httpx_client = httpx_client
-        self._timeout_seconds = timeout_seconds
-        self._gql_url = urljoin(str(httpx_client.base_url), "/graphql")
-
-    async def execute(
-        self,
-        query: str,
-        variables: Optional[dict[str, Any]] = None,
-        operation_name: Optional[str] = None,
-    ) -> dict[str, Any]:
-        """
-        Executes queries and mutations.
-        """
-        response = await self._httpx_client.post(
-            self._gql_url,
-            json={
-                "query": query,
-                **({"variables": variables} if variables is not None else {}),
-                **({"operationName": operation_name} if operation_name is not None else {}),
-            },
-        )
-        response.raise_for_status()
-        response_json = response.json()
-        if (errors := response_json.get("errors")) is not None:
-            raise RuntimeError(errors)
-        assert isinstance(data := response_json.get("data"), dict)
-        return data
-
-    @contextlib.asynccontextmanager
-    async def subscription(
-        self,
-        query: str,
-        variables: Optional[dict[str, Any]] = None,
-        operation_name: Optional[str] = None,
-    ) -> AsyncIterator["GraphQLSubscription"]:
-        """
-        Starts a GraphQL subscription session.
-        """
-        async with aconnect_ws(
-            self._gql_url,
-            self._httpx_client,
-            subprotocols=[GRAPHQL_TRANSPORT_WS_PROTOCOL],
-        ) as session:
-            await session.send_json({"type": "connection_init"})
-            message = await session.receive_json(timeout=self._timeout_seconds)
-            if message.get("type") != "connection_ack":
-                raise RuntimeError("Websocket connection failed")
-            yield GraphQLSubscription(
-                session=session,
-                query=query,
-                variables=variables,
-                operation_name=operation_name,
-                timeout_seconds=self._timeout_seconds,
-            )
-
-
-class GraphQLSubscription:
-    """
-    A session for a GraphQL subscription.
-    """
-
-    def __init__(
-        self,
-        *,
-        session: AsyncWebSocketSession,
-        query: str,
-        variables: Optional[dict[str, Any]] = None,
-        operation_name: Optional[str] = None,
-        timeout_seconds: Optional[float] = None,
-    ) -> None:
-        self._session = session
-        self._query = query
-        self._variables = variables
-        self._operation_name = operation_name
-        self._timeout_seconds = timeout_seconds
-
-    async def stream(
-        self,
-    ) -> AsyncIterator[dict[str, Any]]:
-        """
-        Streams subscription payloads.
-        """
-        connection_id = str(uuid4())
-        await self._session.send_json(
-            {
-                "id": connection_id,
-                "type": "subscribe",
-                "payload": {
-                    "query": self._query,
-                    **({"variables": self._variables} if self._variables is not None else {}),
-                    **(
-                        {"operationName": self._operation_name}
-                        if self._operation_name is not None
-                        else {}
-                    ),
-                },
-            }
-        )
-        while True:
-            message = await self._session.receive_json(timeout=self._timeout_seconds)
-            message_type = message.get("type")
-            assert message.get("id") == connection_id
-            if message_type == "complete":
-                break
-            elif message_type == "next":
-                if (data := message["payload"]["data"]) is not None:
-                    yield data
-            elif message_type == "error":
-                raise RuntimeError(message["payload"])
-            else:
-                assert False, f"Unexpected message type: {message_type}"
->>>>>>> 9da28991
+    return CustomVCR(request)