import math
from unittest.mock import MagicMock

import pytest
from phoenix.experimental.evals import (
    NOT_PARSABLE,
    RAG_RELEVANCY_PROMPT_TEMPLATE,
    ClassificationTemplate,
    LLMEvaluator,
    OpenAIModel,
    RelevanceEvaluator,
)
from phoenix.experimental.evals.utils import _EXPLANATION, _RESPONSE


@pytest.fixture
def relevance_template() -> ClassificationTemplate:
    return RAG_RELEVANCY_PROMPT_TEMPLATE


def test_llm_evaluator_evaluate_outputs_label_when_model_produces_expected_output(
    openai_model: OpenAIModel, relevance_template: ClassificationTemplate
) -> None:
    openai_model._generate = MagicMock(return_value="relevant ")
    evaluator = LLMEvaluator(openai_model, relevance_template)
    label, score, explanation = evaluator.evaluate(
        {
            "input": "What is the capital of California?",
            "reference": "Sacramento is the capital of California.",
        },
        use_function_calling_if_available=False,
    )
    assert label == "relevant"
<<<<<<< HEAD
    assert score == 1
=======
    assert math.isclose(score, 1.0)
>>>>>>> 1cc9c0a7
    assert explanation is None


def test_llm_evaluator_evaluate_outputs_not_parseable_when_model_produces_unexpected_output(
    openai_model: OpenAIModel, relevance_template: str
) -> None:
    openai_model._generate = MagicMock(return_value="not-in-the-rails")
    evaluator = LLMEvaluator(openai_model, relevance_template)
    label, score, explanation = evaluator.evaluate(
        {
            "input": "What is the capital of California?",
            "reference": "Sacramento is the capital of California.",
        },
        use_function_calling_if_available=False,
    )
    assert label == NOT_PARSABLE
<<<<<<< HEAD
    assert score is None
=======
    assert math.isclose(score, 0.0)
>>>>>>> 1cc9c0a7
    assert explanation is None


def test_llm_evaluator_evaluate_outputs_label_and_explanation_when_model_produces_expected_output(
    openai_model: OpenAIModel, relevance_template: ClassificationTemplate
) -> None:
    output = "EXPLANATION: A very good explanation" 'LABEL: "relevant"'
    openai_model._generate = MagicMock(return_value=output)
    evaluator = LLMEvaluator(openai_model, relevance_template)
    label, score, explanation = evaluator.evaluate(
        {
            "input": "What is the capital of California?",
            "reference": "Sacramento is the capital of California.",
        },
        provide_explanation=True,
        use_function_calling_if_available=False,
    )
    assert label == "relevant"
<<<<<<< HEAD
    assert score == 1
=======
    assert math.isclose(score, 1.0)
>>>>>>> 1cc9c0a7
    assert "A very good explanation" in explanation


def test_llm_evaluator_evaluate_outputs_not_parseable_and_raw_response_when_output_is_not_in_rails(
    openai_model: OpenAIModel, relevance_template: str
) -> None:
    output = "EXPLANATION: A very good explanation" 'LABEL: "not-a-rail"'
    openai_model._generate = MagicMock(return_value=output)
    evaluator = LLMEvaluator(openai_model, relevance_template)
    label, score, explanation = evaluator.evaluate(
        {
            "input": "What is the capital of California?",
            "reference": "Sacramento is the capital of California.",
        },
        provide_explanation=True,
        use_function_calling_if_available=False,
    )
    assert label == NOT_PARSABLE
<<<<<<< HEAD
    assert score is None
=======
    assert math.isclose(score, 0.0)
>>>>>>> 1cc9c0a7
    assert "EXPLANATION: A very good explanation" 'LABEL: "not-a-rail"' in explanation


def test_llm_evaluator_evaluate_outputs_not_parseable_and_raw_response_for_unparseable_model_output(
    openai_model: OpenAIModel, relevance_template: ClassificationTemplate
) -> None:
    output = 'Unexpected format: "rail"'
    openai_model._generate = MagicMock(return_value=output)
    evaluator = LLMEvaluator(openai_model, relevance_template)
    label, score, explanation = evaluator.evaluate(
        {
            "input": "What is the capital of California?",
            "reference": "Sacramento is the capital of California.",
        },
        provide_explanation=True,
        use_function_calling_if_available=False,
    )
    assert label == NOT_PARSABLE
<<<<<<< HEAD
    assert score is None
=======
    assert math.isclose(score, 0.0)
>>>>>>> 1cc9c0a7
    assert explanation == 'Unexpected format: "rail"'


def test_llm_evaluator_evaluate_outputs_label_when_called_with_function_call(
    openai_model: OpenAIModel, relevance_template: ClassificationTemplate
) -> None:
    openai_model._generate = MagicMock(return_value=f'{{"{_RESPONSE}": "relevant"}}')
    evaluator = LLMEvaluator(openai_model, relevance_template)
    label, score, explanation = evaluator.evaluate(
        {
            "input": "What is the capital of California?",
            "reference": "Sacramento is the capital of California.",
        },
        use_function_calling_if_available=True,
    )
    assert label == "relevant"
<<<<<<< HEAD
    assert score == 1
=======
    assert math.isclose(score, 1.0)
>>>>>>> 1cc9c0a7
    assert explanation is None


def test_llm_evaluator_evaluate_outputs_label_and_explanation_when_called_with_function_call(
    openai_model: OpenAIModel, relevance_template: str
) -> None:
    openai_model._generate = MagicMock(
        return_value=f'{{"{_EXPLANATION}": "explanation", "{_RESPONSE}": "relevant"}}'
    )
    evaluator = LLMEvaluator(openai_model, relevance_template)
    label, score, explanation = evaluator.evaluate(
        {
            "input": "What is the capital of California?",
            "reference": "Sacramento is the capital of California.",
        },
        provide_explanation=True,
    )
    assert label == "relevant"
<<<<<<< HEAD
    assert score == 1
=======
    assert math.isclose(score, 1.0)
>>>>>>> 1cc9c0a7
    assert explanation == "explanation"


def test_llm_evaluator_evaluate_makes_best_effort_attempt_to_parse_invalid_function_call_output(
    openai_model: OpenAIModel, relevance_template: ClassificationTemplate
) -> None:
    openai_model._generate = MagicMock(return_value=f'{{"{_RESPONSE}": "relevant"')  # invalid JSON
    evaluator = LLMEvaluator(openai_model, relevance_template)
    label, score, explanation = evaluator.evaluate(
        {
            "input": "What is the capital of California?",
            "reference": "Sacramento is the capital of California.",
        },
        use_function_calling_if_available=True,
    )
    assert label == "relevant"
<<<<<<< HEAD
    assert score == 1
=======
    assert math.isclose(score, 1.0)
>>>>>>> 1cc9c0a7
    assert explanation is None


def test_relevance_evaluator_evaluate_outputs_label_when_model_produces_expected_output(
    openai_model: OpenAIModel,
) -> None:
    openai_model._generate = MagicMock(return_value="relevant")
    evaluator = RelevanceEvaluator(openai_model)
    label, score, explanation = evaluator.evaluate(
        {
            "input": "What is the capital of California?",
            "reference": "Sacramento is the capital of California.",
        },
        use_function_calling_if_available=False,
    )
    assert label == "relevant"
<<<<<<< HEAD
    assert score == 1
    assert explanation is None


def test_llm_evaluator_evaluate_outputs_score_as_none_with_custom_template_without_scores(
=======
    assert math.isclose(score, 1.0)
    assert explanation is None


def test_llm_evaluator_evaluate_outputs_score_as_zero_with_custom_template_without_scores(
>>>>>>> 1cc9c0a7
    openai_model: OpenAIModel,
) -> None:
    custom_template_without_scores = ClassificationTemplate(
        rails=["relevant", "irrelevant"],
        template="Is the {reference} relevant to the {input}?",
        explanation_template="Is the {reference} relevant to the {input}? Explain.",
    )
    openai_model._generate = MagicMock(return_value="relevant ")
    evaluator = LLMEvaluator(openai_model, custom_template_without_scores)
    label, score, explanation = evaluator.evaluate(
        {
            "input": "What is the capital of California?",
            "reference": "Sacramento is the capital of California.",
        },
        use_function_calling_if_available=False,
    )
    assert label == "relevant"
<<<<<<< HEAD
    assert score is None
=======
    assert math.isclose(score, 0.0)
>>>>>>> 1cc9c0a7
    assert explanation is None<|MERGE_RESOLUTION|>--- conflicted
+++ resolved
@@ -31,11 +31,7 @@
         use_function_calling_if_available=False,
     )
     assert label == "relevant"
-<<<<<<< HEAD
-    assert score == 1
-=======
-    assert math.isclose(score, 1.0)
->>>>>>> 1cc9c0a7
+    assert math.isclose(score, 1.0)
     assert explanation is None
 
 
@@ -52,11 +48,7 @@
         use_function_calling_if_available=False,
     )
     assert label == NOT_PARSABLE
-<<<<<<< HEAD
-    assert score is None
-=======
-    assert math.isclose(score, 0.0)
->>>>>>> 1cc9c0a7
+    assert math.isclose(score, 0.0)
     assert explanation is None
 
 
@@ -75,11 +67,7 @@
         use_function_calling_if_available=False,
     )
     assert label == "relevant"
-<<<<<<< HEAD
-    assert score == 1
-=======
-    assert math.isclose(score, 1.0)
->>>>>>> 1cc9c0a7
+    assert math.isclose(score, 1.0)
     assert "A very good explanation" in explanation
 
 
@@ -98,11 +86,7 @@
         use_function_calling_if_available=False,
     )
     assert label == NOT_PARSABLE
-<<<<<<< HEAD
-    assert score is None
-=======
-    assert math.isclose(score, 0.0)
->>>>>>> 1cc9c0a7
+    assert math.isclose(score, 0.0)
     assert "EXPLANATION: A very good explanation" 'LABEL: "not-a-rail"' in explanation
 
 
@@ -121,11 +105,7 @@
         use_function_calling_if_available=False,
     )
     assert label == NOT_PARSABLE
-<<<<<<< HEAD
-    assert score is None
-=======
-    assert math.isclose(score, 0.0)
->>>>>>> 1cc9c0a7
+    assert math.isclose(score, 0.0)
     assert explanation == 'Unexpected format: "rail"'
 
 
@@ -142,11 +122,7 @@
         use_function_calling_if_available=True,
     )
     assert label == "relevant"
-<<<<<<< HEAD
-    assert score == 1
-=======
-    assert math.isclose(score, 1.0)
->>>>>>> 1cc9c0a7
+    assert math.isclose(score, 1.0)
     assert explanation is None
 
 
@@ -165,11 +141,7 @@
         provide_explanation=True,
     )
     assert label == "relevant"
-<<<<<<< HEAD
-    assert score == 1
-=======
-    assert math.isclose(score, 1.0)
->>>>>>> 1cc9c0a7
+    assert math.isclose(score, 1.0)
     assert explanation == "explanation"
 
 
@@ -186,11 +158,7 @@
         use_function_calling_if_available=True,
     )
     assert label == "relevant"
-<<<<<<< HEAD
-    assert score == 1
-=======
-    assert math.isclose(score, 1.0)
->>>>>>> 1cc9c0a7
+    assert math.isclose(score, 1.0)
     assert explanation is None
 
 
@@ -207,19 +175,11 @@
         use_function_calling_if_available=False,
     )
     assert label == "relevant"
-<<<<<<< HEAD
-    assert score == 1
-    assert explanation is None
-
-
-def test_llm_evaluator_evaluate_outputs_score_as_none_with_custom_template_without_scores(
-=======
     assert math.isclose(score, 1.0)
     assert explanation is None
 
 
 def test_llm_evaluator_evaluate_outputs_score_as_zero_with_custom_template_without_scores(
->>>>>>> 1cc9c0a7
     openai_model: OpenAIModel,
 ) -> None:
     custom_template_without_scores = ClassificationTemplate(
@@ -237,9 +197,5 @@
         use_function_calling_if_available=False,
     )
     assert label == "relevant"
-<<<<<<< HEAD
-    assert score is None
-=======
-    assert math.isclose(score, 0.0)
->>>>>>> 1cc9c0a7
+    assert math.isclose(score, 0.0)
     assert explanation is None