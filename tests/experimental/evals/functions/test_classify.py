--- conflicted
+++ resolved
@@ -2,9 +2,11 @@
 from typing import List
 from unittest.mock import MagicMock, patch
 
+from contextlib import ExitStack
 import httpx
 import numpy as np
 import pandas as pd
+from pandas.core.frame import DataFrame
 import pytest
 import respx
 from pandas.testing import assert_frame_equal
@@ -55,7 +57,7 @@
 
 @pytest.mark.respx(base_url="https://api.openai.com/v1/chat/completions")
 def test_llm_classify(
-    classification_dataframe, monkeypatch: pytest.MonkeyPatch, respx_mock: respx.mock
+    classification_dataframe: DataFrame, monkeypatch: pytest.MonkeyPatch, respx_mock: respx.mock
 ):
     monkeypatch.setenv(OPENAI_API_KEY_ENVVAR_NAME, "sk-0123456789")
     dataframe = classification_dataframe
@@ -99,7 +101,7 @@
 
 @pytest.mark.respx(base_url="https://api.openai.com/v1/chat/completions")
 def test_llm_classify_with_fn_call(
-    classification_dataframe, monkeypatch: pytest.MonkeyPatch, respx_mock: respx.mock
+    classification_dataframe: DataFrame, monkeypatch: pytest.MonkeyPatch, respx_mock: respx.mock
 ):
     monkeypatch.setenv(OPENAI_API_KEY_ENVVAR_NAME, "sk-0123456789")
     dataframe = classification_dataframe
@@ -131,7 +133,7 @@
 
 @pytest.mark.respx(base_url="https://api.openai.com/v1/chat/completions")
 def test_classify_fn_call_no_explain(
-    classification_dataframe, monkeypatch: pytest.MonkeyPatch, respx_mock: respx.mock
+    classification_dataframe: DataFrame, monkeypatch: pytest.MonkeyPatch, respx_mock: respx.mock
 ):
     monkeypatch.setenv(OPENAI_API_KEY_ENVVAR_NAME, "sk-0123456789")
     dataframe = classification_dataframe
@@ -167,7 +169,7 @@
 
 @pytest.mark.respx(base_url="https://api.openai.com/v1/chat/completions")
 def test_classify_fn_call_explain(
-    classification_dataframe, monkeypatch: pytest.MonkeyPatch, respx_mock: respx.mock
+    classification_dataframe: DataFrame, monkeypatch: pytest.MonkeyPatch, respx_mock: respx.mock
 ):
     monkeypatch.setenv(OPENAI_API_KEY_ENVVAR_NAME, "sk-0123456789")
     dataframe = classification_dataframe
@@ -207,7 +209,7 @@
 
 @pytest.mark.respx(base_url="https://api.openai.com/v1/chat/completions")
 def test_llm_classify_prints_to_stdout_with_verbose_flag(
-    classification_dataframe, monkeypatch: pytest.MonkeyPatch, respx_mock: respx.mock, capfd
+    classification_dataframe: DataFrame, monkeypatch: pytest.MonkeyPatch, respx_mock: respx.mock, capfd: pytest.CaptureFixture[str]
 ):
     monkeypatch.setenv(OPENAI_API_KEY_ENVVAR_NAME, "sk-0123456789")
     dataframe = classification_dataframe
@@ -242,7 +244,7 @@
     assert "sk-0123456789" not in out, "Credentials should not be printed out in cleartext"
 
 
-def test_llm_classify_shows_retry_info_with_verbose_flag(monkeypatch: pytest.MonkeyPatch, capfd):
+def test_llm_classify_shows_retry_info_with_verbose_flag(monkeypatch: pytest.MonkeyPatch, capfd: pytest.CaptureFixture[str]):
     monkeypatch.setenv(OPENAI_API_KEY_ENVVAR_NAME, "sk-0123456789")
     dataframe = pd.DataFrame(
         [
@@ -278,15 +280,10 @@
     mock_openai = MagicMock()
     mock_openai.side_effect = openai_retry_errors
 
-<<<<<<< HEAD
     with ExitStack() as stack:
         waiting_fn = "phoenix.experimental.evals.models.base.wait_random_exponential"
         stack.enter_context(patch(waiting_fn, return_value=False))
-        stack.enter_context(patch.object(OpenAIModel, "_init_tiktoken", return_value=None))
-        stack.enter_context(
-            patch.object(model._async_client.chat.completions, "create", mock_openai)
-        )
-        stack.enter_context(pytest.raises(model._openai.InternalServerError))
+        stack.enter_context(patch.object(model._async_client.chat.completions, "create", mock_openai))
         llm_classify(
             dataframe=dataframe,
             template=RAG_RELEVANCY_PROMPT_TEMPLATE,
@@ -294,15 +291,6 @@
             rails=["relevant", "irrelevant"],
             verbose=True,
         )
-=======
-    llm_classify(
-        dataframe=dataframe,
-        template=RAG_RELEVANCY_PROMPT_TEMPLATE,
-        model=model,
-        rails=["relevant", "irrelevant"],
-        verbose=True,
-    )
->>>>>>> 1fb0849a
 
     out, _ = capfd.readouterr()
     assert "Failed attempt 1" in out, "Retry information should be printed"
@@ -312,7 +300,7 @@
     assert "Failed attempt 5" not in out, "Maximum retries should not be exceeded"
 
 
-def test_llm_classify_does_not_persist_verbose_flag(monkeypatch: pytest.MonkeyPatch, capfd):
+def test_llm_classify_does_not_persist_verbose_flag(monkeypatch: pytest.MonkeyPatch, capfd: pytest.CaptureFixture[str]):
     monkeypatch.setenv(OPENAI_API_KEY_ENVVAR_NAME, "sk-0123456789")
     dataframe = pd.DataFrame(
         [
@@ -337,15 +325,10 @@
     mock_openai = MagicMock()
     mock_openai.side_effect = openai_retry_errors
 
-<<<<<<< HEAD
     with ExitStack() as stack:
         waiting_fn = "phoenix.experimental.evals.models.base.wait_random_exponential"
         stack.enter_context(patch(waiting_fn, return_value=False))
-        stack.enter_context(patch.object(OpenAIModel, "_init_tiktoken", return_value=None))
-        stack.enter_context(
-            patch.object(model._async_client.chat.completions, "create", mock_openai)
-        )
-        stack.enter_context(pytest.raises(model._openai.OpenAIError))
+        stack.enter_context(patch.object(model._async_client.chat.completions, "create", mock_openai))
         llm_classify(
             dataframe=dataframe,
             template=RAG_RELEVANCY_PROMPT_TEMPLATE,
@@ -353,15 +336,6 @@
             rails=["relevant", "irrelevant"],
             verbose=True,
         )
-=======
-    llm_classify(
-        dataframe=dataframe,
-        template=RAG_RELEVANCY_PROMPT_TEMPLATE,
-        model=model,
-        rails=["relevant", "irrelevant"],
-        verbose=True,
-    )
->>>>>>> 1fb0849a
 
     out, _ = capfd.readouterr()
     assert "Failed attempt 1" in out, "Retry information should be printed"
@@ -370,12 +344,16 @@
     mock_openai.reset_mock()
     mock_openai.side_effect = openai_retry_errors
 
-    llm_classify(
-        dataframe=dataframe,
-        template=RAG_RELEVANCY_PROMPT_TEMPLATE,
-        model=model,
-        rails=["relevant", "irrelevant"],
-    )
+    with ExitStack() as stack:
+        waiting_fn = "phoenix.experimental.evals.models.base.wait_random_exponential"
+        stack.enter_context(patch(waiting_fn, return_value=False))
+        stack.enter_context(patch.object(model._async_client.chat.completions, "create", mock_openai))
+        llm_classify(
+            dataframe=dataframe,
+            template=RAG_RELEVANCY_PROMPT_TEMPLATE,
+            model=model,
+            rails=["relevant", "irrelevant"],
+        )
 
     out, _ = capfd.readouterr()
     assert "Failed attempt 1" not in out, "The `verbose` flag should not be persisted"
@@ -522,7 +500,7 @@
     assert classification_df is not None
     # Make sure there is a logger.error output
     captured = capfd.readouterr()
-    assert "Process was interrupted" in captured.out
+    assert "Exception while processing prompt" in captured.out
 
 
 def test_run_relevance_eval_openinference_dataframe(
@@ -652,23 +630,52 @@
     assert _snap_to_rail("abc", ["abc", "a", "ab"]) == "abc"
 
 
-async def test_async_executor_submits():
+async def test_async_executor_executes():
     async def dummy_fn(payload: int) -> int:
         return payload - 1
 
     executor = AsyncExecutor(dummy_fn, num_consumers=10)
     inputs = [1, 2, 3, 4, 5]
-    outputs = await executor.submit(inputs)
+    outputs = await executor.execute(inputs)
     assert outputs == [0, 1, 2, 3, 4]
 
 
-async def test_async_executor_submits_many_tasks():
+async def test_async_executor_executes_many_tasks():
     async def dummy_fn(payload: int) -> int:
         return payload
 
     executor = AsyncExecutor(dummy_fn, num_consumers=10)
     inputs = [x for x in range(1000)]
-    outputs = await executor.submit(inputs)
+    outputs = await executor.execute(inputs)
+    assert outputs == inputs
+
+
+def test_async_executor_runs_synchronously():
+    async def dummy_fn(payload: int) -> int:
+        return payload - 2
+
+    executor = AsyncExecutor(dummy_fn, num_consumers=10)
+    inputs = [1, 2, 3, 4, 5]
+    outputs = executor.run(inputs)
+    assert outputs == [-1, 0, 1, 2, 3]
+
+
+async def test_async_executor_executes():
+    async def dummy_fn(payload: int) -> int:
+        return payload - 1
+
+    executor = AsyncExecutor(dummy_fn, num_consumers=10)
+    inputs = [1, 2, 3, 4, 5]
+    outputs = await executor.execute(inputs)
+    assert outputs == [0, 1, 2, 3, 4]
+
+async def test_async_executor_executes_many_tasks():
+    async def dummy_fn(payload: int) -> int:
+        return payload
+
+    executor = AsyncExecutor(dummy_fn, num_consumers=10)
+    inputs = [x for x in range(1000)]
+    outputs = await executor.execute(inputs)
     assert outputs == inputs
 
 
