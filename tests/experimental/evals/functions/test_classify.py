from contextlib import ExitStack
from itertools import product
from typing import List
from unittest.mock import MagicMock, patch

import httpx
import numpy as np
import pandas as pd
import phoenix
import pytest
import respx
from pandas.core.frame import DataFrame
from pandas.testing import assert_frame_equal
from phoenix.experimental.evals import (
    NOT_PARSABLE,
    OpenAIModel,
    llm_classify,
    run_relevance_eval,
)
from phoenix.experimental.evals.evaluators import LLMEvaluator
from phoenix.experimental.evals.functions.classify import (
<<<<<<< HEAD
    AsyncExecutor,
    SyncExecutor,
    get_executor_on_sync_context,
=======
    _snap_to_rail,
>>>>>>> 6dd14cf2
    run_evals,
)
from phoenix.experimental.evals.models.openai import OPENAI_API_KEY_ENVVAR_NAME
from phoenix.experimental.evals.templates.default_templates import (
    RAG_RELEVANCY_PROMPT_TEMPLATE,
    TOXICITY_PROMPT_TEMPLATE,
)
from phoenix.experimental.evals.templates.template import _snap_to_rail
from respx.patterns import M


@pytest.fixture
def api_key(monkeypatch: pytest.MonkeyPatch) -> str:
    api_key = "sk-0123456789"
    monkeypatch.setenv(OPENAI_API_KEY_ENVVAR_NAME, api_key)
    return api_key


@pytest.fixture
def model(api_key: str) -> OpenAIModel:
    return OpenAIModel(model_name="gpt-4")


@pytest.fixture
def toxicity_evaluator(model: OpenAIModel) -> LLMEvaluator:
    return LLMEvaluator(
        template=TOXICITY_PROMPT_TEMPLATE,
        model=model,
    )


@pytest.fixture
def relevance_evaluator(model: OpenAIModel) -> LLMEvaluator:
    return LLMEvaluator(
        template=RAG_RELEVANCY_PROMPT_TEMPLATE,
        model=model,
    )


@pytest.fixture(
    params=[
        pytest.param(True, id="running_event_loop_exists"),
        pytest.param(False, id="no_running_event_loop_exists"),
    ]
)
def running_event_loop_mock(
    request: pytest.FixtureRequest, monkeypatch: pytest.MonkeyPatch
) -> bool:
    running_event_loop_exists = request.param
    monkeypatch.setattr(
<<<<<<< HEAD
        "phoenix.experimental.evals.functions.classify._running_event_loop_exists",
        lambda: running_event_loop_exists,
    )
    assert (
        phoenix.experimental.evals.functions.classify._running_event_loop_exists()
    ) is running_event_loop_exists, "mocked function should return the expected value"
    return running_event_loop_exists
=======
        "phoenix.experimental.evals.functions.executor._running_event_loop_exists",
        lambda: True,
    )
    assert (
        phoenix.experimental.evals.functions.executor._running_event_loop_exists()
    ), "mock for detecting event loop should return True"
>>>>>>> 6dd14cf2


@pytest.fixture
def classification_dataframe():
    return pd.DataFrame(
        [
            {
                "input": "What is Python?",
                "reference": "Python is a programming language.",
            },
            {
                "input": "What is Python?",
                "reference": "Ruby is a programming language.",
            },
            {"input": "What is C++?", "reference": "C++ is a programming language."},
            {"input": "What is C++?", "reference": "irrelevant"},
        ],
    )


@pytest.fixture
def classification_responses():
    return [
        "relevant",
        "irrelevant",
        "relevant",
        "irrelevant",
    ]


@pytest.fixture
def classification_template():
    return RAG_RELEVANCY_PROMPT_TEMPLATE


@pytest.mark.respx(base_url="https://api.openai.com/v1/chat/completions")
def test_llm_classify(
    api_key: str,
    classification_dataframe: DataFrame,
    respx_mock: respx.mock,
):
    dataframe = classification_dataframe
    keys = list(zip(dataframe["input"], dataframe["reference"]))
    responses = ["relevant", "irrelevant", "\nrelevant ", "unparsable"]
    response_mapping = {key: response for key, response in zip(keys, responses)}

    for (query, reference), response in response_mapping.items():
        matcher = M(content__contains=query) & M(content__contains=reference)
        payload = {
            "choices": [
                {
                    "message": {
                        "content": response,
                    },
                }
            ],
        }
        respx_mock.route(matcher).mock(return_value=httpx.Response(200, json=payload))

    with patch.object(OpenAIModel, "_init_tiktoken", return_value=None):
        model = OpenAIModel()

    result = llm_classify(
        dataframe=dataframe,
        template=RAG_RELEVANCY_PROMPT_TEMPLATE,
        model=model,
        rails=["relevant", "irrelevant"],
        verbose=True,
    )

    expected_labels = ["relevant", "irrelevant", "relevant", NOT_PARSABLE]
    assert result.iloc[:, 0].tolist() == expected_labels
    assert_frame_equal(
        result,
        pd.DataFrame(
            data={"label": expected_labels},
        ),
    )


@pytest.mark.respx(base_url="https://api.openai.com/v1/chat/completions")
def test_llm_classify_with_async(
    api_key: str, classification_dataframe: DataFrame, respx_mock: respx.mock
):
    dataframe = classification_dataframe
    keys = list(zip(dataframe["input"], dataframe["reference"]))
    responses = ["relevant", "irrelevant", "\nrelevant ", "unparsable"]
    response_mapping = {key: response for key, response in zip(keys, responses)}

    for (query, reference), response in response_mapping.items():
        matcher = M(content__contains=query) & M(content__contains=reference)
        payload = {
            "choices": [
                {
                    "message": {
                        "content": response,
                    },
                }
            ],
        }
        respx_mock.route(matcher).mock(return_value=httpx.Response(200, json=payload))

    with patch.object(OpenAIModel, "_init_tiktoken", return_value=None):
        model = OpenAIModel()

    result = llm_classify(
        dataframe=dataframe,
        template=RAG_RELEVANCY_PROMPT_TEMPLATE,
        model=model,
        rails=["relevant", "irrelevant"],
        verbose=True,
    )

    expected_labels = ["relevant", "irrelevant", "relevant", NOT_PARSABLE]
    assert result.iloc[:, 0].tolist() == expected_labels
    assert_frame_equal(
        result,
        pd.DataFrame(
            data={"label": expected_labels},
        ),
    )


@pytest.mark.respx(base_url="https://api.openai.com/v1/chat/completions")
def test_llm_classify_with_fn_call(
    api_key: str, classification_dataframe: DataFrame, respx_mock: respx.mock
):
    dataframe = classification_dataframe
    keys = list(zip(dataframe["input"], dataframe["reference"]))
    responses = ["relevant", "irrelevant", "\nrelevant ", "unparsable"]
    response_mapping = {key: response for key, response in zip(keys, responses)}

    for (query, reference), response in response_mapping.items():
        matcher = M(content__contains=query) & M(content__contains=reference)
        payload = {
            "choices": [{"message": {"function_call": {"arguments": {"response": response}}}}]
        }
        respx_mock.route(matcher).mock(return_value=httpx.Response(200, json=payload))

    with patch.object(OpenAIModel, "_init_tiktoken", return_value=None):
        model = OpenAIModel(max_retries=0)

    result = llm_classify(
        dataframe=dataframe,
        template=RAG_RELEVANCY_PROMPT_TEMPLATE,
        model=model,
        rails=["relevant", "irrelevant"],
    )

    expected_labels = ["relevant", "irrelevant", "relevant", NOT_PARSABLE]
    assert result.iloc[:, 0].tolist() == expected_labels
    assert_frame_equal(result, pd.DataFrame(data={"label": expected_labels}))


@pytest.mark.respx(base_url="https://api.openai.com/v1/chat/completions")
def test_classify_fn_call_no_explain(
    api_key: str, classification_dataframe: DataFrame, respx_mock: respx.mock
):
    dataframe = classification_dataframe
    keys = list(zip(dataframe["input"], dataframe["reference"]))
    responses = ["relevant", "irrelevant", "\nrelevant ", "unparsable"]
    response_mapping = {key: response for key, response in zip(keys, responses)}

    for (query, reference), response in response_mapping.items():
        matcher = M(content__contains=query) & M(content__contains=reference)
        payload = {
            "choices": [{"message": {"function_call": {"arguments": {"response": response}}}}]
        }
        respx_mock.route(matcher).mock(return_value=httpx.Response(200, json=payload))

    with patch.object(OpenAIModel, "_init_tiktoken", return_value=None):
        model = OpenAIModel(max_retries=0)

    result = llm_classify(
        dataframe=dataframe,
        template=RAG_RELEVANCY_PROMPT_TEMPLATE,
        model=model,
        rails=["relevant", "irrelevant"],
        provide_explanation=True,
    )

    expected_labels = ["relevant", "irrelevant", "relevant", NOT_PARSABLE]
    assert result.iloc[:, 0].tolist() == expected_labels
    assert_frame_equal(
        result,
        pd.DataFrame(data={"label": expected_labels, "explanation": [None, None, None, None]}),
    )


@pytest.mark.respx(base_url="https://api.openai.com/v1/chat/completions")
def test_classify_fn_call_explain(
    api_key: str, classification_dataframe: DataFrame, respx_mock: respx.mock
):
    dataframe = classification_dataframe
    keys = list(zip(dataframe["input"], dataframe["reference"]))
    responses = ["relevant", "irrelevant", "\nrelevant ", "unparsable"]
    response_mapping = {key: response for key, response in zip(keys, responses)}

    for ii, ((query, reference), response) in enumerate(response_mapping.items()):
        matcher = M(content__contains=query) & M(content__contains=reference)
        message = {
            "function_call": {
                "arguments": f"{{\n  \042response\042: \042{response}\042, \042explanation\042: \042{ii}\042\n}}"  # noqa E501
            }
        }
        respx_mock.route(matcher).mock(
            return_value=httpx.Response(200, json={"choices": [{"message": message}]})
        )

    with patch.object(OpenAIModel, "_init_tiktoken", return_value=None):
        model = OpenAIModel(max_retries=0)

    result = llm_classify(
        dataframe=dataframe,
        template=RAG_RELEVANCY_PROMPT_TEMPLATE,
        model=model,
        rails=["relevant", "irrelevant"],
        provide_explanation=True,
    )

    expected_labels = ["relevant", "irrelevant", "relevant", NOT_PARSABLE]
    assert result.iloc[:, 0].tolist() == expected_labels
    assert_frame_equal(
        result,
        pd.DataFrame(data={"label": expected_labels, "explanation": ["0", "1", "2", "3"]}),
    )


@pytest.mark.respx(base_url="https://api.openai.com/v1/chat/completions")
def test_llm_classify_prints_to_stdout_with_verbose_flag(
    classification_dataframe: DataFrame,
    api_key: str,
    respx_mock: respx.mock,
    capfd: pytest.CaptureFixture[str],
):
    dataframe = classification_dataframe
    keys = list(zip(dataframe["input"], dataframe["reference"]))
    responses = ["relevant", "irrelevant", "\nrelevant ", "unparsable"]
    response_mapping = {key: response for key, response in zip(keys, responses)}

    for (query, reference), response in response_mapping.items():
        matcher = M(content__contains=query) & M(content__contains=reference)
        payload = {"choices": [{"message": {"content": response}}]}
        respx_mock.route(matcher).mock(return_value=httpx.Response(200, json=payload))

    with patch.object(OpenAIModel, "_init_tiktoken", return_value=None):
        model = OpenAIModel(max_retries=0)

    llm_classify(
        dataframe=dataframe,
        template=RAG_RELEVANCY_PROMPT_TEMPLATE,
        model=model,
        rails=["relevant", "irrelevant"],
        verbose=True,
        use_function_calling_if_available=False,
    )

    out, _ = capfd.readouterr()
    assert "Snapped 'relevant' to rail: relevant" in out, "Snapping events should be printed"
    assert "Snapped 'irrelevant' to rail: irrelevant" in out, "Snapping events should be printed"
    assert "Snapped '\\nrelevant ' to rail: relevant" in out, "Snapping events should be printed"
    assert "Cannot snap 'unparsable' to rails" in out, "Snapping events should be printed"
    assert "OpenAI invocation parameters" in out, "Model-specific information should be printed"
    assert "'model': 'gpt-4', 'temperature': 0.0" in out, "Model information should be printed"
    assert "sk-0123456789" not in out, "Credentials should not be printed out in cleartext"


def test_llm_classify_shows_retry_info(api_key: str, capfd: pytest.CaptureFixture[str]):
    dataframe = pd.DataFrame(
        [
            {
                "input": "What is Python?",
                "reference": "Python is a programming language.",
            },
        ]
    )

    with ExitStack() as stack:
        waiting_fn = "phoenix.experimental.evals.models.base.wait_random_exponential"
        stack.enter_context(patch(waiting_fn, return_value=False))
        model = OpenAIModel(max_retries=4)

        request = httpx.Request("POST", "https://api.openai.com/v1/chat/completions")
        openai_retry_errors = [
            model._openai.APITimeoutError("test timeout"),
            model._openai.APIError(
                message="test api error",
                request=httpx.request,
                body={},
            ),
            model._openai.APIConnectionError(message="test api connection error", request=request),
            model._openai.InternalServerError(
                "test internal server error",
                response=httpx.Response(status_code=500, request=request),
                body={},
            ),
        ]
        mock_openai = MagicMock()
        mock_openai.side_effect = openai_retry_errors
        stack.enter_context(
            patch.object(model._async_client.chat.completions, "create", mock_openai)
        )
        llm_classify(
            dataframe=dataframe,
            template=RAG_RELEVANCY_PROMPT_TEMPLATE,
            model=model,
            rails=["relevant", "irrelevant"],
        )

    out, _ = capfd.readouterr()
    assert "Failed attempt 1" in out, "Retry information should be printed"
    assert "Failed attempt 2" in out, "Retry information should be printed"
    assert "Failed attempt 3" in out, "Retry information should be printed"
    assert "Failed attempt 4" not in out, "Maximum retries should not be exceeded"


@pytest.mark.respx(base_url="https://api.openai.com/v1/chat/completions")
def test_run_relevance_eval_standard_dataframe(
    api_key: str,
    respx_mock: respx.mock,
):
    dataframe = pd.DataFrame(
        [
            {
                "input": "What is Python?",
                "reference": [
                    "Python is a programming language.",
                    "Ruby is a programming language.",
                ],
            },
            {
                "input": "Can you explain Python to me?",
                "reference": np.array(
                    [
                        "Python is a programming language.",
                        "Ruby is a programming language.",
                    ]
                ),
            },
            {
                "input": "What is Ruby?",
                "reference": [
                    "Ruby is a programming language.",
                ],
            },
            {
                "input": "What is C++?",
                "reference": [
                    "Ruby is a programming language.",
                    "C++ is a programming language.",
                ],
            },
            {
                "input": "What is C#?",
                "reference": [],
            },
            {
                "input": "What is Golang?",
                "reference": None,
            },
            {
                "input": None,
                "reference": [
                    "Python is a programming language.",
                    "Ruby is a programming language.",
                ],
            },
            {
                "input": None,
                "reference": None,
            },
        ]
    )

    queries = list(dataframe["input"])
    references = list(dataframe["reference"])
    keys = []
    for query, refs in zip(queries, references):
        refs = refs if refs is None else list(refs)
        if query and refs:
            keys.extend(product([query], refs))

    responses = [
        "relevant",
        "irrelevant",
        "relevant",
        "irrelevant",
        "\nrelevant ",
        "unparsable",
        "relevant",
    ]

    response_mapping = {key: response for key, response in zip(keys, responses)}
    for (query, reference), response in response_mapping.items():
        matcher = M(content__contains=query) & M(content__contains=reference)
        payload = {
            "choices": [
                {
                    "message": {
                        "content": response,
                    },
                }
            ],
            "usage": {
                "total_tokens": 1,
            },
        }
        respx_mock.route(matcher).mock(return_value=httpx.Response(200, json=payload))

    with patch.object(OpenAIModel, "_init_tiktoken", return_value=None):
        model = OpenAIModel()

    relevance_classifications = run_relevance_eval(dataframe, model=model)
    assert relevance_classifications == [
        ["relevant", "irrelevant"],
        ["relevant", "irrelevant"],
        ["relevant"],
        [NOT_PARSABLE, "relevant"],
        [],
        [],
        [],
        [],
    ]


@pytest.mark.respx(base_url="https://api.openai.com/v1/chat/completions", assert_all_called=False)
def test_classify_tolerance_to_exceptions(
    api_key: str,
    classification_dataframe: pd.DataFrame,
    classification_responses: List[str],
    classification_template: str,
    respx_mock: respx.mock,
    capfd,
):
    with patch.object(OpenAIModel, "_init_tiktoken", return_value=None):
        model = OpenAIModel(max_retries=0)
    queries = classification_dataframe["input"].tolist()
    for query, response in zip(queries, classification_responses):
        matcher = M(content__contains=query)
        # Simulate an error on the second query
        if query == "What is C++?":
            response = httpx.Response(500, json={"error": "Internal Server Error"})
        else:
            response = httpx.Response(200, json={"choices": [{"message": {"content": response}}]})
        respx_mock.route(matcher).mock(return_value=response)

    classification_df = llm_classify(
        dataframe=classification_dataframe,
        template=classification_template,
        model=model,
        rails=["relevant", "irrelevant"],
    )

    assert classification_df is not None
    # Make sure there is a logger.error output
    captured = capfd.readouterr()
    assert "Exception in worker" in captured.out


def test_run_relevance_eval_openinference_dataframe(
    api_key: str,
    respx_mock: respx.mock,
):
    dataframe = pd.DataFrame(
        [
            {
                "attributes.input.value": "What is Python?",
                "attributes.retrieval.documents": [
                    {"document.content": "Python is a programming language."},
                    {"document.content": "Ruby is a programming language."},
                ],
            },
            {
                "attributes.input.value": "Can you explain Python to me?",
                "attributes.retrieval.documents": np.array(
                    [
                        {"document.content": "Python is a programming language."},
                        {"document.content": "Ruby is a programming language."},
                    ]
                ),
            },
            {
                "attributes.input.value": "What is Ruby?",
                "attributes.retrieval.documents": [
                    {"document.content": "Ruby is a programming language."},
                ],
            },
            {
                "attributes.input.value": "What is C++?",
                "attributes.retrieval.documents": [
                    {"document.content": "Ruby is a programming language."},
                    {"document.content": "C++ is a programming language."},
                ],
            },
            {
                "attributes.input.value": "What is C#?",
                "attributes.retrieval.documents": [],
            },
            {
                "attributes.input.value": "What is Golang?",
                "attributes.retrieval.documents": None,
            },
            {
                "attributes.input.value": None,
                "attributes.retrieval.documents": [
                    {"document.content": "Python is a programming language."},
                    {"document.content": "Ruby is a programming language."},
                ],
            },
            {
                "attributes.input.value": None,
                "attributes.retrieval.documents": None,
            },
        ]
    )

    queries = list(dataframe["attributes.input.value"])
    references = list(dataframe["attributes.retrieval.documents"])
    keys = []
    for query, refs in zip(queries, references):
        refs = refs if refs is None else list(refs)
        if query and refs:
            keys.extend(product([query], refs))
    keys = [(query, ref["document.content"]) for query, ref in keys]

    responses = [
        "relevant",
        "irrelevant",
        "relevant",
        "irrelevant",
        "\nrelevant ",
        "unparsable",
        "relevant",
    ]

    response_mapping = {key: response for key, response in zip(keys, responses)}
    for (query, reference), response in response_mapping.items():
        matcher = M(content__contains=query) & M(content__contains=reference)
        payload = {
            "choices": [
                {
                    "message": {
                        "content": response,
                    },
                }
            ],
            "usage": {
                "total_tokens": 1,
            },
        }
        respx_mock.route(matcher).mock(return_value=httpx.Response(200, json=payload))

    with patch.object(OpenAIModel, "_init_tiktoken", return_value=None):
        model = OpenAIModel()

    relevance_classifications = run_relevance_eval(dataframe, model=model)
    assert relevance_classifications == [
        ["relevant", "irrelevant"],
        ["relevant", "irrelevant"],
        ["relevant"],
        [NOT_PARSABLE, "relevant"],
        [],
        [],
        [],
        [],
    ]


def test_overlapping_rails():
    assert _snap_to_rail("irrelevant", ["relevant", "irrelevant"]) == "irrelevant"
    assert _snap_to_rail("relevant", ["relevant", "irrelevant"]) == "relevant"
    assert _snap_to_rail("irrelevant...", ["irrelevant", "relevant"]) == "irrelevant"
    assert _snap_to_rail("...irrelevant", ["irrelevant", "relevant"]) == "irrelevant"
    # Both rails are present, cannot parse
    assert _snap_to_rail("relevant...irrelevant", ["irrelevant", "relevant"]) is NOT_PARSABLE
    assert _snap_to_rail("Irrelevant", ["relevant", "irrelevant"]) == "irrelevant"
    # One rail appears twice
    assert _snap_to_rail("relevant...relevant", ["irrelevant", "relevant"]) == "relevant"
    assert _snap_to_rail("b b", ["a", "b", "c"]) == "b"
    # More than two rails
    assert _snap_to_rail("a", ["a", "b", "c"]) == "a"
    assert _snap_to_rail(" abc", ["a", "ab", "abc"]) == "abc"
    assert _snap_to_rail("abc", ["abc", "a", "ab"]) == "abc"


@pytest.mark.respx(base_url="https://api.openai.com/v1/chat/completions")
def test_run_evals_outputs_dataframes_with_just_labels(
    running_event_loop_mock: bool,
    respx_mock: respx.mock,
    toxicity_evaluator: LLMEvaluator,
    relevance_evaluator: LLMEvaluator,
) -> None:
    for matcher, response in [
        (
            M(content__contains="Paris is the capital of France.")
            & M(content__contains="relevant"),
            "relevant",
        ),
        (
            M(content__contains="Munich is the capital of Germany.")
            & M(content__contains="relevant"),
            "irrelevant",
        ),
        (
            M(content__contains="What is the capital of France?") & M(content__contains="toxic"),
            "non-toxic",
        ),
    ]:
        payload = {
            "choices": [
                {
                    "message": {
                        "content": response,
                    },
                }
            ],
        }
        respx_mock.route(matcher).mock(return_value=httpx.Response(200, json=payload))

    df = pd.DataFrame(
        [
            {
                "input": "What is the capital of France?",
                "reference": "Paris is the capital of France.",
            },
            {
                "input": "What is the capital of France?",
                "reference": "Munich is the capital of Germany.",
            },
        ],
        index=["a", "b"],
    )
    eval_dfs = run_evals(dataframe=df, evaluators=[relevance_evaluator, toxicity_evaluator])
    assert len(eval_dfs) == 2
    assert_frame_equal(
        eval_dfs[0],
        pd.DataFrame(
            {"label": ["relevant", "irrelevant"]},
            index=["a", "b"],
        ),
    )
    assert_frame_equal(
        eval_dfs[1],
        pd.DataFrame(
            {"label": ["non-toxic", "non-toxic"]},
            index=["a", "b"],
        ),
    )


@pytest.mark.respx(base_url="https://api.openai.com/v1/chat/completions")
def test_run_evals_outputs_dataframes_with_labels_and_explanations(
    running_event_loop_mock: bool,
    respx_mock: respx.mock,
    toxicity_evaluator: LLMEvaluator,
    relevance_evaluator: LLMEvaluator,
) -> None:
    for matcher, response in [
        (
            M(content__contains="Paris is the capital of France.")
            & M(content__contains="relevant"),
            "relevant-explanation\nLABEL: relevant",
        ),
        (
            M(content__contains="Munich is the capital of Germany.")
            & M(content__contains="relevant"),
            "irrelevant-explanation\nLABEL: irrelevant",
        ),
        (
            M(content__contains="What is the capital of France?") & M(content__contains="toxic"),
            "non-toxic-explanation\nLABEL: non-toxic",
        ),
    ]:
        payload = {
            "choices": [
                {
                    "message": {
                        "content": response,
                    },
                }
            ],
        }
        respx_mock.route(matcher).mock(return_value=httpx.Response(200, json=payload))

    df = pd.DataFrame(
        [
            {
                "input": "What is the capital of France?",
                "reference": "Paris is the capital of France.",
            },
            {
                "input": "What is the capital of France?",
                "reference": "Munich is the capital of Germany.",
            },
        ],
        index=["a", "b"],
    )
    eval_dfs = run_evals(
        dataframe=df, evaluators=[relevance_evaluator, toxicity_evaluator], provide_explanation=True
    )
    assert len(eval_dfs) == 2
    assert_frame_equal(
        eval_dfs[0],
        pd.DataFrame(
            {
                "label": ["relevant", "irrelevant"],
                "explanation": [
                    "relevant-explanation\nLABEL: relevant",
                    "irrelevant-explanation\nLABEL: irrelevant",
                ],
            },
            index=["a", "b"],
        ),
    )
    assert_frame_equal(
        eval_dfs[1],
        pd.DataFrame(
            {
                "label": ["non-toxic", "non-toxic"],
                "explanation": [
                    "non-toxic-explanation\nLABEL: non-toxic",
                    "non-toxic-explanation\nLABEL: non-toxic",
                ],
            },
            index=["a", "b"],
        ),
    )


def test_run_evals_with_empty_evaluators_returns_empty_list() -> None:
    eval_dfs = run_evals(
        dataframe=pd.DataFrame(),
        evaluators=[],
    )
    assert eval_dfs == []<|MERGE_RESOLUTION|>--- conflicted
+++ resolved
@@ -19,13 +19,6 @@
 )
 from phoenix.experimental.evals.evaluators import LLMEvaluator
 from phoenix.experimental.evals.functions.classify import (
-<<<<<<< HEAD
-    AsyncExecutor,
-    SyncExecutor,
-    get_executor_on_sync_context,
-=======
-    _snap_to_rail,
->>>>>>> 6dd14cf2
     run_evals,
 )
 from phoenix.experimental.evals.models.openai import OPENAI_API_KEY_ENVVAR_NAME
@@ -76,22 +69,13 @@
 ) -> bool:
     running_event_loop_exists = request.param
     monkeypatch.setattr(
-<<<<<<< HEAD
-        "phoenix.experimental.evals.functions.classify._running_event_loop_exists",
+        "phoenix.experimental.evals.functions.executor._running_event_loop_exists",
         lambda: running_event_loop_exists,
     )
     assert (
-        phoenix.experimental.evals.functions.classify._running_event_loop_exists()
+        phoenix.experimental.evals.functions.executor._running_event_loop_exists()
     ) is running_event_loop_exists, "mocked function should return the expected value"
     return running_event_loop_exists
-=======
-        "phoenix.experimental.evals.functions.executor._running_event_loop_exists",
-        lambda: True,
-    )
-    assert (
-        phoenix.experimental.evals.functions.executor._running_event_loop_exists()
-    ), "mock for detecting event loop should return True"
->>>>>>> 6dd14cf2
 
 
 @pytest.fixture
