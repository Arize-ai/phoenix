import json
from typing import Dict
from unittest.mock import patch

import httpx
import numpy as np
import pandas as pd
import pytest
import respx
from phoenix.experimental.evals import OpenAIModel, llm_generate
from phoenix.experimental.evals.models.litellm import LiteLLMModel
from phoenix.experimental.evals.models.openai import OPENAI_API_KEY_ENVVAR_NAME
from respx.patterns import M


@pytest.mark.respx(base_url="https://api.openai.com/v1/chat/completions")
def test_llm_generate(monkeypatch: pytest.MonkeyPatch, respx_mock: respx.mock):
    monkeypatch.setenv(OPENAI_API_KEY_ENVVAR_NAME, "sk-0123456789")
    dataframe = pd.DataFrame(
        [
            {
                "query": "What is Python?",
                "reference": "Python is a programming language.",
            },
            {
                "query": "What is Python?",
                "reference": "Ruby is a programming language.",
            },
            {
                "query": "What is C++?",
                "reference": "C++ is a programming language.",
            },
            {
                "query": "What is C++?",
                "reference": "irrelevant",
            },
        ]
    )
    responses = [
        "it's a dialect of french",
        "it's a music notation",
        "It's a crazy language",
        "it's a programming language",
    ]
    queries = dataframe["query"].tolist()
    references = dataframe["reference"].tolist()
    for query, reference, response in zip(queries, references, responses):
        matcher = M(content__contains=query) & M(content__contains=reference)
        respx_mock.route(matcher).mock(
            return_value=httpx.Response(200, json={"choices": [{"message": {"content": response}}]})
        )

    template = (
        "Given {query} and a golden answer {reference}, generate an answer that is incorrect."
    )

    with patch.object(OpenAIModel, "_init_tiktoken", return_value=None):
        model = OpenAIModel()

    generated = llm_generate(dataframe=dataframe, template=template, model=model)
    assert generated.iloc[:, 0].tolist() == responses


@pytest.mark.respx(base_url="https://api.openai.com/v1/chat/completions")
def test_llm_generate_with_included_prompts_and_responses(
    monkeypatch: pytest.MonkeyPatch, respx_mock: respx.mock
):
    monkeypatch.setenv(OPENAI_API_KEY_ENVVAR_NAME, "sk-0123456789")
    dataframe = pd.DataFrame(
        [
            {
                "query": "What is Python?",
                "reference": "Python is a programming language.",
            },
            {
                "query": "What is Python?",
                "reference": "Ruby is a programming language.",
            },
            {
                "query": "What is C++?",
                "reference": "C++ is a programming language.",
            },
            {
                "query": "What is C++?",
                "reference": "irrelevant",
            },
        ]
    )
    responses = [
        "it's a dialect of french",
        "it's a music notation",
        "It's a crazy language",
        "it's a programming language",
    ]
    queries = dataframe["query"].tolist()
    references = dataframe["reference"].tolist()
    for query, reference, response in zip(queries, references, responses):
        matcher = M(content__contains=query) & M(content__contains=reference)
        respx_mock.route(matcher).mock(
            return_value=httpx.Response(200, json={"choices": [{"message": {"content": response}}]})
        )

    template = (
        "Given {query} and a golden answer {reference}, generate an answer that is incorrect."
    )

    with patch.object(OpenAIModel, "_init_tiktoken", return_value=None):
        model = OpenAIModel()

    generated = llm_generate(
        dataframe=dataframe,
        template=template,
        model=model,
        include_prompt=True,
        include_response=True,
    )
    assert generated["output"].tolist() == responses
    assert all("and a golden answer" in prompt for prompt in generated["prompt"].tolist())
    assert generated["response"].tolist() == responses


@pytest.mark.respx(base_url="https://api.openai.com/v1/chat/completions")
def test_llm_generate_with_output_parser(monkeypatch: pytest.MonkeyPatch, respx_mock: respx.mock):
    monkeypatch.setenv(OPENAI_API_KEY_ENVVAR_NAME, "sk-0123456789")
    dataframe = pd.DataFrame(
        [
            {
                "query": "What is Python?",
            },
            {
                "query": "What is Python?",
            },
            {
                "query": "What is C++?",
            },
            {
                "query": "What is C++?",
            },
            {
                "query": "gobbledygook",
            },
        ]
    )
    responses = [
        '{ "category": "programming", "language": "Python" }',
        '{ "category": "programming", "language": "Python" }',
        '{ "category": "programming", "language": "C++" }',
        '{ "category": "programming", "language": "C++" }',
        "unparsable response",
    ]
    queries = dataframe["query"].tolist()

    for query, response in zip(queries, responses):
        matcher = M(content__contains=query) & M(content__contains=query)
        respx_mock.route(matcher).mock(
            return_value=httpx.Response(200, json={"choices": [{"message": {"content": response}}]})
        )

    template = "Given {query}, generate output"

    with patch.object(OpenAIModel, "_init_tiktoken", return_value=None):
        model = OpenAIModel()

    def output_parser(response: str, response_index: int) -> Dict[str, str]:
        try:
            res = json.loads(response)
            res["category"] += str(response_index)
            return res
        except json.JSONDecodeError as e:
            return {"__error__": str(e)}

    generated = llm_generate(
        dataframe=dataframe, template=template, model=model, output_parser=output_parser
    )
    # check the output is parsed correctly
    assert generated["category"].tolist() == [
        "programming0",
        "programming1",
        "programming2",
        "programming3",
        np.nan,
    ]

    # check the unparsable response captures the error
    assert generated["__error__"].tolist() == [np.nan] * 4 + [
        "Expecting value: line 1 column 1 (char 0)"
    ]


@pytest.mark.respx(base_url="https://api.openai.com/v1/chat/completions", assert_all_called=False)
def test_classify_tolerance_to_exceptions(
    monkeypatch: pytest.MonkeyPatch, respx_mock: respx.mock, capfd
):
    monkeypatch.setenv(OPENAI_API_KEY_ENVVAR_NAME, "sk-0123456789")
    with patch.object(OpenAIModel, "_init_tiktoken", return_value=None):
        model = OpenAIModel()
    dataframe = pd.DataFrame(
        [
            {
                "query": "What is Python?",
            },
            {
                "query": "What is Python?",
            },
            {
                "query": "What is C++?",
            },
            {
                "query": "What is C++?",
            },
            {
                "query": "gobbledygook",
            },
        ]
    )
    responses = [
        '{ "category": "programming", "language": "Python" }',
        '{ "category": "programming", "language": "Python" }',
        '{ "category": "programming", "language": "C++" }',
        '{ "category": "programming", "language": "C++" }',
        "gobbledygook",
    ]
    queries = dataframe["query"].tolist()
    for query, response in zip(queries, responses):
        matcher = M(content__contains=query)
        # Simulate an error on the second query
        if query == "What is C++?":
            response = httpx.Response(500, json={"error": "Internal Server Error"})
        else:
            response = httpx.Response(200, json={"choices": [{"message": {"content": response}}]})
        respx_mock.route(matcher).mock(return_value=response)

    df = llm_generate(
        dataframe=dataframe,
        template="Given {query}, generate output",
        model=model,
    )

    assert df is not None
    # Make sure there is a logger.error output
    captured = capfd.readouterr()
    assert "Exception in worker" in captured.out


<<<<<<< HEAD
=======
@pytest.mark.skip(
    reason="RuntimeError: Missing environment variable(s): '[]', for model: gpt-3.5-turbo.",
)
>>>>>>> e382a5aa
def test_litellm_model_llm_generate(monkeypatch: pytest.MonkeyPatch):
    """LiteLLM can return a `mock_response` from completion, we set it in model_kwargs to True"""

    monkeypatch.setenv(OPENAI_API_KEY_ENVVAR_NAME, "sk-0123456789")
    dataframe = pd.DataFrame(
        [
            {
                "query": "What is Python?",
                "reference": "Python is a programming language.",
            },
            {
                "query": "What is Python?",
                "reference": "Ruby is a programming language.",
            },
            {
                "query": "What is C++?",
                "reference": "C++ is a programming language.",
            },
            {
                "query": "What is C++?",
                "reference": "irrelevant",
            },
        ]
    )
    responses = ["True", "True", "True", "True"]

    template = (
        "Given {query} and a golden answer {reference}, generate an answer that returns True."
    )

    model = LiteLLMModel(model="gpt-3.5-turbo", model_kwargs={"mock_response": True})

    generated = llm_generate(dataframe=dataframe, template=template, model=model)
    assert generated.iloc[:, 0].tolist() == responses<|MERGE_RESOLUTION|>--- conflicted
+++ resolved
@@ -242,12 +242,6 @@
     assert "Exception in worker" in captured.out
 
 
-<<<<<<< HEAD
-=======
-@pytest.mark.skip(
-    reason="RuntimeError: Missing environment variable(s): '[]', for model: gpt-3.5-turbo.",
-)
->>>>>>> e382a5aa
 def test_litellm_model_llm_generate(monkeypatch: pytest.MonkeyPatch):
     """LiteLLM can return a `mock_response` from completion, we set it in model_kwargs to True"""
 
