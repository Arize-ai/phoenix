from __future__ import annotations

import json
from enum import Enum
from secrets import token_hex
from types import MappingProxyType
from typing import Any, Iterable, Literal, Mapping, Sequence, cast

import phoenix as px
import pytest
from anthropic.types import ToolParam
from deepdiff.diff import DeepDiff
from openai import pydantic_function_tool
from openai.lib._parsing import type_to_response_format_param
from openai.types.chat import ChatCompletionToolParam
from openai.types.shared_params import ResponseFormatJSONSchema
from phoenix.client.__generated__.v1 import PromptVersion
from phoenix.client.utils import to_chat_messages_and_kwargs
from pydantic import BaseModel, create_model

from ...__generated__.graphql import (
    ChatPromptVersionInput,
    ContentPartInput,
    CreateChatPromptInput,
    PromptChatTemplateInput,
    PromptMessageInput,
    ResponseFormatInput,
    TextContentValueInput,
    ToolDefinitionInput,
)
from .._helpers import _MEMBER, _GetUser, _LoggedInUser


class TestUserMessage:
    def test_user_message(
        self,
        _get_user: _GetUser,
        monkeypatch: pytest.MonkeyPatch,
    ) -> None:
        u = _get_user(_MEMBER).log_in()
        monkeypatch.setenv("PHOENIX_API_KEY", u.create_api_key())
<<<<<<< HEAD
        prompt = _create_chat_prompt(u, template_format="FSTRING")
=======
>>>>>>> ce771ec7
        x = token_hex(4)
        expected = [{"role": "user", "content": f"hello {x}"}]
        prompt = _create_chat_prompt(u, template_format="FSTRING")
        messages, _ = to_chat_messages_and_kwargs(prompt, variables={"x": x})
        assert not DeepDiff(expected, messages)


class _GetWeather(BaseModel):
    city: str
    country: str


class TestTools:
    @pytest.mark.parametrize(
        "types_",
        [
            [_GetWeather],
        ],
    )
    def test_openai(
        self,
        types_: Sequence[type[BaseModel]],
        _get_user: _GetUser,
        monkeypatch: pytest.MonkeyPatch,
    ) -> None:
        u = _get_user(_MEMBER).log_in()
        monkeypatch.setenv("PHOENIX_API_KEY", u.create_api_key())
        expected: Mapping[str, ChatCompletionToolParam] = {
            t.__name__: cast(
                ChatCompletionToolParam, json.loads(json.dumps(pydantic_function_tool(t)))
            )
            for t in types_
        }
        tools = [ToolDefinitionInput(definition=dict(v)) for v in expected.values()]
        prompt = _create_chat_prompt(u, tools=tools)
        _, kwargs = to_chat_messages_and_kwargs(prompt)
        assert "tools" in kwargs
        actual: dict[str, ChatCompletionToolParam] = {
            t["function"]["name"]: t
            for t in cast(Iterable[ChatCompletionToolParam], kwargs["tools"])
            if t["type"] == "function" and "parameters" in t["function"]
        }
        assert not DeepDiff(expected, actual)

    @pytest.mark.parametrize(
        "types_",
        [
            [_GetWeather],
        ],
    )
    def test_anthropic(
        self,
        types_: Sequence[type[BaseModel]],
        _get_user: _GetUser,
        monkeypatch: pytest.MonkeyPatch,
    ) -> None:
        u = _get_user().log_in()
        monkeypatch.setenv("PHOENIX_API_KEY", u.create_api_key())
        expected: dict[str, ToolParam] = {
            t.__name__: ToolParam(
                name=t.__name__,
                input_schema=t.model_json_schema(),
            )
            for t in types_
        }
        tools = [ToolDefinitionInput(definition=dict(v)) for v in expected.values()]
        prompt = _create_chat_prompt(u, tools=tools, model_provider="ANTHROPIC")
        _, kwargs = to_chat_messages_and_kwargs(prompt)
        assert "tools" in kwargs
        actual = {t["name"]: t for t in cast(Iterable[ToolParam], kwargs["tools"])}
        assert not DeepDiff(expected, actual)


class _UIType(str, Enum):
    div = "div"
    button = "button"
    header = "header"
    section = "section"
    field = "field"
    form = "form"


class _Attribute(BaseModel):
    name: str
    value: str


class _UI(BaseModel):
    type: _UIType
    label: str
    children: list[_UI]
    attributes: list[_Attribute]


_UI.model_rebuild()


class TestResponseFormat:
    @pytest.mark.parametrize(
        "type_",
        [
            create_model("Response", ui=(_UI, ...)),
        ],
    )
    def test_openai(
        self,
        type_: type[BaseModel],
        _get_user: _GetUser,
        monkeypatch: pytest.MonkeyPatch,
    ) -> None:
        u = _get_user(_MEMBER).log_in()
        monkeypatch.setenv("PHOENIX_API_KEY", u.create_api_key())
        expected = cast(ResponseFormatJSONSchema, type_to_response_format_param(type_))
        response_format = ResponseFormatInput(definition=dict(expected))
        prompt = _create_chat_prompt(u, response_format=response_format)
        _, kwargs = to_chat_messages_and_kwargs(prompt)
        assert "response_format" in kwargs
        actual = kwargs["response_format"]
        assert not DeepDiff(expected, actual)


def _create_chat_prompt(
    u: _LoggedInUser,
    /,
    *,
    messages: Sequence[PromptMessageInput] = (),
    model_provider: str = "OPENAI",
    model_name: str | None = None,
    response_format: ResponseFormatInput | None = None,
    tools: Sequence[ToolDefinitionInput] = (),
    invocation_parameters: Mapping[str, Any] = MappingProxyType({}),
    template_format: Literal["FSTRING", "MUSTACHE", "NONE"] = "NONE",
) -> PromptVersion:
    messages = list(messages) or [
        PromptMessageInput(
            role="USER",
            content=[ContentPartInput(text=TextContentValueInput(text="hello {x}"))],
        )
    ]
    version = ChatPromptVersionInput(
        templateFormat=template_format,
        template=PromptChatTemplateInput(messages=messages),
        invocationParameters=dict(invocation_parameters),
        modelProvider=model_provider,
        modelName=model_name or token_hex(16),
        tools=list(tools),
        responseFormat=response_format,
    )
    variables = {
        "input": CreateChatPromptInput(
            name=token_hex(16),
            promptVersion=version,
        ).model_dump(exclude_unset=True)
    }
    response, _ = u.gql(query=_CREATE_CHAT_PROMPT, variables=variables)
    prompt_id = response["data"]["createChatPrompt"]["id"]
    return px.Client().prompts.get(prompt_identifier=prompt_id)


_CREATE_CHAT_PROMPT = """
    mutation ($input: CreateChatPromptInput!) {
        createChatPrompt(input: $input) {
            id
        }
    }
"""<|MERGE_RESOLUTION|>--- conflicted
+++ resolved
@@ -39,10 +39,6 @@
     ) -> None:
         u = _get_user(_MEMBER).log_in()
         monkeypatch.setenv("PHOENIX_API_KEY", u.create_api_key())
-<<<<<<< HEAD
-        prompt = _create_chat_prompt(u, template_format="FSTRING")
-=======
->>>>>>> ce771ec7
         x = token_hex(4)
         expected = [{"role": "user", "content": f"hello {x}"}]
         prompt = _create_chat_prompt(u, template_format="FSTRING")
