from __future__ import annotations

import json
from enum import Enum
from secrets import token_hex
from types import MappingProxyType
from typing import Any, Iterable, Literal, Mapping, Sequence, cast

import phoenix as px
import pytest
from anthropic.types import (
    ToolChoiceAnyParam,
    ToolChoiceAutoParam,
    ToolChoiceParam,
    ToolChoiceToolParam,
    ToolParam,
)
from deepdiff.diff import DeepDiff
from openai import pydantic_function_tool
from openai.lib._parsing import type_to_response_format_param
<<<<<<< HEAD
from openai.types.chat import (
    ChatCompletionNamedToolChoiceParam,
    ChatCompletionToolChoiceOptionParam,
)
=======
from openai.types.chat import ChatCompletionToolParam
>>>>>>> ce771ec7
from openai.types.shared_params import ResponseFormatJSONSchema
from phoenix.client.__generated__.v1 import PromptVersion
from phoenix.client.utils import to_chat_messages_and_kwargs
from pydantic import BaseModel, create_model

from ...__generated__.graphql import (
    ChatPromptVersionInput,
    ContentPartInput,
    CreateChatPromptInput,
    PromptChatTemplateInput,
    PromptMessageInput,
    ResponseFormatInput,
    TextContentValueInput,
    ToolDefinitionInput,
)
from .._helpers import _MEMBER, _GetUser, _LoggedInUser


class TestUserMessage:
    def test_user_message(
        self,
        _get_user: _GetUser,
        monkeypatch: pytest.MonkeyPatch,
    ) -> None:
        u = _get_user(_MEMBER).log_in()
        monkeypatch.setenv("PHOENIX_API_KEY", u.create_api_key())
<<<<<<< HEAD
        prompt = _create_chat_prompt(u, template_format="FSTRING")
=======
>>>>>>> ce771ec7
        x = token_hex(4)
        expected = [{"role": "user", "content": f"hello {x}"}]
        prompt = _create_chat_prompt(u, template_format="FSTRING")
        messages, _ = to_chat_messages_and_kwargs(prompt, variables={"x": x})
        assert not DeepDiff(expected, messages)


class _GetWeather(BaseModel):
    city: str
    country: str


class _GetPopulation(BaseModel):
    country: str
    year: int


class TestTools:
    @pytest.mark.parametrize(
        "types_",
        [
            [_GetWeather],
        ],
    )
    def test_openai(
        self,
        types_: Sequence[type[BaseModel]],
        _get_user: _GetUser,
        monkeypatch: pytest.MonkeyPatch,
    ) -> None:
        u = _get_user(_MEMBER).log_in()
        monkeypatch.setenv("PHOENIX_API_KEY", u.create_api_key())
        expected: Mapping[str, ChatCompletionToolParam] = {
            t.__name__: cast(
                ChatCompletionToolParam, json.loads(json.dumps(pydantic_function_tool(t)))
            )
            for t in types_
        }
        tools = [ToolDefinitionInput(definition=dict(v)) for v in expected.values()]
        prompt = _create_chat_prompt(u, tools=tools)
        _, kwargs = to_chat_messages_and_kwargs(prompt)
        assert "tools" in kwargs
        actual: dict[str, ChatCompletionToolParam] = {
            t["function"]["name"]: t
            for t in cast(Iterable[ChatCompletionToolParam], kwargs["tools"])
            if t["type"] == "function" and "parameters" in t["function"]
        }
        assert not DeepDiff(expected, actual)


class TestToolChoice:
    @pytest.mark.parametrize(
        "expected",
        [
            "none",
            "auto",
            "required",
            ChatCompletionNamedToolChoiceParam(type="function", function={"name": "_GetWeather"}),
        ],
    )
    def test_openai(
        self,
        expected: ChatCompletionToolChoiceOptionParam,
        _get_user: _GetUser,
        monkeypatch: pytest.MonkeyPatch,
    ) -> None:
        u = _get_user(_MEMBER).log_in()
        monkeypatch.setenv("PHOENIX_API_KEY", u.create_api_key())
        tools = [
            ToolDefinitionInput(definition=json.loads(json.dumps(pydantic_function_tool(t))))
            for t in cast(Iterable[type[BaseModel]], [_GetWeather, _GetPopulation])
        ]
        invocation_parameters = {"tool_choice": expected}
        prompt = _create_chat_prompt(u, tools=tools, invocation_parameters=invocation_parameters)
        _, kwargs = to_chat_messages_and_kwargs(prompt)
        assert "tool_choice" in kwargs
        actual = kwargs["tool_choice"]
        assert not DeepDiff(expected, actual)

    @pytest.mark.parametrize(
        "expected",
        [
            ToolChoiceAutoParam(type="auto"),
            ToolChoiceAnyParam(type="any"),
            ToolChoiceToolParam(type="tool", name="_GetWeather"),
        ],
    )
    def test_anthropic(
        self,
        expected: ToolChoiceParam,
        _get_user: _GetUser,
        monkeypatch: pytest.MonkeyPatch,
    ) -> None:
        u = _get_user(_MEMBER).log_in()
        monkeypatch.setenv("PHOENIX_API_KEY", u.create_api_key())
        tools = [
            ToolDefinitionInput(
                definition=dict(ToolParam(name=t.__name__, input_schema=t.model_json_schema()))
            )
            for t in cast(Iterable[type[BaseModel]], [_GetWeather, _GetPopulation])
        ]
        invocation_parameters = {"tool_choice": expected}
        prompt = _create_chat_prompt(
            u,
            tools=tools,
            invocation_parameters=invocation_parameters,
            model_provider="ANTHROPIC",
        )
        _, kwargs = to_chat_messages_and_kwargs(prompt)
        assert "tool_choice" in kwargs
        actual = kwargs["tool_choice"]
        assert not DeepDiff(expected, actual)


class _UIType(str, Enum):
    div = "div"
    button = "button"
    header = "header"
    section = "section"
    field = "field"
    form = "form"


class _Attribute(BaseModel):
    name: str
    value: str


class _UI(BaseModel):
    type: _UIType
    label: str
    children: list[_UI]
    attributes: list[_Attribute]


_UI.model_rebuild()


class TestResponseFormat:
    @pytest.mark.parametrize(
        "type_",
        [
            create_model("Response", ui=(_UI, ...)),
        ],
    )
    def test_openai(
        self,
        type_: type[BaseModel],
        _get_user: _GetUser,
        monkeypatch: pytest.MonkeyPatch,
    ) -> None:
        u = _get_user(_MEMBER).log_in()
        monkeypatch.setenv("PHOENIX_API_KEY", u.create_api_key())
        expected = cast(ResponseFormatJSONSchema, type_to_response_format_param(type_))
        response_format = ResponseFormatInput(definition=dict(expected))
        prompt = _create_chat_prompt(u, response_format=response_format)
        _, kwargs = to_chat_messages_and_kwargs(prompt)
        assert "response_format" in kwargs
        actual = kwargs["response_format"]
        assert not DeepDiff(expected, actual)


def _create_chat_prompt(
    u: _LoggedInUser,
    /,
    *,
    messages: Sequence[PromptMessageInput] = (),
    model_provider: str = "OPENAI",
    model_name: str | None = None,
    response_format: ResponseFormatInput | None = None,
    tools: Sequence[ToolDefinitionInput] = (),
    invocation_parameters: Mapping[str, Any] = MappingProxyType({}),
    template_format: Literal["FSTRING", "MUSTACHE", "NONE"] = "NONE",
) -> PromptVersion:
    messages = list(messages) or [
        PromptMessageInput(
            role="USER",
            content=[ContentPartInput(text=TextContentValueInput(text="hello {x}"))],
        )
    ]
    version = ChatPromptVersionInput(
        templateFormat=template_format,
        template=PromptChatTemplateInput(messages=messages),
        invocationParameters=dict(invocation_parameters),
        modelProvider=model_provider,
        modelName=model_name or token_hex(16),
        tools=list(tools),
        responseFormat=response_format,
    )
    variables = {
        "input": CreateChatPromptInput(
            name=token_hex(16),
            promptVersion=version,
        ).model_dump(exclude_unset=True)
    }
    response, _ = u.gql(query=_CREATE_CHAT_PROMPT, variables=variables)
    prompt_id = response["data"]["createChatPrompt"]["id"]
    return px.Client().prompts.get(prompt_identifier=prompt_id)


_CREATE_CHAT_PROMPT = """
    mutation ($input: CreateChatPromptInput!) {
        createChatPrompt(input: $input) {
            id
        }
    }
"""<|MERGE_RESOLUTION|>--- conflicted
+++ resolved
@@ -18,14 +18,10 @@
 from deepdiff.diff import DeepDiff
 from openai import pydantic_function_tool
 from openai.lib._parsing import type_to_response_format_param
-<<<<<<< HEAD
 from openai.types.chat import (
     ChatCompletionNamedToolChoiceParam,
     ChatCompletionToolChoiceOptionParam,
 )
-=======
-from openai.types.chat import ChatCompletionToolParam
->>>>>>> ce771ec7
 from openai.types.shared_params import ResponseFormatJSONSchema
 from phoenix.client.__generated__.v1 import PromptVersion
 from phoenix.client.utils import to_chat_messages_and_kwargs
@@ -52,10 +48,6 @@
     ) -> None:
         u = _get_user(_MEMBER).log_in()
         monkeypatch.setenv("PHOENIX_API_KEY", u.create_api_key())
-<<<<<<< HEAD
-        prompt = _create_chat_prompt(u, template_format="FSTRING")
-=======
->>>>>>> ce771ec7
         x = token_hex(4)
         expected = [{"role": "user", "content": f"hello {x}"}]
         prompt = _create_chat_prompt(u, template_format="FSTRING")
