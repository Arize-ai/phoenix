# pyright: reportPrivateUsage=false
from __future__ import annotations

from asyncio import sleep
from secrets import token_bytes, token_hex
from typing import Any, Literal, NamedTuple, Optional, cast

import pandas as pd
import phoenix as px
import pytest
from opentelemetry.sdk.trace import ReadableSpan
from opentelemetry.sdk.trace.export import SpanExportResult
from opentelemetry.sdk.trace.export.in_memory_span_exporter import InMemorySpanExporter
from opentelemetry.trace import format_span_id, format_trace_id
from phoenix.client.__generated__ import v1
<<<<<<< HEAD
from phoenix.trace import DocumentEvaluations, SpanEvaluations, TraceEvaluations
from typing_extensions import TypeAlias
=======
from strawberry.relay import GlobalID
from typing_extensions import TypeAlias, assert_never
>>>>>>> 8fcc3005

from .._helpers import (
    _ADMIN,
    _MEMBER,
    _AdminSecret,
    _await_or_return,
    _GetUser,
    _gql,
    _grpc_span_exporter,
    _retry_query,
    _RoleOrUser,
    _SecurityArtifact,
    _start_span,
)

# Type aliases for better readability
SpanId: TypeAlias = str
SpanGlobalId: TypeAlias = str


class TestClientForSpanAnnotations:
    """Tests for the Phoenix span annotation client.

    Checks if the client can:
    - Create and update single annotations
    - Handle multiple annotations at once
    - Work with different user roles
    - Use DataFrames for annotations
    - Work in both regular and async mode
    - Handle special cases like zero scores
    """

    # GraphQL query to retrieve span annotations for a given span ID
    query = """
    query GetSpanAnnotations($id: GlobalID!) {
        node (id: $id) {
            ... on Span {
                spanAnnotations {
                    id
                    name
                    source
                    identifier
                    annotatorKind
                    metadata
                    label
                    score
                    explanation
                    user {
                        id
                    }
                }
            }
        }
    }
    """

<<<<<<< HEAD
    @pytest.mark.parametrize("sync", [True, False])  # server ingestion path
    @pytest.mark.parametrize("is_async", [True, False])  # sync/async client
    @pytest.mark.parametrize("role_or_user", [_MEMBER, _ADMIN])
=======
    @pytest.mark.parametrize("is_async", [True, False])
    @pytest.mark.parametrize(
        "role_or_user, api_key_kind",
        [
            (_MEMBER, "User"),
            (_ADMIN, "User"),
            (_ADMIN, "System"),
        ],
    )
>>>>>>> 8fcc3005
    async def test_add_span_annotation(
        self,
        sync: bool,
        is_async: bool,
        role_or_user: _RoleOrUser,
        api_key_kind: Literal["User", "System"],
        _span_ids: tuple[tuple[SpanId, SpanGlobalId], tuple[SpanId, SpanGlobalId]],
        _get_user: _GetUser,
        _wait_time: float,
        monkeypatch: pytest.MonkeyPatch,
    ) -> None:
        """Tests creating and updating single annotations.

        Checks if the client can:
        - Create new annotations with all fields
        - Update existing annotations
        - Keep the same ID when updating
        - Work in both regular and async mode
        - Check user permissions
        """
        # ============================================================================
        # Setup
        # ============================================================================
        # Extract OTEL span ID and graphql Global ID from the fixture
        (span_id1, span_gid1), _ = _span_ids

        # Set up test environment with logged-in user
        u = _get_user(role_or_user).log_in()
        monkeypatch.setenv("PHOENIX_API_KEY", u.create_api_key(api_key_kind))

        # Import appropriate client based on test parameter
        from phoenix.client import AsyncClient
        from phoenix.client import Client as SyncClient

        Client = AsyncClient if is_async else SyncClient

        # ============================================================================
        # Single Annotation UPSERT Test
        # ============================================================================
        # Test UPSERT functionality by adding multiple annotations with the same name.
        # This verifies that the API correctly updates existing annotations rather
        # than creating new annotations.
        annotation_name = token_hex(16)
        existing_gid: Optional[str] = None

        # First iteration: Create initial annotation
        for j in range(2):
            # Generate random test data for the annotation
            score = int.from_bytes(token_bytes(4), byteorder="big")
            label = token_hex(16)
            explanation = token_hex(16)
            metadata = {token_hex(16): token_hex(16)}
            # Create the span annotation
            result = await _await_or_return(
                Client().annotations.add_span_annotation(
                    annotation_name=annotation_name,
                    span_id=span_id1,
                    annotator_kind="LLM",  # Test non-default annotator_kind
                    label=label,
                    score=score,
                    explanation=explanation,
                    metadata=metadata,
                    sync=sync,
                ),
            )

            if sync:
                assert result

<<<<<<< HEAD
            # Verify the annotation was created correctly by querying the GraphQL API
            def get_annotation() -> Optional[dict[str, Any]]:
                res, _ = _gql(
                    u,
                    query=self.query,
                    operation_name="GetSpanAnnotations",
                    variables={"id": span_gid1},
                )
                annotations = {
                    (anno["label"], anno["score"], anno["explanation"]): anno
                    for anno in res["data"]["node"]["spanAnnotations"]
                }
                return annotations.get((label, score, explanation))
=======
            # Expected user ID for the annotation
            expected_user_id: str
            if api_key_kind == "User":
                expected_user_id = u.gid
            elif api_key_kind == "System":
                system_user_gid = str(GlobalID(type_name="User", node_id=str(1)))
                expected_user_id = system_user_gid
            else:
                assert_never(api_key_kind)

            # Create a dictionary of annotations for easy lookup
            annotations = {
                (anno["label"], anno["score"], anno["explanation"]): anno
                for anno in res["data"]["node"]["spanAnnotations"]
            }
>>>>>>> 8fcc3005

            anno = await _retry_query(
                query_fn=get_annotation,
                error_msg="Created annotation should be present in span annotations",
                initial_wait_time=0 if sync else _wait_time,
            )

            # Get the annotation and verify all fields match what was provided
            assert anno["name"] == annotation_name, "Annotation name should match input"  # noqa: E501
            assert anno["source"] == "API", "Annotation source should be API"  # noqa: E501
            assert anno["annotatorKind"] == "LLM", "Annotation annotator_kind should be LLM"  # noqa: E501
            assert anno["metadata"] == metadata, "Annotation metadata should match input"  # noqa: E501
            user = anno["user"]
            assert user is not None, "Annotation should have a user"
            assert user["id"] == expected_user_id, "Annotation user ID should match expected user"

            if j == 0:
                existing_gid = anno["id"]
            else:
                assert (
                    anno["id"] == existing_gid
                ), "Annotation ID should remain the same after update"  # noqa: E501

    @pytest.mark.parametrize("sync", [True, False])  # server ingestion path
    @pytest.mark.parametrize("is_async", [True, False])  # sync/async client
    @pytest.mark.parametrize("role_or_user", [_MEMBER, _ADMIN])
    async def test_log_span_annotations(
        self,
        sync: bool,
        is_async: bool,
        role_or_user: _RoleOrUser,
        _span_ids: tuple[tuple[SpanId, SpanGlobalId], tuple[SpanId, SpanGlobalId]],
        _get_user: _GetUser,
        _wait_time: float,
        monkeypatch: pytest.MonkeyPatch,
    ) -> None:
        """Tests handling multiple annotations at once.

        Checks if the client can:
        - Create many annotations in one call
        - Update many annotations at once
        - Work with annotations across different spans
        - Keep the same IDs when updating
        - Work in both regular and async mode
        - Check user permissions
        """
        # ============================================================================
        # Setup
        # ============================================================================
        # Extract OTEL span ID and graphql Global ID from the fixture
        (span_id1, span_gid1), (span_id2, span_gid2) = _span_ids

        # Set up test environment with logged-in user
        u = _get_user(role_or_user).log_in()
        monkeypatch.setenv("PHOENIX_API_KEY", u.create_api_key())

        # Import appropriate client based on test parameter
        from phoenix.client import AsyncClient
        from phoenix.client import Client as SyncClient

        Client = AsyncClient if is_async else SyncClient

        # ============================================================================
        # Batch Annotation Test
        # ============================================================================
        # Test batch annotation creation and updates using log_span_annotations
        # Create annotations for both spans in a single batch operation

        # Setup test data for batch operations
        span_ids = [span_id1, span_id2]
        span_gids = [span_gid1, span_gid2]
        annotation_names = [token_hex(16), token_hex(16)]
        identifiers = [token_hex(16), token_hex(16)]
        existing_gids: list[Optional[str]] = [None, None]

        # Two iterations: First creates annotations, second updates them
        for i in range(2):
            # Generate new random values for each iteration
            labels = [token_hex(16), token_hex(16)]
            scores = [
                int.from_bytes(token_bytes(4), byteorder="big"),
                int.from_bytes(token_bytes(4), byteorder="big"),
            ]
            explanations = [token_hex(16), token_hex(16)]
            metadata = [{token_hex(16): token_hex(16)} for _ in range(2)]

            # Create annotation data for both spans
            span_annotations: list[v1.SpanAnnotationData] = [
                {
                    "name": annotation_names[i],
                    "span_id": span_ids[i],
                    "annotator_kind": "CODE",  # Test non-default annotator_kind
                    "identifier": identifiers[i],
                    "metadata": metadata[i],
                    "result": {
                        "label": labels[i],
                        "score": scores[i],
                        "explanation": explanations[i],
                    },
                }
                for i in range(len(span_ids))
            ]

            # Log the batch annotations
            result = await _await_or_return(
                Client().annotations.log_span_annotations(
                    span_annotations=span_annotations,
                    sync=sync,
                ),
            )

            if sync:
                # Verify the batch operation returned the expected number of results
                assert result
                assert (
                    len(result) == 2
                ), "Batch operation should return results for both annotations"  # noqa: E501

            # Verify each annotation in the batch
            for j in range(2):

                def get_batch_annotation() -> Optional[dict[str, Any]]:
                    res, _ = _gql(
                        u,
                        query=self.query,
                        operation_name="GetSpanAnnotations",
                        variables={"id": span_gids[j]},
                    )
                    annotations = {
                        (anno["label"], anno["score"], anno["explanation"]): anno
                        for anno in res["data"]["node"]["spanAnnotations"]
                    }
                    return annotations.get((labels[j], scores[j], explanations[j]))

                anno = await _retry_query(
                    query_fn=get_batch_annotation,
                    error_msg=f"Batch annotation {j+1} should be present in span annotations",
                    initial_wait_time=0 if sync else _wait_time,
                )

                # Verify the batch annotation fields match what was provided
                assert (
                    anno["name"] == annotation_names[j]
                ), f"Batch annotation {j+1} name should match input"  # noqa: E501
                assert anno["source"] == "API", f"Batch annotation {j+1} source should be API"  # noqa: E501
                assert (
                    anno["annotatorKind"] == "CODE"
                ), f"Batch annotation {j+1} annotator_kind should be CODE"  # noqa: E501
                assert (
                    anno["metadata"] == metadata[j]
                ), f"Batch annotation {j+1} metadata should match input"  # noqa: E501
                assert (
                    anno["identifier"] == identifiers[j]
                ), f"Batch annotation {j+1} identifier should match input"  # noqa: E501

                # Verify ID persistence across updates
                if i == 0:
                    existing_gids[j] = anno["id"]
                else:
                    assert (
                        anno["id"] == existing_gids[j]
                    ), f"Batch annotation {j+1} ID should remain the same after update"  # noqa: E501

    @pytest.mark.parametrize("sync", [True, False])  # server ingestion path
    @pytest.mark.parametrize("is_async", [True, False])  # sync/async client
    @pytest.mark.parametrize("role_or_user", [_MEMBER, _ADMIN])
    async def test_log_span_annotations_dataframe(
        self,
        sync: bool,
        is_async: bool,
        role_or_user: _RoleOrUser,
        _span_ids: tuple[tuple[SpanId, SpanGlobalId], tuple[SpanId, SpanGlobalId]],
        _get_user: _GetUser,
        _wait_time: float,
        monkeypatch: pytest.MonkeyPatch,
    ) -> None:
        """Tests using DataFrames for annotations.

        Tests three ways to use DataFrames:
        - With span_id as a column
        - With span_id as the index
        - With a shared annotator type

        Checks if the client can:
        - Read annotations from DataFrames
        - Handle different DataFrame layouts
        - Use shared settings correctly
        - Work in both regular and async mode
        - Check user permissions
        """
        # ============================================================================
        # Setup
        # ============================================================================
        # Extract OTEL span ID and graphql Global ID from the fixture
        (span_id1, span_gid1), (span_id2, span_gid2) = _span_ids

        # Set up test environment with logged-in user
        u = _get_user(role_or_user).log_in()
        monkeypatch.setenv("PHOENIX_API_KEY", u.create_api_key())

        # Import appropriate client based on test parameter
        from phoenix.client import AsyncClient
        from phoenix.client import Client as SyncClient

        Client = AsyncClient if is_async else SyncClient

        # ============================================================================
        # Test Case 1: Using span_id as column
        # ============================================================================
        # This test case demonstrates standard DataFrame usage with span_id as a column
        # All fields are provided as columns in the DataFrame, using OpenTelemetry span IDs
        df1_annotation_names = [token_hex(16), token_hex(16)]
        df1_span_ids = [span_id1, span_id2]  # OpenTelemetry span IDs
        df1_annotator_kinds = ["HUMAN", "LLM"]
        df1_labels = [token_hex(16), token_hex(16)]
        df1_scores = [
            int.from_bytes(token_bytes(4), byteorder="big"),
            int.from_bytes(token_bytes(4), byteorder="big"),
        ]
        df1_explanations = [token_hex(16), token_hex(16)]
        df1_metadata = [{token_hex(16): token_hex(16)} for _ in range(2)]
        df1 = pd.DataFrame(
            {
                "name": df1_annotation_names,
                "span_id": df1_span_ids,  # OpenTelemetry span IDs
                "annotator_kind": df1_annotator_kinds,
                "label": df1_labels,
                "score": df1_scores,
                "explanation": df1_explanations,
                "metadata": df1_metadata,
            }
        )

        # Log annotations from DataFrame
        result = await _await_or_return(
            Client().annotations.log_span_annotations_dataframe(
                dataframe=df1,
                sync=sync,
            ),
        )

        if sync:
            assert result

        # Verify annotations were created correctly
        for i, span_gid in enumerate([span_gid1, span_gid2]):

            def get_df_annotation() -> Optional[dict[str, Any]]:
                res, _ = _gql(
                    u,
                    query=self.query,
                    operation_name="GetSpanAnnotations",
                    variables={"id": span_gid},
                )
                annotations = {
                    (anno["label"], anno["score"], anno["explanation"]): anno
                    for anno in res["data"]["node"]["spanAnnotations"]
                }
                return annotations.get((df1_labels[i], df1_scores[i], df1_explanations[i]))

            anno = await _retry_query(
                query_fn=get_df_annotation,
                error_msg=f"DataFrame annotation {i+1} should be present in span annotations",
                initial_wait_time=0 if sync else _wait_time,
            )

            # Verify annotation exists with correct values
            assert (
                anno["name"] == df1_annotation_names[i]
            ), f"DataFrame annotation {i+1} name should match input"  # noqa: E501
            assert anno["source"] == "API", f"DataFrame annotation {i+1} source should be API"  # noqa: E501
            assert (
                anno["metadata"] == df1_metadata[i]
            ), f"DataFrame annotation {i+1} metadata should match input"  # noqa: E501
            assert (
                anno["annotatorKind"] == df1_annotator_kinds[i]
            ), f"DataFrame annotation {i+1} annotator_kind should match input"  # noqa: E501

        # ============================================================================
        # Test Case 2: Using span_id as index
        # ============================================================================
        # This test case demonstrates using span_id as the DataFrame index
        # This is an alternative way to specify OpenTelemetry span IDs without a dedicated column
        df2_annotation_names = [token_hex(16), token_hex(16)]
        df2_annotator_kinds = ["HUMAN", "LLM"]
        df2_labels = [token_hex(16), token_hex(16)]
        df2_scores = [
            int.from_bytes(token_bytes(4), byteorder="big"),
            int.from_bytes(token_bytes(4), byteorder="big"),
        ]
        df2_explanations = [token_hex(16), token_hex(16)]
        df2_metadata = [{token_hex(16): token_hex(16)} for _ in range(2)]
        df2 = pd.DataFrame(
            {
                "name": df2_annotation_names,
                "annotator_kind": df2_annotator_kinds,
                "label": df2_labels,
                "score": df2_scores,
                "explanation": df2_explanations,
                "metadata": df2_metadata,
            },
            index=[span_id1, span_id2],  # OpenTelemetry span IDs as index
        )

        # Log annotations from DataFrame
        result = await _await_or_return(
            Client().annotations.log_span_annotations_dataframe(
                dataframe=df2,
                sync=sync,
            ),
        )

        if sync:
            assert result

        # Verify annotations were created correctly
        for i, span_gid in enumerate([span_gid1, span_gid2]):

            def get_df2_annotation() -> Optional[dict[str, Any]]:
                res, _ = _gql(
                    u,
                    query=self.query,
                    operation_name="GetSpanAnnotations",
                    variables={"id": span_gid},
                )
                annotations = {
                    (anno["label"], anno["score"], anno["explanation"]): anno
                    for anno in res["data"]["node"]["spanAnnotations"]
                }
                return annotations.get((df2_labels[i], df2_scores[i], df2_explanations[i]))

            anno = await _retry_query(
                query_fn=get_df2_annotation,
                error_msg=f"DataFrame annotation {i+1} should be present in span annotations",
                initial_wait_time=0 if sync else _wait_time,
            )

            # Verify annotation exists with correct values
            assert (
                anno["name"] == df2_annotation_names[i]
            ), f"DataFrame annotation {i+1} name should match input"  # noqa: E501
            assert anno["source"] == "API", f"DataFrame annotation {i+1} source should be API"  # noqa: E501
            assert (
                anno["metadata"] == df2_metadata[i]
            ), f"DataFrame annotation {i+1} metadata should match input"  # noqa: E501
            assert (
                anno["annotatorKind"] == df2_annotator_kinds[i]
            ), f"DataFrame annotation {i+1} annotator_kind should match input"  # noqa: E501

        # ============================================================================
        # Test Case 3: Using global annotator_kind
        # ============================================================================
        # This test case demonstrates using a global annotator_kind parameter
        # The DataFrame does not include an annotator_kind column, and the value is
        # provided as a parameter to the API call. Uses OpenTelemetry span IDs.
        global_annotator_kind: Literal["HUMAN"] = "HUMAN"
        df3_annotation_names = [token_hex(16), token_hex(16)]
        df3_span_ids = [span_id1, span_id2]  # OpenTelemetry span IDs
        df3_labels = [token_hex(16), token_hex(16)]
        df3_scores = [
            int.from_bytes(token_bytes(4), byteorder="big"),
            int.from_bytes(token_bytes(4), byteorder="big"),
        ]
        df3_explanations = [token_hex(16), token_hex(16)]
        df3_metadata = [{token_hex(16): token_hex(16)} for _ in range(2)]
        df3 = pd.DataFrame(
            {
                "name": df3_annotation_names,
                "span_id": df3_span_ids,  # OpenTelemetry span IDs
                "label": df3_labels,
                "score": df3_scores,
                "explanation": df3_explanations,
                "metadata": df3_metadata,
            }
        )

        # Log annotations from DataFrame with global annotator_kind
        result = await _await_or_return(
            Client().annotations.log_span_annotations_dataframe(
                dataframe=df3,
                annotator_kind=global_annotator_kind,
                sync=sync,
            ),
        )

        if sync:
            assert result

        # Verify annotations were created correctly
        for i, span_gid in enumerate([span_gid1, span_gid2]):

            def get_df3_annotation() -> Optional[dict[str, Any]]:
                res, _ = _gql(
                    u,
                    query=self.query,
                    operation_name="GetSpanAnnotations",
                    variables={"id": span_gid},
                )
                annotations = {
                    (anno["label"], anno["score"], anno["explanation"]): anno
                    for anno in res["data"]["node"]["spanAnnotations"]
                }
                return annotations.get((df3_labels[i], df3_scores[i], df3_explanations[i]))

            anno = await _retry_query(
                query_fn=get_df3_annotation,
                error_msg=f"DataFrame annotation {i+1} should be present in span annotations",
                initial_wait_time=0 if sync else _wait_time,
            )

            # Verify annotation exists with correct values
            assert (
                anno["name"] == df3_annotation_names[i]
            ), f"DataFrame annotation {i+1} name should match input"  # noqa: E501
            assert anno["source"] == "API", f"DataFrame annotation {i+1} source should be API"  # noqa: E501
            assert (
                anno["metadata"] == df3_metadata[i]
            ), f"DataFrame annotation {i+1} metadata should match input"  # noqa: E501
            assert (
                anno["annotatorKind"] == global_annotator_kind
            ), f"DataFrame annotation {i+1} annotator_kind should match global value"  # noqa: E501

    @pytest.mark.parametrize("sync", [True, False])  # server ingestion path
    @pytest.mark.parametrize("is_async", [True, False])  # sync/async client
    @pytest.mark.parametrize("role_or_user", [_MEMBER, _ADMIN])
    async def test_zero_score_annotation(
        self,
        sync: bool,
        is_async: bool,
        role_or_user: _RoleOrUser,
        _span_ids: tuple[tuple[SpanId, SpanGlobalId], tuple[SpanId, SpanGlobalId]],
        _get_user: _GetUser,
        _wait_time: float,
        monkeypatch: pytest.MonkeyPatch,
    ) -> None:
        """Tests handling annotations with zero scores.

        Checks if the client can:
        - Save and load zero scores correctly
        - Handle missing optional fields
        - Work in both regular and async mode
        - Check user permissions
        """
        # ============================================================================
        # Setup
        # ============================================================================
        # Extract OTEL span ID and graphql Global ID from the fixture
        (span_id1, span_gid1), _ = _span_ids

        # Set up test environment with logged-in user
        u = _get_user(role_or_user).log_in()
        monkeypatch.setenv("PHOENIX_API_KEY", u.create_api_key())

        # Import appropriate client based on test parameter
        from phoenix.client import AsyncClient
        from phoenix.client import Client as SyncClient

        Client = AsyncClient if is_async else SyncClient

        # ============================================================================
        # Test Case: Zero Score
        # ============================================================================
        # Test that a score of 0 is properly recorded and not treated as falsey
        zero_score_annotation_name = token_hex(16)

        # Create annotation with score of 0
        result = await _await_or_return(
            Client().annotations.add_span_annotation(
                annotation_name=zero_score_annotation_name,
                span_id=span_id1,
                annotator_kind="LLM",
                score=0,  # Explicitly test score of 0
                sync=sync,
            ),
        )

        if sync:
            assert result

        # Verify the annotation was created correctly by querying the GraphQL API
        def get_zero_score_annotation() -> Optional[dict[str, Any]]:
            res, _ = _gql(
                u,
                query=self.query,
                operation_name="GetSpanAnnotations",
                variables={"id": span_gid1},
            )
            annotations = {anno["name"]: anno for anno in res["data"]["node"]["spanAnnotations"]}
            return annotations.get(zero_score_annotation_name)

        anno = await _retry_query(
            query_fn=get_zero_score_annotation,
            error_msg="Annotation with score of 0 should be present in span annotations",
            initial_wait_time=0 if sync else _wait_time,
        )

        # Verify the annotation exists and has score of 0
        assert anno["score"] == 0, "Annotation score should be exactly 0"
        assert anno["label"] is None, "Annotation label should be None"
        assert anno["explanation"] is None, "Annotation explanation should be None"

    @pytest.mark.parametrize("sync", [True, False])  # server ingestion path
    @pytest.mark.parametrize("is_async", [True, False])  # sync/async client
    @pytest.mark.parametrize("role_or_user", [_MEMBER, _ADMIN])
    async def test_zero_score_annotation_dataframe(
        self,
        sync: bool,
        is_async: bool,
        role_or_user: _RoleOrUser,
        _span_ids: tuple[tuple[SpanId, SpanGlobalId], tuple[SpanId, SpanGlobalId]],
        _get_user: _GetUser,
        _wait_time: float,
        monkeypatch: pytest.MonkeyPatch,
    ) -> None:
        """Tests handling zero scores in DataFrames.

        Checks if the client can:
        - Read zero scores from DataFrames
        - Handle missing optional fields
        - Work in both regular and async mode
        - Check user permissions
        """
        # ============================================================================
        # Setup
        # ============================================================================
        # Extract OTEL span ID and graphql Global ID from the fixture
        (span_id1, span_gid1), _ = _span_ids

        # Set up test environment with logged-in user
        u = _get_user(role_or_user).log_in()
        monkeypatch.setenv("PHOENIX_API_KEY", u.create_api_key())

        # Import appropriate client based on test parameter
        from phoenix.client import AsyncClient
        from phoenix.client import Client as SyncClient

        Client = AsyncClient if is_async else SyncClient

        # ============================================================================
        # Test Case: Zero Score in DataFrame
        # ============================================================================
        # Test that a score of 0 is properly recorded and not treated as falsey
        zero_score_annotation_name = token_hex(16)

        # Create DataFrame with score of 0
        # The DataFrame uses OpenTelemetry span ID to identify the span
        df = pd.DataFrame(
            {
                "name": [zero_score_annotation_name],
                "span_id": [span_id1],  # OpenTelemetry span ID
                "annotator_kind": ["LLM"],
                "score": [0],  # Explicitly test score of 0
            }
        )

        # Log annotations from DataFrame
        result = await _await_or_return(
            Client().annotations.log_span_annotations_dataframe(
                dataframe=df,
                sync=sync,
            ),
        )

        if sync:
            assert result

        # Verify the annotation was created correctly by querying the GraphQL API
        def get_zero_score_df_annotation() -> Optional[dict[str, Any]]:
            res, _ = _gql(
                u,
                query=self.query,
                operation_name="GetSpanAnnotations",
                variables={"id": span_gid1},
            )
            annotations = {anno["name"]: anno for anno in res["data"]["node"]["spanAnnotations"]}
            return annotations.get(zero_score_annotation_name)

        anno = await _retry_query(
            query_fn=get_zero_score_df_annotation,
            error_msg="DataFrame annotation with score of 0 should be present in span annotations",
            initial_wait_time=0 if sync else _wait_time,
        )

        # Verify the annotation exists and has score of 0
        assert anno["score"] == 0, "DataFrame annotation score should be exactly 0"
        assert anno["label"] is None, "DataFrame annotation label should be None"
        assert anno["explanation"] is None, "DataFrame annotation explanation should be None"


class TestSendingAnnotationsBeforeSpan:
    """Tests sending annotations before spans exist.

    This test is consolidated to reduce flakiness and total wait
    time for the asynchronous operations.

    Checks if the client can:
    - Send annotations before spans are created
    - Link annotations to spans after creation
    - Handle multiple annotations per span
    - Process many evaluations at once
    - Keep data consistent
    """

    # GraphQL queries for retrieving annotations and evaluations
    query = """
        query GetSpanAnnotations($id: GlobalID!) {
            node (id: $id) {
                ... on Span {
                    spanAnnotations {
                        id
                        name
                        source
                        identifier
                        annotatorKind
                        metadata
                        label
                        score
                        explanation
                    }
                }
            }
        }

        query GetTraceAnnotations($id: GlobalID!) {
            node (id: $id) {
                ... on Trace {
                    traceAnnotations {
                        id
                        name
                        source
                        identifier
                        annotatorKind
                        metadata
                        label
                        score
                        explanation
                    }
                }
            }
        }

        query GetDocumentEvaluations($id: GlobalID!) {
            node (id: $id) {
                ... on Span {
                    documentEvaluations {
                        documentPosition
                        name
                        label
                        score
                        explanation
                    }
                }
            }
        }

        query GetSpanTraceGlobalID($traceId: ID!) {
            projects {
                edges {
                    node {
                        trace(traceId: $traceId) {
                            id
                            traceId
                            spans {
                                edges {
                                    node {
                                        id
                                        spanId
                                    }
                                }
                            }
                        }
                    }
                }
            }
        }
    """

    @pytest.fixture
    def _span(self) -> ReadableSpan:
        """Creates test span with document retrieval attributes."""
        memory = InMemorySpanExporter()
        attributes = {
            "retrieval.documents.0.document.id": token_hex(16),
            "retrieval.documents.1.document.id": token_hex(16),
            "retrieval.documents.2.document.id": token_hex(16),
        }
        _start_span(project_name=token_hex(16), attributes=attributes, exporter=memory).end()
        assert (spans := memory.get_finished_spans())
        return spans[0]

    def _get_span_trace_gid(
        self,
        auth: _SecurityArtifact,
        *,
        span_id: str,
        trace_id: str,
    ) -> Optional[_SpanTraceGlobalID]:
        """Gets global ID for span_id and trace_id."""
        res, _ = _gql(
            auth,
            query=self.query,
            variables={"traceId": trace_id},
            operation_name="GetSpanTraceGlobalID",
        )
        for project in res["data"]["projects"]["edges"]:
            if (trace := project["node"]["trace"]) and trace["traceId"] == trace_id:
                for edge in trace["spans"]["edges"]:
                    if edge["node"]["spanId"] == span_id:
                        return _SpanTraceGlobalID(
                            span_gid=cast(str, edge["node"]["id"]),
                            trace_gid=cast(str, trace["id"]),
                        )
        return None

    async def test_annotations_and_evaluations(
        self,
        _span: ReadableSpan,
        _admin_secret: _AdminSecret,
        _wait_time: float,
        monkeypatch: pytest.MonkeyPatch,
    ) -> None:
        """Tests sending annotations and evaluations before spans exist.

        Checks if the client can:
        - Send annotations before spans are created
        - Send evaluations before spans are created
        - Link data to spans after creation
        - Handle multiple annotations per span
        - Process many evaluations at once
        - Keep data consistent
        - Update existing annotations (UPSERT)
        """
        # Get IDs from the span
        assert (span_context := _span.get_span_context())  # type: ignore[no-untyped-call]
        span_id = format_span_id(span_context.span_id)
        trace_id = format_trace_id(span_context.trace_id)
        assert self._get_span_trace_gid(_admin_secret, span_id=span_id, trace_id=trace_id) is None

        # Set up the client
        monkeypatch.setenv("PHOENIX_API_KEY", _admin_secret)
        from phoenix.client import Client

        client = Client()

        # Make test data
        span_annotation_name = token_hex(16)
        span_eval_name = token_hex(16)
        trace_eval_name = token_hex(16)
        doc_eval_name = token_hex(16)

        # Set up initial test data
        span_anno_scores = [int.from_bytes(token_bytes(4), byteorder="big")]
        span_anno_labels = [token_hex(16)]
        span_anno_explanations = [token_hex(16)]
        span_anno_metadatas = [{token_hex(16): token_hex(16)}]

        span_eval_scores = [int.from_bytes(token_bytes(4), byteorder="big")]
        span_eval_labels = [token_hex(16)]
        span_eval_explanations = [token_hex(16)]

        trace_eval_scores = [int.from_bytes(token_bytes(4), byteorder="big")]
        trace_eval_labels = [token_hex(16)]
        trace_eval_explanations = [token_hex(16)]

        doc_eval_scores = [int.from_bytes(token_bytes(4), byteorder="big")]
        doc_eval_labels = [token_hex(16)]
        doc_eval_explanations = [token_hex(16)]

        # Run multiple test rounds
        num_iterations = 2
        assert num_iterations >= 2
        document_position = 1

        for _ in range(num_iterations):
            # Make new test data for this round
            span_anno_scores.append(int.from_bytes(token_bytes(4), byteorder="big"))
            span_anno_labels.append(token_hex(16))
            span_anno_explanations.append(token_hex(16))
            span_anno_metadatas.append({token_hex(16): token_hex(16)})

            span_eval_scores.append(int.from_bytes(token_bytes(4), byteorder="big"))
            span_eval_labels.append(token_hex(16))
            span_eval_explanations.append(token_hex(16))

            trace_eval_scores.append(int.from_bytes(token_bytes(4), byteorder="big"))
            trace_eval_labels.append(token_hex(16))
            trace_eval_explanations.append(token_hex(16))

            doc_eval_scores.append(int.from_bytes(token_bytes(4), byteorder="big"))
            doc_eval_labels.append(token_hex(16))
            doc_eval_explanations.append(token_hex(16))

            # Add annotations and evaluations
            client.annotations.add_span_annotation(
                annotation_name=span_annotation_name,
                span_id=span_id,
                annotator_kind="LLM",
                label=span_anno_labels[-1],
                score=span_anno_scores[-1],
                explanation=span_anno_explanations[-1],
                metadata=span_anno_metadatas[-1],
            )

            px.Client().log_evaluations(
                SpanEvaluations(
                    eval_name=span_eval_name,
                    dataframe=pd.DataFrame(
                        {
                            "span_id": [span_id],
                            "label": [span_eval_labels[-1]],
                            "score": [span_eval_scores[-1]],
                            "explanation": [span_eval_explanations[-1]],
                        }
                    ),
                ),
                TraceEvaluations(
                    eval_name=trace_eval_name,
                    dataframe=pd.DataFrame(
                        {
                            "trace_id": [trace_id],
                            "label": [trace_eval_labels[-1]],
                            "score": [trace_eval_scores[-1]],
                            "explanation": [trace_eval_explanations[-1]],
                        }
                    ),
                ),
                DocumentEvaluations(
                    eval_name=doc_eval_name,
                    dataframe=pd.DataFrame(
                        {
                            "span_id": [span_id],
                            "document_position": [document_position],
                            "label": [doc_eval_labels[-1]],
                            "score": [doc_eval_scores[-1]],
                            "explanation": [doc_eval_explanations[-1]],
                        }
                    ),
                ),
            )
            await sleep(0.01)

        # Send the span and wait
        assert _grpc_span_exporter().export([_span]) is SpanExportResult.SUCCESS

        # Wait for the data to be processed
        await sleep(_wait_time)

        # Get the global IDs
        span_gid, trace_gid = await _retry_query(
            query_fn=lambda: self._get_span_trace_gid(
                _admin_secret, span_id=span_id, trace_id=trace_id
            ),
            error_msg="Span and trace IDs should be present",
            initial_wait_time=_wait_time,
        )

        # Check the annotations
        def get_span_anno() -> Optional[dict[str, Any]]:
            res, _ = _gql(
                _admin_secret,
                query=self.query,
                variables={"id": span_gid},
                operation_name="GetSpanAnnotations",
            )
            annos = {
                (result["label"], result["score"], result["explanation"]): result
                for result in res["data"]["node"]["spanAnnotations"]
            }
            return annos.get(
                (span_anno_labels[-1], span_anno_scores[-1], span_anno_explanations[-1])
            )

        anno = await _retry_query(
            query_fn=get_span_anno,
            error_msg="Span annotation should be present",
            initial_wait_time=_wait_time,
        )
        assert anno["name"] == span_annotation_name
        assert anno["source"] == "API"
        assert anno["annotatorKind"] == "LLM"
        assert anno["metadata"] == span_anno_metadatas[-1]

        # Check the span evaluations
        def get_span_eval() -> Optional[dict[str, Any]]:
            res, _ = _gql(
                _admin_secret,
                query=self.query,
                variables={"id": span_gid},
                operation_name="GetSpanAnnotations",
            )
            annos = {
                (result["label"], result["score"], result["explanation"]): result
                for result in res["data"]["node"]["spanAnnotations"]
            }
            return annos.get(
                (span_eval_labels[-1], span_eval_scores[-1], span_eval_explanations[-1])
            )

        anno = await _retry_query(
            query_fn=get_span_eval,
            error_msg="Span evaluation should be present",
            initial_wait_time=_wait_time,
        )
        assert anno["name"] == span_eval_name
        assert anno["source"] == "API"
        assert anno["annotatorKind"] == "LLM"

        # Check the trace evaluations
        def get_trace_eval() -> Optional[dict[str, Any]]:
            res, _ = _gql(
                _admin_secret,
                query=self.query,
                variables={"id": trace_gid},
                operation_name="GetTraceAnnotations",
            )
            annos = {
                (result["label"], result["score"], result["explanation"]): result
                for result in res["data"]["node"]["traceAnnotations"]
            }
            return annos.get(
                (trace_eval_labels[-1], trace_eval_scores[-1], trace_eval_explanations[-1])
            )

        anno = await _retry_query(
            query_fn=get_trace_eval,
            error_msg="Trace evaluation should be present",
            initial_wait_time=_wait_time,
        )
        assert anno["name"] == trace_eval_name
        assert anno["source"] == "API"
        assert anno["annotatorKind"] == "LLM"

        # Check the document evaluations
        def get_doc_eval() -> Optional[dict[str, Any]]:
            res, _ = _gql(
                _admin_secret,
                query=self.query,
                variables={"id": span_gid},
                operation_name="GetDocumentEvaluations",
            )
            annos = {
                (result["label"], result["score"], result["explanation"]): result
                for result in res["data"]["node"]["documentEvaluations"]
            }
            return annos.get((doc_eval_labels[-1], doc_eval_scores[-1], doc_eval_explanations[-1]))

        anno = await _retry_query(
            query_fn=get_doc_eval,
            error_msg="Document evaluation should be present",
            initial_wait_time=_wait_time,
        )
        assert anno["name"] == doc_eval_name
        assert anno["documentPosition"] == document_position

        # Test UPSERT by updating existing annotations
        # Make new test data for updates
        new_span_anno_score = int.from_bytes(token_bytes(4), byteorder="big")
        new_span_anno_label = token_hex(16)
        new_span_anno_explanation = token_hex(16)
        new_span_anno_metadata = {token_hex(16): token_hex(16)}

        new_span_eval_score = int.from_bytes(token_bytes(4), byteorder="big")
        new_span_eval_label = token_hex(16)
        new_span_eval_explanation = token_hex(16)

        new_trace_eval_score = int.from_bytes(token_bytes(4), byteorder="big")
        new_trace_eval_label = token_hex(16)
        new_trace_eval_explanation = token_hex(16)

        new_doc_eval_score = int.from_bytes(token_bytes(4), byteorder="big")
        new_doc_eval_label = token_hex(16)
        new_doc_eval_explanation = token_hex(16)

        # Update annotations and evaluations
        client.annotations.add_span_annotation(
            annotation_name=span_annotation_name,
            span_id=span_id,
            annotator_kind="LLM",
            label=new_span_anno_label,
            score=new_span_anno_score,
            explanation=new_span_anno_explanation,
            metadata=new_span_anno_metadata,
        )

        px.Client().log_evaluations(
            SpanEvaluations(
                eval_name=span_eval_name,
                dataframe=pd.DataFrame(
                    {
                        "span_id": [span_id],
                        "label": [new_span_eval_label],
                        "score": [new_span_eval_score],
                        "explanation": [new_span_eval_explanation],
                    }
                ),
            ),
            TraceEvaluations(
                eval_name=trace_eval_name,
                dataframe=pd.DataFrame(
                    {
                        "trace_id": [trace_id],
                        "label": [new_trace_eval_label],
                        "score": [new_trace_eval_score],
                        "explanation": [new_trace_eval_explanation],
                    }
                ),
            ),
            DocumentEvaluations(
                eval_name=doc_eval_name,
                dataframe=pd.DataFrame(
                    {
                        "span_id": [span_id],
                        "document_position": [document_position],
                        "label": [new_doc_eval_label],
                        "score": [new_doc_eval_score],
                        "explanation": [new_doc_eval_explanation],
                    }
                ),
            ),
        )

        # Wait for updates to be processed
        await sleep(_wait_time)

        # Check updated annotations
        def get_updated_span_anno() -> Optional[dict[str, Any]]:
            res, _ = _gql(
                _admin_secret,
                query=self.query,
                variables={"id": span_gid},
                operation_name="GetSpanAnnotations",
            )
            annos = {
                (result["label"], result["score"], result["explanation"]): result
                for result in res["data"]["node"]["spanAnnotations"]
            }
            return annos.get((new_span_anno_label, new_span_anno_score, new_span_anno_explanation))

        anno = await _retry_query(
            query_fn=get_updated_span_anno,
            error_msg="Updated span annotation should be present",
            initial_wait_time=_wait_time,
        )
        assert anno["name"] == span_annotation_name
        assert anno["source"] == "API"
        assert anno["annotatorKind"] == "LLM"
        assert anno["metadata"] == new_span_anno_metadata

        # Check updated span evaluations
        def get_updated_span_eval() -> Optional[dict[str, Any]]:
            res, _ = _gql(
                _admin_secret,
                query=self.query,
                variables={"id": span_gid},
                operation_name="GetSpanAnnotations",
            )
            annos = {
                (result["label"], result["score"], result["explanation"]): result
                for result in res["data"]["node"]["spanAnnotations"]
            }
            return annos.get((new_span_eval_label, new_span_eval_score, new_span_eval_explanation))

        anno = await _retry_query(
            query_fn=get_updated_span_eval,
            error_msg="Updated span evaluation should be present",
            initial_wait_time=_wait_time,
        )

        # Check updated trace evaluations
        def get_updated_trace_eval() -> Optional[dict[str, Any]]:
            res, _ = _gql(
                _admin_secret,
                query=self.query,
                variables={"id": trace_gid},
                operation_name="GetTraceAnnotations",
            )
            annos = {
                (result["label"], result["score"], result["explanation"]): result
                for result in res["data"]["node"]["traceAnnotations"]
            }
            return annos.get(
                (new_trace_eval_label, new_trace_eval_score, new_trace_eval_explanation)
            )

        anno = await _retry_query(
            query_fn=get_updated_trace_eval,
            error_msg="Updated trace evaluation should be present",
            initial_wait_time=_wait_time,
        )

        # Check updated document evaluations
        def get_updated_doc_eval() -> Optional[dict[str, Any]]:
            res, _ = _gql(
                _admin_secret,
                query=self.query,
                variables={"id": span_gid},
                operation_name="GetDocumentEvaluations",
            )
            annos = {
                (result["label"], result["score"], result["explanation"]): result
                for result in res["data"]["node"]["documentEvaluations"]
            }
            return annos.get((new_doc_eval_label, new_doc_eval_score, new_doc_eval_explanation))

        anno = await _retry_query(
            query_fn=get_updated_doc_eval,
            error_msg="Updated document evaluation should be present",
            initial_wait_time=_wait_time,
        )
        assert anno["name"] == doc_eval_name
        assert anno["documentPosition"] == document_position


class _SpanTraceGlobalID(NamedTuple):
    """Tuple to hold span and trace global IDs."""

    span_gid: str
    trace_gid: str<|MERGE_RESOLUTION|>--- conflicted
+++ resolved
@@ -13,13 +13,9 @@
 from opentelemetry.sdk.trace.export.in_memory_span_exporter import InMemorySpanExporter
 from opentelemetry.trace import format_span_id, format_trace_id
 from phoenix.client.__generated__ import v1
-<<<<<<< HEAD
 from phoenix.trace import DocumentEvaluations, SpanEvaluations, TraceEvaluations
-from typing_extensions import TypeAlias
-=======
 from strawberry.relay import GlobalID
 from typing_extensions import TypeAlias, assert_never
->>>>>>> 8fcc3005
 
 from .._helpers import (
     _ADMIN,
@@ -76,12 +72,8 @@
     }
     """
 
-<<<<<<< HEAD
     @pytest.mark.parametrize("sync", [True, False])  # server ingestion path
     @pytest.mark.parametrize("is_async", [True, False])  # sync/async client
-    @pytest.mark.parametrize("role_or_user", [_MEMBER, _ADMIN])
-=======
-    @pytest.mark.parametrize("is_async", [True, False])
     @pytest.mark.parametrize(
         "role_or_user, api_key_kind",
         [
@@ -90,7 +82,6 @@
             (_ADMIN, "System"),
         ],
     )
->>>>>>> 8fcc3005
     async def test_add_span_annotation(
         self,
         sync: bool,
@@ -160,7 +151,6 @@
             if sync:
                 assert result
 
-<<<<<<< HEAD
             # Verify the annotation was created correctly by querying the GraphQL API
             def get_annotation() -> Optional[dict[str, Any]]:
                 res, _ = _gql(
@@ -174,7 +164,13 @@
                     for anno in res["data"]["node"]["spanAnnotations"]
                 }
                 return annotations.get((label, score, explanation))
-=======
+
+            anno = await _retry_query(
+                query_fn=get_annotation,
+                error_msg="Created annotation should be present in span annotations",
+                initial_wait_time=0 if sync else _wait_time,
+            )
+
             # Expected user ID for the annotation
             expected_user_id: str
             if api_key_kind == "User":
@@ -184,19 +180,6 @@
                 expected_user_id = system_user_gid
             else:
                 assert_never(api_key_kind)
-
-            # Create a dictionary of annotations for easy lookup
-            annotations = {
-                (anno["label"], anno["score"], anno["explanation"]): anno
-                for anno in res["data"]["node"]["spanAnnotations"]
-            }
->>>>>>> 8fcc3005
-
-            anno = await _retry_query(
-                query_fn=get_annotation,
-                error_msg="Created annotation should be present in span annotations",
-                initial_wait_time=0 if sync else _wait_time,
-            )
 
             # Get the annotation and verify all fields match what was provided
             assert anno["name"] == annotation_name, "Annotation name should match input"  # noqa: E501
