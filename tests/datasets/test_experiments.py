--- conflicted
+++ resolved
@@ -50,16 +50,10 @@
     )
 
     with patch("phoenix.experiments.functions._phoenix_clients", return_value=test_phoenix_clients):
-<<<<<<< HEAD
+        task_output = {"doesn't matter": "this is the output"}
 
         def experiment_task(x: Example) -> str:
             assert x == {"input": "fancy input 1"}
-            return "doesn't matter, this is the output"
-
-=======
-        task_output = {"doesn't matter": "this is the output"}
-
-        def experiment_task(example: Example) -> Dict[str, str]:
             return task_output
 
         evaluators = [
@@ -78,7 +72,6 @@
             lambda reference, expected: expected == reference,
             lambda reference, expected: expected is reference,
         ]
->>>>>>> 75a67b5d
         experiment = run_experiment(
             dataset=test_dataset,
             task=experiment_task,
