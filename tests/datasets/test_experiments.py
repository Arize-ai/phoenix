from datetime import datetime, timezone
from unittest.mock import patch

import nest_asyncio
from phoenix.datasets.evaluators import ContainsKeyword
from phoenix.datasets.experiments import run_experiment
from phoenix.datasets.types import (
    Dataset,
    Example,
)
from phoenix.db import models
from phoenix.server.api.types.node import from_global_id_with_expected_type
from sqlalchemy import select
from strawberry.relay import GlobalID


async def test_run_experiment(session, sync_test_client, simple_dataset):
    nest_asyncio.apply()

    nonexistent_experiment = (await session.execute(select(models.Experiment))).scalar()
    assert not nonexistent_experiment, "There should be no experiments in the database"

    test_dataset = Dataset(
        id=str(GlobalID("Dataset", "0")),
        version_id=str(GlobalID("DatasetVersion", "0")),
        examples=[
            Example(
                id=str(GlobalID("DatasetExample", "0")),
                input={"input": "fancy input 1"},
                output={},
                metadata={},
                updated_at=datetime.now(timezone.utc),
            )
        ],
    )

    with patch("phoenix.datasets.experiments._phoenix_client", return_value=sync_test_client):

        def experiment_task(example: Example) -> str:
            return "doesn't matter, this is the output"

        experiment = run_experiment(
            dataset=test_dataset,
            task=experiment_task,
            experiment_name="test",
            experiment_description="test description",
<<<<<<< HEAD
            repetitions=3,
            evaluators=[
                ContainsKeyword(keyword="correct"),
                ContainsKeyword(keyword="doesn't matter"),
            ],
=======
            # repetitions=3, TODO: Enable repetitions #3584
>>>>>>> 6b9f2074
        )
        experiment_id = from_global_id_with_expected_type(
            GlobalID.from_id(experiment.id), "Experiment"
        )
        assert experiment_id

        experiment_model = (await session.execute(select(models.Experiment))).scalar()
        assert experiment_model, "An experiment was run"
        assert experiment_model.dataset_id == 0
        assert experiment_model.dataset_version_id == 0
        assert experiment_model.name == "test"
        assert experiment_model.description == "test description"
        assert experiment_model.repetitions == 1  # TODO: Enable repetitions #3584

        experiment_runs = (
            (
                await session.execute(
                    select(models.ExperimentRun).where(models.ExperimentRun.dataset_example_id == 0)
                )
            )
            .scalars()
            .all()
        )
        assert len(experiment_runs) == 1, "The experiment was configured to have 1 repetition"
        for run in experiment_runs:
            assert run.output == {"result": "doesn't matter, this is the output"}

            evaluations = (
                (
                    await session.execute(
                        select(models.ExperimentAnnotation).where(
                            models.ExperimentAnnotation.experiment_run_id == run.id
                        )
                    )
                )
                .scalars()
                .all()
            )
            assert len(evaluations) == 2
            assert evaluations[0].score == 0.0
            assert evaluations[1].score == 1.0<|MERGE_RESOLUTION|>--- conflicted
+++ resolved
@@ -44,15 +44,11 @@
             task=experiment_task,
             experiment_name="test",
             experiment_description="test description",
-<<<<<<< HEAD
-            repetitions=3,
+            # repetitions=3, TODO: Enable repetitions #3584
             evaluators=[
                 ContainsKeyword(keyword="correct"),
                 ContainsKeyword(keyword="doesn't matter"),
             ],
-=======
-            # repetitions=3, TODO: Enable repetitions #3584
->>>>>>> 6b9f2074
         )
         experiment_id = from_global_id_with_expected_type(
             GlobalID.from_id(experiment.id), "Experiment"
