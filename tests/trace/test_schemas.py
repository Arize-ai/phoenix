--- conflicted
+++ resolved
@@ -160,11 +160,7 @@
             for event in span.events
         ],
     )
-<<<<<<< HEAD
-    assert MessageToDict(pb_span) == {
-=======
     desired_dict = {
->>>>>>> 18104d7c
         "context": {"traceId": trace_id_base64, "spanId": span_id_base64},
         "parentSpanId": parent_span_id_base64,
         "name": "test",
@@ -212,13 +208,10 @@
             ],
         },
     }
-<<<<<<< HEAD
-=======
     desired_pb_span = pb.Span()
     ParseDict(desired_dict, desired_pb_span)
     assert pb_span == desired_pb_span
     del desired_dict, desired_pb_span
->>>>>>> 18104d7c
 
     # JSON serialization should work unless there is
     # NaN in un-typed fields of arbitrary structs
