--- conflicted
+++ resolved
@@ -1,5 +1,5 @@
 import pytest
-from phoenix.config import HOST, PORT
+from phoenix.config import PORT
 from phoenix.trace.exporter import HttpExporter
 
 
@@ -7,16 +7,12 @@
     # Test that it defaults to local
     monkeypatch.delenv("PHOENIX_COLLECTOR_ENDPOINT", False)
     exporter = HttpExporter()
-<<<<<<< HEAD
-    assert exporter._base_url == "http://127.0.0.1:6006"
-=======
-    assert exporter._base_url == f"http://{HOST}:{PORT}"
+    assert exporter._base_url == f"http://127.0.0.1:{PORT}"
 
     # Test that you can configure host and port
     host, port = "abcd", 1234
     exporter = HttpExporter(host=host, port=port)
     assert exporter._base_url == f"http://{host}:{port}"
->>>>>>> 480e4d14
 
     # Test that you can configure an endpoint
     endpoint = "https://my-phoenix-server.com/"
