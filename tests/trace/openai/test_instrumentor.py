import json
import sys
from importlib import reload
from types import ModuleType

import openai
import pytest
from httpx import Response
from openai import AsyncOpenAI, AuthenticationError, OpenAI
from phoenix.trace.openai.instrumentor import OpenAIInstrumentor
from phoenix.trace.schemas import SpanException, SpanKind, SpanStatusCode
from phoenix.trace.semantic_conventions import (
    EXCEPTION_MESSAGE,
    EXCEPTION_STACKTRACE,
    EXCEPTION_TYPE,
    INPUT_MIME_TYPE,
    INPUT_VALUE,
    LLM_FUNCTION_CALL,
    LLM_INPUT_MESSAGES,
    LLM_INVOCATION_PARAMETERS,
    LLM_OUTPUT_MESSAGES,
    LLM_TOKEN_COUNT_COMPLETION,
    LLM_TOKEN_COUNT_PROMPT,
    LLM_TOKEN_COUNT_TOTAL,
    MESSAGE_CONTENT,
    MESSAGE_FUNCTION_CALL_ARGUMENTS_JSON,
    MESSAGE_FUNCTION_CALL_NAME,
    MESSAGE_NAME,
    MESSAGE_ROLE,
    MESSAGE_TOOL_CALLS,
    OUTPUT_MIME_TYPE,
    OUTPUT_VALUE,
    TOOL_CALL_FUNCTION_ARGUMENTS_JSON,
    TOOL_CALL_FUNCTION_NAME,
    MimeType,
)
from phoenix.trace.tracer import Tracer
from respx import MockRouter


@pytest.fixture
def openai_module() -> ModuleType:
    """
    Reloads openai module to reset patched class. Both the top-level module and
    the sub-module containing the patched client class must be reloaded.
    """
    # Cannot be reloaded with reload(openai._client) due to a naming conflict with a variable.
    reload(sys.modules["openai._client"])
    return reload(openai)


@pytest.fixture
def openai_api_key(monkeypatch: pytest.MonkeyPatch) -> None:
    """
    Monkeypatches the environment variable for the OpenAI API key.
    """
    api_key = "sk-0123456789"
    monkeypatch.setenv("OPENAI_API_KEY", api_key)
    return api_key


@pytest.fixture
def sync_client(openai_api_key: str, openai_module: ModuleType) -> OpenAI:
    """
    Instantiates the OpenAI synchronous client using the reloaded openai module,
    which is necessary when running multiple tests at once due to the patch
    applied by the OpenAIInstrumentor.
    """
    return openai_module.OpenAI(api_key=openai_api_key)


@pytest.fixture
def async_client(openai_api_key: str, openai_module: ModuleType) -> OpenAI:
    """
    Instantiates the OpenAI asynchronous client using the reloaded openai
    module, which is necessary when running multiple tests at once due to the
    patch applied by the OpenAIInstrumentor.
    """
    return openai_module.AsyncOpenAI(api_key=openai_api_key)


def test_openai_instrumentor_sync_includes_llm_attributes_on_chat_completion_success(
    sync_client: OpenAI,
    respx_mock: MockRouter,
) -> None:
    tracer = Tracer()
    OpenAIInstrumentor(tracer).instrument()
    model = "gpt-4"
    messages = [{"role": "user", "content": "Who won the World Cup in 2018?"}]
    temperature = 0.23
    expected_response_text = "France won the World Cup in 2018."
    respx_mock.post("https://api.openai.com/v1/chat/completions").mock(
        return_value=Response(
            status_code=200,
            json={
                "id": "chatcmpl-85eo7phshROhvmDvNeMVatGolg9JV",
                "object": "chat.completion",
                "created": 1696359195,
                "model": "gpt-4-0613",
                "choices": [
                    {
                        "index": 0,
                        "message": {
                            "role": "assistant",
                            "content": expected_response_text,
                        },
                        "finish_reason": "stop",
                    }
                ],
                "usage": {"prompt_tokens": 17, "completion_tokens": 10, "total_tokens": 27},
            },
        )
    )
    response = sync_client.chat.completions.create(
        model=model, messages=messages, temperature=temperature
    )
    response_text = response.choices[0].message.content

    assert response_text == expected_response_text

    spans = list(tracer.get_spans())
    assert len(spans) == 1
    span = spans[0]
    attributes = span.attributes

    assert span.span_kind is SpanKind.LLM
    assert span.status_code == SpanStatusCode.OK
    assert span.events == []
    assert attributes[LLM_INPUT_MESSAGES] == [
        {MESSAGE_ROLE: "user", MESSAGE_CONTENT: "Who won the World Cup in 2018?"}
    ]
    assert (
        json.loads(attributes[LLM_INVOCATION_PARAMETERS])
        == json.loads(attributes[INPUT_VALUE])
        == {
            "model": model,
            "messages": messages,
            "temperature": temperature,
        }
    )
    assert attributes[INPUT_MIME_TYPE] == MimeType.JSON
    assert isinstance(attributes[LLM_TOKEN_COUNT_COMPLETION], int)
    assert isinstance(attributes[LLM_TOKEN_COUNT_PROMPT], int)
    assert isinstance(attributes[LLM_TOKEN_COUNT_TOTAL], int)

    choices = json.loads(attributes[OUTPUT_VALUE])["choices"]
    assert len(choices) == 1
    response_content = choices[0]["message"]["content"]
    assert "france" in response_content.lower() or "french" in response_content.lower()
    assert attributes[OUTPUT_MIME_TYPE] == MimeType.JSON


def test_openai_instrumentor_sync_includes_function_call_attributes(
    sync_client: OpenAI,
    respx_mock: MockRouter,
) -> None:
    tracer = Tracer()
    OpenAIInstrumentor(tracer).instrument()
    messages = [
        {"role": "user", "content": "What is the weather like in Boston, MA?"},
    ]
    functions = [
        {
            "name": "get_current_weather",
            "description": "Get the current weather in a given location",
            "parameters": {
                "type": "object",
                "properties": {
                    "location": {
                        "type": "string",
                        "description": "The city and state, e.g., San Francisco, CA",
                    },
                    "unit": {"type": "string", "enum": ["celsius", "fahrenheit"]},
                },
                "required": ["location"],
            },
        }
    ]
    model = "gpt-4"
    respx_mock.post("https://api.openai.com/v1/chat/completions").mock(
        return_value=Response(
            status_code=200,
            json={
                "id": "chatcmpl-85eqK3CCNTHQcTN0ZoWqL5B0OO5ip",
                "object": "chat.completion",
                "created": 1696359332,
                "model": "gpt-4-0613",
                "choices": [
                    {
                        "index": 0,
                        "message": {
                            "role": "assistant",
                            "content": None,
                            "function_call": {
                                "name": "get_current_weather",
                                "arguments": '{\n  "location": "Boston, MA"\n}',
                            },
                        },
                        "finish_reason": "function_call",
                    }
                ],
                "usage": {"prompt_tokens": 84, "completion_tokens": 18, "total_tokens": 102},
            },
        )
    )
    response = sync_client.chat.completions.create(
        model=model, messages=messages, functions=functions
    )

    function_call = response.choices[0].message.function_call
    assert function_call.name == "get_current_weather"
    assert json.loads(function_call.arguments) == {"location": "Boston, MA"}

    spans = list(tracer.get_spans())
    assert len(spans) == 1
    span = spans[0]
    attributes = span.attributes

    assert span.span_kind is SpanKind.LLM
    assert span.status_code == SpanStatusCode.OK
    assert attributes[LLM_INPUT_MESSAGES] == [
        {MESSAGE_ROLE: "user", MESSAGE_CONTENT: "What is the weather like in Boston, MA?"},
    ]
    assert attributes[LLM_OUTPUT_MESSAGES] == [
        {
            MESSAGE_ROLE: "assistant",
            MESSAGE_FUNCTION_CALL_NAME: "get_current_weather",
            MESSAGE_FUNCTION_CALL_ARGUMENTS_JSON: '{\n  "location": "Boston, MA"\n}',
        }
    ]
    assert json.loads(attributes[LLM_INVOCATION_PARAMETERS]) == {
        "model": model,
        "messages": messages,
        "functions": functions,
    }

    function_call_attributes = json.loads(attributes[LLM_FUNCTION_CALL])
    assert set(function_call_attributes.keys()) == {"name", "arguments"}
    assert function_call_attributes["name"] == "get_current_weather"
    function_call_arguments = json.loads(function_call_attributes["arguments"])
    assert function_call_arguments == {"location": "Boston, MA"}
    assert span.events == []


<<<<<<< HEAD
def test_openai_instrumentor_sync_includes_function_call_message_attributes(
    sync_client: OpenAI,
=======
def test_openai_instrumentor_includes_tool_calls_attributes(
    client: OpenAI,
    respx_mock: MockRouter,
) -> None:
    tracer = Tracer()
    OpenAIInstrumentor(tracer).instrument()

    model = "gpt-4"
    messages = [
        {"role": "user", "content": "What is the current time and weather in Boston, MA?"},
    ]
    respx_mock.post("https://api.openai.com/v1/chat/completions").mock(
        return_value=Response(
            status_code=200,
            json={
                "choices": [
                    {
                        "index": 0,
                        "message": {
                            "role": "assistant",
                            "tool_calls": [
                                {
                                    "type": "function",
                                    "function": {
                                        "name": "get_current_weather",
                                        "arguments": '{\n  "location": "Boston, MA"\n}',
                                    },
                                },
                                {
                                    "type": "function",
                                    "function": {
                                        "name": "get_current_time",
                                        "arguments": '{\n  "location": "Boston, MA"\n}',
                                    },
                                },
                            ],
                        },
                    }
                ],
            },
        )
    )
    client.chat.completions.create(model=model, messages=messages)

    spans = list(tracer.get_spans())
    assert len(spans) == 1
    span = spans[0]
    attributes = span.attributes

    assert attributes[LLM_OUTPUT_MESSAGES] == [
        {
            MESSAGE_ROLE: "assistant",
            MESSAGE_TOOL_CALLS: [
                {
                    TOOL_CALL_FUNCTION_NAME: "get_current_weather",
                    TOOL_CALL_FUNCTION_ARGUMENTS_JSON: '{\n  "location": "Boston, MA"\n}',
                },
                {
                    TOOL_CALL_FUNCTION_NAME: "get_current_time",
                    TOOL_CALL_FUNCTION_ARGUMENTS_JSON: '{\n  "location": "Boston, MA"\n}',
                },
            ],
        }
    ]


def test_openai_instrumentor_includes_function_call_message_attributes(
    client: OpenAI,
>>>>>>> c079f00f
    respx_mock: MockRouter,
) -> None:
    tracer = Tracer()
    OpenAIInstrumentor(tracer).instrument()
    messages = [
        {"role": "user", "content": "What is the weather like in Boston?"},
        {
            "role": "assistant",
            "content": None,
            "function_call": {
                "name": "get_current_weather",
                "arguments": '{"location": "Boston, MA"}',
            },
        },
        {
            "role": "function",
            "name": "get_current_weather",
            "content": '{"temperature": "22", "unit": "celsius", "description": "Sunny"}',
        },
    ]
    functions = [
        {
            "name": "get_current_weather",
            "description": "Get the current weather in a given location",
            "parameters": {
                "type": "object",
                "properties": {
                    "location": {
                        "type": "string",
                        "description": "The city and state, e.g. San Francisco, CA",
                    },
                    "unit": {"type": "string", "enum": ["celsius", "fahrenheit"]},
                },
                "required": ["location"],
            },
        }
    ]
    model = "gpt-4"
    respx_mock.post("https://api.openai.com/v1/chat/completions").mock(
        return_value=Response(
            status_code=200,
            json={
                "id": "chatcmpl-85euCH0n5RuhAWEmogmak8cDwyQcb",
                "object": "chat.completion",
                "created": 1696359572,
                "model": "gpt-4-0613",
                "choices": [
                    {
                        "index": 0,
                        "message": {
                            "role": "assistant",
                            "content": (
                                "The current weather in Boston is sunny "
                                "with a temperature of 22 degrees Celsius."
                            ),
                        },
                        "finish_reason": "stop",
                    }
                ],
                "usage": {"prompt_tokens": 126, "completion_tokens": 17, "total_tokens": 143},
            },
        )
    )

    response = sync_client.chat.completions.create(
        model=model, messages=messages, functions=functions
    )
    response_text = response.choices[0].message.content
    spans = list(tracer.get_spans())
    span = spans[0]
    attributes = span.attributes

    assert "22" in response_text and "Boston" in response_text
    assert len(spans) == 1
    assert span.span_kind is SpanKind.LLM
    assert span.status_code == SpanStatusCode.OK
    assert span.events == []
    assert attributes[LLM_INPUT_MESSAGES] == [
        {MESSAGE_ROLE: "user", MESSAGE_CONTENT: "What is the weather like in Boston?"},
        {
            MESSAGE_ROLE: "assistant",
            MESSAGE_FUNCTION_CALL_NAME: "get_current_weather",
            MESSAGE_FUNCTION_CALL_ARGUMENTS_JSON: '{"location": "Boston, MA"}',
        },
        {
            MESSAGE_ROLE: "function",
            MESSAGE_NAME: "get_current_weather",
            MESSAGE_CONTENT: '{"temperature": "22", "unit": "celsius", "description": "Sunny"}',
        },
    ]
    assert attributes[LLM_OUTPUT_MESSAGES] == [
        {MESSAGE_ROLE: "assistant", MESSAGE_CONTENT: response_text}
    ]
    assert json.loads(attributes[LLM_INVOCATION_PARAMETERS]) == {
        "model": model,
        "messages": messages,
        "functions": functions,
    }
    assert LLM_FUNCTION_CALL not in attributes


def test_openai_instrumentor_sync_records_authentication_error(
    sync_client: OpenAI,
    respx_mock: MockRouter,
) -> None:
    tracer = Tracer()
    OpenAIInstrumentor(tracer).instrument()
    respx_mock.post("https://api.openai.com/v1/chat/completions").mock(
        return_value=Response(
            status_code=401,
            json={
                "error": {
                    "message": "error-message",
                    "type": "invalid_request_error",
                    "param": None,
                    "code": "invalid_api_key",
                }
            },
        )
    )
    model = "gpt-4"
    messages = [{"role": "user", "content": "Who won the World Cup in 2018?"}]

    with pytest.raises(AuthenticationError):
        sync_client.chat.completions.create(model=model, messages=messages)

    spans = list(tracer.get_spans())
    assert len(spans) == 1
    span = spans[0]
    events = span.events
    assert len(events) == 1
    event = events[0]
    assert isinstance(event, SpanException)
    attributes = event.attributes
    assert attributes[EXCEPTION_TYPE] == "AuthenticationError"
    assert "error-message" in attributes[EXCEPTION_MESSAGE]
    assert "Traceback" in attributes[EXCEPTION_STACKTRACE]


def test_openai_instrumentor_sync_does_not_interfere_with_completions_api(
    sync_client: OpenAI,
    respx_mock: MockRouter,
) -> None:
    tracer = Tracer()
    OpenAIInstrumentor(tracer).instrument()
    model = "gpt-3.5-turbo-instruct"
    prompt = "Who won the World Cup in 2018?"
    respx_mock.post("https://api.openai.com/v1/completions").mock(
        return_value=Response(
            status_code=200,
            json={
                "id": "cmpl-85hqvKwCud3s3DWc80I0OeNmkfjSM",
                "object": "text_completion",
                "created": 1696370901,
                "model": "gpt-3.5-turbo-instruct",
                "choices": [
                    {
                        "text": "\n\nFrance won the 2018 World Cup.",
                        "index": 0,
                        "logprobs": None,
                        "finish_reason": "stop",
                    }
                ],
                "usage": {"prompt_tokens": 10, "completion_tokens": 10, "total_tokens": 20},
            },
        )
    )
    response = sync_client.completions.create(model=model, prompt=prompt)
    response_text = response.choices[0].text
    spans = list(tracer.get_spans())

    assert "france" in response_text.lower() or "french" in response_text.lower()
    assert spans == []


def test_openai_instrumentor_sync_instrument_method_is_idempotent(
    sync_client: OpenAI,
    respx_mock: MockRouter,
) -> None:
    tracer = Tracer()
    OpenAIInstrumentor(tracer).instrument()  # first call
    OpenAIInstrumentor(tracer).instrument()  # second call
    model = "gpt-4"
    messages = [{"role": "user", "content": "Who won the World Cup in 2018?"}]
    respx_mock.post("https://api.openai.com/v1/chat/completions").mock(
        return_value=Response(
            status_code=200,
            json={
                "id": "chatcmpl-85evOVGg6afU8iqiUsRtYQ5lYnGwn",
                "object": "chat.completion",
                "created": 1696359646,
                "model": "gpt-4-0613",
                "choices": [
                    {
                        "index": 0,
                        "message": {
                            "role": "assistant",
                            "content": "France won the World Cup in 2018.",
                        },
                        "finish_reason": "stop",
                    }
                ],
                "usage": {"prompt_tokens": 17, "completion_tokens": 10, "total_tokens": 27},
            },
        )
    )
    response = sync_client.chat.completions.create(model=model, messages=messages)
    response_text = response.choices[0].message.content
    spans = list(tracer.get_spans())
    span = spans[0]

    assert "france" in response_text.lower() or "french" in response_text.lower()
    assert len(spans) == 1
    assert span.span_kind is SpanKind.LLM
    assert span.status_code == SpanStatusCode.OK


async def test_openai_instrumentor_async_includes_llm_attributes_on_chat_completion_success(
    async_client: AsyncOpenAI,
    respx_mock: MockRouter,
) -> None:
    tracer = Tracer()
    OpenAIInstrumentor(tracer).instrument()
    model = "gpt-4"
    messages = [{"role": "user", "content": "Who won the World Cup in 2018?"}]
    temperature = 0.23
    expected_response_text = "France won the World Cup in 2018."
    respx_mock.post("https://api.openai.com/v1/chat/completions").mock(
        return_value=Response(
            status_code=200,
            json={
                "id": "chatcmpl-85eo7phshROhvmDvNeMVatGolg9JV",
                "object": "chat.completion",
                "created": 1696359195,
                "model": "gpt-4-0613",
                "choices": [
                    {
                        "index": 0,
                        "message": {
                            "role": "assistant",
                            "content": expected_response_text,
                        },
                        "finish_reason": "stop",
                    }
                ],
                "usage": {"prompt_tokens": 17, "completion_tokens": 10, "total_tokens": 27},
            },
        )
    )
    response = await async_client.chat.completions.create(
        model=model, messages=messages, temperature=temperature
    )
    response_text = response.choices[0].message.content

    assert response_text == expected_response_text

    spans = list(tracer.get_spans())
    assert len(spans) == 1
    span = spans[0]
    attributes = span.attributes

    assert span.span_kind is SpanKind.LLM
    assert span.status_code == SpanStatusCode.OK
    assert span.events == []
    assert attributes[LLM_INPUT_MESSAGES] == [
        {MESSAGE_ROLE: "user", MESSAGE_CONTENT: "Who won the World Cup in 2018?"}
    ]
    assert (
        json.loads(attributes[LLM_INVOCATION_PARAMETERS])
        == json.loads(attributes[INPUT_VALUE])
        == {
            "model": model,
            "messages": messages,
            "temperature": temperature,
        }
    )
    assert attributes[INPUT_MIME_TYPE] == MimeType.JSON
    assert isinstance(attributes[LLM_TOKEN_COUNT_COMPLETION], int)
    assert isinstance(attributes[LLM_TOKEN_COUNT_PROMPT], int)
    assert isinstance(attributes[LLM_TOKEN_COUNT_TOTAL], int)

    choices = json.loads(attributes[OUTPUT_VALUE])["choices"]
    assert len(choices) == 1
    response_content = choices[0]["message"]["content"]
    assert "france" in response_content.lower() or "french" in response_content.lower()
    assert attributes[OUTPUT_MIME_TYPE] == MimeType.JSON


async def test_openai_instrumentor_async_includes_function_call_attributes(
    async_client: AsyncOpenAI,
    respx_mock: MockRouter,
) -> None:
    tracer = Tracer()
    OpenAIInstrumentor(tracer).instrument()
    messages = [
        {"role": "user", "content": "What is the weather like in Boston, MA?"},
    ]
    functions = [
        {
            "name": "get_current_weather",
            "description": "Get the current weather in a given location",
            "parameters": {
                "type": "object",
                "properties": {
                    "location": {
                        "type": "string",
                        "description": "The city and state, e.g., San Francisco, CA",
                    },
                    "unit": {"type": "string", "enum": ["celsius", "fahrenheit"]},
                },
                "required": ["location"],
            },
        }
    ]
    model = "gpt-4"
    respx_mock.post("https://api.openai.com/v1/chat/completions").mock(
        return_value=Response(
            status_code=200,
            json={
                "id": "chatcmpl-85eqK3CCNTHQcTN0ZoWqL5B0OO5ip",
                "object": "chat.completion",
                "created": 1696359332,
                "model": "gpt-4-0613",
                "choices": [
                    {
                        "index": 0,
                        "message": {
                            "role": "assistant",
                            "content": None,
                            "function_call": {
                                "name": "get_current_weather",
                                "arguments": '{\n  "location": "Boston, MA"\n}',
                            },
                        },
                        "finish_reason": "function_call",
                    }
                ],
                "usage": {"prompt_tokens": 84, "completion_tokens": 18, "total_tokens": 102},
            },
        )
    )
    response = await async_client.chat.completions.create(
        model=model, messages=messages, functions=functions
    )

    function_call = response.choices[0].message.function_call
    assert function_call.name == "get_current_weather"
    assert json.loads(function_call.arguments) == {"location": "Boston, MA"}

    spans = list(tracer.get_spans())
    assert len(spans) == 1
    span = spans[0]
    attributes = span.attributes

    assert span.span_kind is SpanKind.LLM
    assert span.status_code == SpanStatusCode.OK
    assert attributes[LLM_INPUT_MESSAGES] == [
        {MESSAGE_ROLE: "user", MESSAGE_CONTENT: "What is the weather like in Boston, MA?"},
    ]
    assert attributes[LLM_OUTPUT_MESSAGES] == [
        {
            MESSAGE_ROLE: "assistant",
            MESSAGE_FUNCTION_CALL_NAME: "get_current_weather",
            MESSAGE_FUNCTION_CALL_ARGUMENTS_JSON: '{\n  "location": "Boston, MA"\n}',
        }
    ]
    assert json.loads(attributes[LLM_INVOCATION_PARAMETERS]) == {
        "model": model,
        "messages": messages,
        "functions": functions,
    }

    function_call_attributes = json.loads(attributes[LLM_FUNCTION_CALL])
    assert set(function_call_attributes.keys()) == {"name", "arguments"}
    assert function_call_attributes["name"] == "get_current_weather"
    function_call_arguments = json.loads(function_call_attributes["arguments"])
    assert function_call_arguments == {"location": "Boston, MA"}
    assert span.events == []


async def test_openai_instrumentor_async_includes_function_call_message_attributes(
    async_client: AsyncOpenAI,
    respx_mock: MockRouter,
) -> None:
    tracer = Tracer()
    OpenAIInstrumentor(tracer).instrument()
    messages = [
        {"role": "user", "content": "What is the weather like in Boston?"},
        {
            "role": "assistant",
            "content": None,
            "function_call": {
                "name": "get_current_weather",
                "arguments": '{"location": "Boston, MA"}',
            },
        },
        {
            "role": "function",
            "name": "get_current_weather",
            "content": '{"temperature": "22", "unit": "celsius", "description": "Sunny"}',
        },
    ]
    functions = [
        {
            "name": "get_current_weather",
            "description": "Get the current weather in a given location",
            "parameters": {
                "type": "object",
                "properties": {
                    "location": {
                        "type": "string",
                        "description": "The city and state, e.g. San Francisco, CA",
                    },
                    "unit": {"type": "string", "enum": ["celsius", "fahrenheit"]},
                },
                "required": ["location"],
            },
        }
    ]
    model = "gpt-4"
    respx_mock.post("https://api.openai.com/v1/chat/completions").mock(
        return_value=Response(
            status_code=200,
            json={
                "id": "chatcmpl-85euCH0n5RuhAWEmogmak8cDwyQcb",
                "object": "chat.completion",
                "created": 1696359572,
                "model": "gpt-4-0613",
                "choices": [
                    {
                        "index": 0,
                        "message": {
                            "role": "assistant",
                            "content": (
                                "The current weather in Boston is sunny "
                                "with a temperature of 22 degrees Celsius."
                            ),
                        },
                        "finish_reason": "stop",
                    }
                ],
                "usage": {"prompt_tokens": 126, "completion_tokens": 17, "total_tokens": 143},
            },
        )
    )

    response = await async_client.chat.completions.create(
        model=model, messages=messages, functions=functions
    )
    response_text = response.choices[0].message.content
    spans = list(tracer.get_spans())
    span = spans[0]
    attributes = span.attributes

    assert "22" in response_text and "Boston" in response_text
    assert len(spans) == 1
    assert span.span_kind is SpanKind.LLM
    assert span.status_code == SpanStatusCode.OK
    assert span.events == []
    assert attributes[LLM_INPUT_MESSAGES] == [
        {MESSAGE_ROLE: "user", MESSAGE_CONTENT: "What is the weather like in Boston?"},
        {
            MESSAGE_ROLE: "assistant",
            MESSAGE_FUNCTION_CALL_NAME: "get_current_weather",
            MESSAGE_FUNCTION_CALL_ARGUMENTS_JSON: '{"location": "Boston, MA"}',
        },
        {
            MESSAGE_ROLE: "function",
            MESSAGE_NAME: "get_current_weather",
            MESSAGE_CONTENT: '{"temperature": "22", "unit": "celsius", "description": "Sunny"}',
        },
    ]
    assert attributes[LLM_OUTPUT_MESSAGES] == [
        {MESSAGE_ROLE: "assistant", MESSAGE_CONTENT: response_text}
    ]
    assert json.loads(attributes[LLM_INVOCATION_PARAMETERS]) == {
        "model": model,
        "messages": messages,
        "functions": functions,
    }
    assert LLM_FUNCTION_CALL not in attributes


async def test_openai_instrumentor_async_records_authentication_error(
    async_client: AsyncOpenAI,
    respx_mock: MockRouter,
) -> None:
    tracer = Tracer()
    OpenAIInstrumentor(tracer).instrument()
    respx_mock.post("https://api.openai.com/v1/chat/completions").mock(
        return_value=Response(
            status_code=401,
            json={
                "error": {
                    "message": "error-message",
                    "type": "invalid_request_error",
                    "param": None,
                    "code": "invalid_api_key",
                }
            },
        )
    )
    model = "gpt-4"
    messages = [{"role": "user", "content": "Who won the World Cup in 2018?"}]

    with pytest.raises(AuthenticationError):
        await async_client.chat.completions.create(model=model, messages=messages)

    spans = list(tracer.get_spans())
    assert len(spans) == 1
    span = spans[0]
    events = span.events
    assert len(events) == 1
    event = events[0]
    assert isinstance(event, SpanException)
    attributes = event.attributes
    assert attributes[EXCEPTION_TYPE] == "AuthenticationError"
    assert "error-message" in attributes[EXCEPTION_MESSAGE]
    assert "Traceback" in attributes[EXCEPTION_STACKTRACE]


async def test_openai_instrumentor_async_does_not_interfere_with_completions_api(
    async_client: AsyncOpenAI,
    respx_mock: MockRouter,
) -> None:
    tracer = Tracer()
    OpenAIInstrumentor(tracer).instrument()
    model = "gpt-3.5-turbo-instruct"
    prompt = "Who won the World Cup in 2018?"
    respx_mock.post("https://api.openai.com/v1/completions").mock(
        return_value=Response(
            status_code=200,
            json={
                "id": "cmpl-85hqvKwCud3s3DWc80I0OeNmkfjSM",
                "object": "text_completion",
                "created": 1696370901,
                "model": "gpt-3.5-turbo-instruct",
                "choices": [
                    {
                        "text": "\n\nFrance won the 2018 World Cup.",
                        "index": 0,
                        "logprobs": None,
                        "finish_reason": "stop",
                    }
                ],
                "usage": {"prompt_tokens": 10, "completion_tokens": 10, "total_tokens": 20},
            },
        )
    )
    response = await async_client.completions.create(model=model, prompt=prompt)
    response_text = response.choices[0].text
    spans = list(tracer.get_spans())

    assert "france" in response_text.lower() or "french" in response_text.lower()
    assert spans == []


async def test_openai_instrumentor_async_instrument_method_is_idempotent(
    async_client: AsyncOpenAI,
    respx_mock: MockRouter,
) -> None:
    tracer = Tracer()
    OpenAIInstrumentor(tracer).instrument()  # first call
    OpenAIInstrumentor(tracer).instrument()  # second call
    model = "gpt-4"
    messages = [{"role": "user", "content": "Who won the World Cup in 2018?"}]
    respx_mock.post("https://api.openai.com/v1/chat/completions").mock(
        return_value=Response(
            status_code=200,
            json={
                "id": "chatcmpl-85evOVGg6afU8iqiUsRtYQ5lYnGwn",
                "object": "chat.completion",
                "created": 1696359646,
                "model": "gpt-4-0613",
                "choices": [
                    {
                        "index": 0,
                        "message": {
                            "role": "assistant",
                            "content": "France won the World Cup in 2018.",
                        },
                        "finish_reason": "stop",
                    }
                ],
                "usage": {"prompt_tokens": 17, "completion_tokens": 10, "total_tokens": 27},
            },
        )
    )
    response = await async_client.chat.completions.create(model=model, messages=messages)
    response_text = response.choices[0].message.content
    spans = list(tracer.get_spans())
    span = spans[0]

    assert "france" in response_text.lower() or "french" in response_text.lower()
    assert len(spans) == 1
    assert span.span_kind is SpanKind.LLM
    assert span.status_code == SpanStatusCode.OK<|MERGE_RESOLUTION|>--- conflicted
+++ resolved
@@ -242,12 +242,8 @@
     assert span.events == []
 
 
-<<<<<<< HEAD
-def test_openai_instrumentor_sync_includes_function_call_message_attributes(
+def test_openai_instrumentor_sync_includes_tool_calls_attributes(
     sync_client: OpenAI,
-=======
-def test_openai_instrumentor_includes_tool_calls_attributes(
-    client: OpenAI,
     respx_mock: MockRouter,
 ) -> None:
     tracer = Tracer()
@@ -288,7 +284,7 @@
             },
         )
     )
-    client.chat.completions.create(model=model, messages=messages)
+    sync_client.chat.completions.create(model=model, messages=messages)
 
     spans = list(tracer.get_spans())
     assert len(spans) == 1
@@ -312,9 +308,8 @@
     ]
 
 
-def test_openai_instrumentor_includes_function_call_message_attributes(
-    client: OpenAI,
->>>>>>> c079f00f
+def test_openai_instrumentor_sync_includes_function_call_message_attributes(
+    sync_client: OpenAI,
     respx_mock: MockRouter,
 ) -> None:
     tracer = Tracer()
@@ -695,6 +690,72 @@
     assert span.events == []
 
 
+async def test_openai_instrumentor_async_includes_tool_calls_attributes(
+    async_client: AsyncOpenAI,
+    respx_mock: MockRouter,
+) -> None:
+    tracer = Tracer()
+    OpenAIInstrumentor(tracer).instrument()
+
+    model = "gpt-4"
+    messages = [
+        {"role": "user", "content": "What is the current time and weather in Boston, MA?"},
+    ]
+    respx_mock.post("https://api.openai.com/v1/chat/completions").mock(
+        return_value=Response(
+            status_code=200,
+            json={
+                "choices": [
+                    {
+                        "index": 0,
+                        "message": {
+                            "role": "assistant",
+                            "tool_calls": [
+                                {
+                                    "type": "function",
+                                    "function": {
+                                        "name": "get_current_weather",
+                                        "arguments": '{\n  "location": "Boston, MA"\n}',
+                                    },
+                                },
+                                {
+                                    "type": "function",
+                                    "function": {
+                                        "name": "get_current_time",
+                                        "arguments": '{\n  "location": "Boston, MA"\n}',
+                                    },
+                                },
+                            ],
+                        },
+                    }
+                ],
+            },
+        )
+    )
+    await async_client.chat.completions.create(model=model, messages=messages)
+
+    spans = list(tracer.get_spans())
+    assert len(spans) == 1
+    span = spans[0]
+    attributes = span.attributes
+
+    assert attributes[LLM_OUTPUT_MESSAGES] == [
+        {
+            MESSAGE_ROLE: "assistant",
+            MESSAGE_TOOL_CALLS: [
+                {
+                    TOOL_CALL_FUNCTION_NAME: "get_current_weather",
+                    TOOL_CALL_FUNCTION_ARGUMENTS_JSON: '{\n  "location": "Boston, MA"\n}',
+                },
+                {
+                    TOOL_CALL_FUNCTION_NAME: "get_current_time",
+                    TOOL_CALL_FUNCTION_ARGUMENTS_JSON: '{\n  "location": "Boston, MA"\n}',
+                },
+            ],
+        }
+    ]
+
+
 async def test_openai_instrumentor_async_includes_function_call_message_attributes(
     async_client: AsyncOpenAI,
     respx_mock: MockRouter,
