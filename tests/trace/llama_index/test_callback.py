--- conflicted
+++ resolved
@@ -33,11 +33,7 @@
     LLM_PROMPT_TEMPLATE,
     LLM_PROMPT_TEMPLATE_VARIABLES,
     LLM_TOKEN_COUNT_TOTAL,
-<<<<<<< HEAD
-    OUTPUT_VALUE,  # type: ignore
-=======
     OUTPUT_VALUE,
->>>>>>> b2705d8c
 )
 from phoenix.trace.span_json_decoder import json_string_to_span
 from phoenix.trace.span_json_encoder import span_to_json
