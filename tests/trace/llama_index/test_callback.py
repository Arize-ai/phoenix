import os
from datetime import datetime
from typing import Any
from unittest.mock import patch
from uuid import uuid4

import httpx
import pytest
import respx
from llama_index import ListIndex, ServiceContext, get_response_synthesizer
from llama_index.callbacks import CallbackManager
from llama_index.callbacks.schema import CBEventType
from llama_index.llms import (
    CompletionResponse,
    CompletionResponseGen,
    CustomLLM,
    LLMMetadata,
    OpenAI,
)
from llama_index.llms.base import llm_completion_callback
from llama_index.query_engine import RetrieverQueryEngine
from llama_index.schema import Document, TextNode
from openai import InternalServerError
from phoenix.experimental.evals.models.openai import OPENAI_API_KEY_ENVVAR_NAME
from phoenix.trace.exporter import NoOpExporter
from phoenix.trace.llama_index import OpenInferenceTraceCallbackHandler
from phoenix.trace.schemas import SpanException, SpanKind, SpanStatusCode
from phoenix.trace.semantic_conventions import (
    DOCUMENT_METADATA,
    EXCEPTION_MESSAGE,
    EXCEPTION_STACKTRACE,
    EXCEPTION_TYPE,
    INPUT_VALUE,
    LLM_PROMPT_TEMPLATE,
    LLM_PROMPT_TEMPLATE_VARIABLES,
    LLM_TOKEN_COUNT_TOTAL,
    OUTPUT_VALUE,
    RETRIEVAL_DOCUMENTS,
)
from phoenix.trace.span_json_decoder import json_string_to_span
from phoenix.trace.span_json_encoder import span_to_json

# fake openai key so that llama_index doesn't download huggingface embeddings
os.environ["OPENAI_API_KEY"] = "sk-fake-openai-key"

nodes = [
    Document(
        text="The Great Pyramid of Giza is one of the seven wonders",
        id="0",
        metadata={"filename": "egypt.txt", "category": "pyramid"},
    ),
    TextNode(text="The Hanging Gardens of Babylon is one of the seven wonders", id="1"),
]


class CallbackError(Exception):
    pass


def test_callback_llm(mock_service_context: ServiceContext) -> None:
    question = "What are the seven wonders of the world?"
    callback_handler = OpenInferenceTraceCallbackHandler(exporter=NoOpExporter())
    callback_manager = CallbackManager([callback_handler])
    index = ListIndex(nodes)
    retriever = index.as_retriever(retriever_mode="default", callback_manager=callback_manager)
    response_synthesizer = get_response_synthesizer()

    query_engine = RetrieverQueryEngine(
        retriever=retriever,
        response_synthesizer=response_synthesizer,
        callback_manager=callback_manager,
    )

    response = query_engine.query(question)
    # Just check that the callback handler is called using the patched LLM
    assert response.response == "LLM predict"
    spans = list(callback_handler.get_spans())
    assert len(spans) >= 1
    # Make sure that the input/output is captured
    assert spans[0].attributes[INPUT_VALUE] == question
    assert spans[0].attributes[OUTPUT_VALUE] == response.response
    assert spans[1].attributes[RETRIEVAL_DOCUMENTS][0][DOCUMENT_METADATA] == nodes[0].metadata
    assert list(map(json_string_to_span, map(span_to_json, spans))) == spans


@pytest.mark.respx(base_url="https://api.openai.com/v1")
def test_callback_llm_span_contains_template_attributes(
    monkeypatch: pytest.MonkeyPatch,
    respx_mock: respx.mock,
) -> None:
    monkeypatch.setenv(OPENAI_API_KEY_ENVVAR_NAME, "sk-0123456789")
    model_name = "gpt-3.5-turbo"
    llm = OpenAI(model=model_name, max_retries=1)
    query = "What are the seven wonders of the world?"
    callback_handler = OpenInferenceTraceCallbackHandler(exporter=NoOpExporter())
    index = ListIndex(nodes)
    service_context = ServiceContext.from_defaults(
        llm=llm, callback_manager=CallbackManager([callback_handler])
    )
    query_engine = index.as_query_engine(service_context=service_context)
    expected_response = "The seven wonders of the world are: 1, 2, 3, 4, 5, 6, 7"
    respx_mock.post(
        "https://api.openai.com/v1/chat/completions",
    ).mock(
        return_value=httpx.Response(
            200,
            json={
                "id": "chatcmpl-123",
                "object": "chat.completion",
                "created": 1677652288,
                "model": model_name,
                "choices": [
                    {
                        "index": 0,
                        "message": {"role": "assistant", "content": expected_response},
                        "finish_reason": "stop",
                    }
                ],
                "usage": {"prompt_tokens": 1, "completion_tokens": 2, "total_tokens": 3},
            },
        )
    )

    response = query_engine.query(query)

    assert response.response == expected_response
    spans = list(callback_handler.get_spans())
    assert all(span.status_code == SpanStatusCode.OK for span in spans)
    assert all(len(span.events) == 0 for span in spans)
    assert not any(
        span.name.startswith("templat") for span in spans
    )  # check that all template events have been removed
    span = next(span for span in spans if span.span_kind == SpanKind.LLM)
    assert isinstance(span.attributes[LLM_PROMPT_TEMPLATE], str)
    assert isinstance(span.attributes[LLM_PROMPT_TEMPLATE_VARIABLES], dict)


<<<<<<< HEAD
def test_callback_llm_internal_error_has_exception_event(
=======
def test_callback_internal_error_has_exception_event(
>>>>>>> 8db01df0
    monkeypatch: pytest.MonkeyPatch,
) -> None:
    monkeypatch.setenv(OPENAI_API_KEY_ENVVAR_NAME, "sk-0123456789")
    llm = OpenAI(model="gpt-3.5-turbo", max_retries=1)
    query = "What are the seven wonders of the world?"
    callback_handler = OpenInferenceTraceCallbackHandler(exporter=NoOpExporter())
    index = ListIndex(nodes)
    service_context = ServiceContext.from_defaults(
        llm=llm, callback_manager=CallbackManager([callback_handler])
    )
    query_engine = index.as_query_engine(service_context=service_context)

    with patch.object(llm._client.chat.completions, "create") as mocked_chat_completion_create:
        mocked_chat_completion_create.side_effect = InternalServerError(
            "message",
            response=httpx.Response(
                429, request=httpx.Request(method="post", url="https://api.openai.com/")
            ),
            body={},
        )
        with pytest.raises(InternalServerError):
            query_engine.query(query)

    spans = list(callback_handler.get_spans())
    assert all(span.status_code == SpanStatusCode.OK for span in spans if span.name != "synthesize")
    span = next(span for span in spans if span.name == "synthesize")
    assert span.status_code == SpanStatusCode.ERROR
    events = span.events
    event = events[0]
    assert isinstance(event, SpanException)
    assert isinstance(event.timestamp, datetime)
    assert len(event.attributes) == 3
    assert event.attributes[EXCEPTION_TYPE] == "InternalServerError"
    assert event.attributes[EXCEPTION_MESSAGE] == "message"
    assert isinstance(event.attributes[EXCEPTION_STACKTRACE], str)


def test_callback_exception_event_produces_root_chain_span_with_exception_events() -> None:
    llm = OpenAI(model="gpt-3.5-turbo", max_retries=1)
    query = "What are the seven wonders of the world?"
    callback_handler = OpenInferenceTraceCallbackHandler(exporter=NoOpExporter())
    index = ListIndex(nodes)
    service_context = ServiceContext.from_defaults(
        llm=llm, callback_manager=CallbackManager([callback_handler])
    )
    query_engine = index.as_query_engine(service_context=service_context)

    # mock the _query method to raise an exception before any event has begun
    # to produce an independent exception event
    with patch.object(query_engine, "_query") as mocked_query:
        mocked_query.side_effect = Exception("message")
        with pytest.raises(Exception):
            query_engine.query(query)

    spans = list(callback_handler.get_spans())
    assert len(spans) == 1
    span = spans[0]
    assert span.span_kind == SpanKind.CHAIN
    assert span.status_code == SpanStatusCode.ERROR
    assert span.name == "exception"
    events = span.events
    event = events[0]
    assert isinstance(event, SpanException)
    assert isinstance(event.timestamp, datetime)
    assert len(event.attributes) == 3
<<<<<<< HEAD
    assert event.attributes[EXCEPTION_TYPE] == "InternalServerError"
=======
    assert event.attributes[EXCEPTION_TYPE] == "Exception"
>>>>>>> 8db01df0
    assert event.attributes[EXCEPTION_MESSAGE] == "message"
    assert isinstance(event.attributes[EXCEPTION_STACKTRACE], str)


def test_callback_llm_rate_limit_error_has_exception_event_with_missing_start(
    monkeypatch: pytest.MonkeyPatch,
) -> None:
    callback_handler = OpenInferenceTraceCallbackHandler(exporter=NoOpExporter())
    event_type = CBEventType.EXCEPTION
    payload = {"some": "payload"}
    event_id = str(uuid4())
    trace_map = {"root": [event_id]}

    # create an exception event without a corresponding start event
    callback_handler.on_event_end(event_type, payload=payload, event_id=event_id)
    with patch.object(callback_handler._tracer, "create_span") as mocked_span_creation:
        callback_handler.end_trace(trace_map=trace_map)

    assert mocked_span_creation.call_count == 0, "don't create spans on exception events"


@patch("phoenix.trace.llama_index.callback.payload_to_semantic_attributes")
def test_on_event_start_handler_fails_gracefully(
    mock_handler_internals, mock_service_context: ServiceContext, caplog
) -> None:
    # callback handlers should *never* introduce errors in user code if they fail
    question = "What are the seven wonders of the world?"
    callback_handler = OpenInferenceTraceCallbackHandler(exporter=NoOpExporter())
    index = ListIndex(nodes)
    retriever = index.as_retriever(retriever_mode="default")
    response_synthesizer = get_response_synthesizer()

    query_engine = RetrieverQueryEngine(
        retriever=retriever,
        response_synthesizer=response_synthesizer,
        callback_manager=CallbackManager([callback_handler]),
    )

    mock_handler_internals.side_effect = CallbackError("callback exception")
    query_engine.query(question)

    assert caplog.records[0].levelname == "ERROR"
    assert "on_event_start" in caplog.records[0].message
    assert "CallbackError" in caplog.records[0].message


def test_on_event_start_handler_is_not_called_before_end_handler(
    mock_service_context: ServiceContext, caplog
) -> None:
    question = "What are the seven wonders of the world?"
    callback_handler = OpenInferenceTraceCallbackHandler(exporter=NoOpExporter())
    index = ListIndex(nodes)
    retriever = index.as_retriever(retriever_mode="default")
    response_synthesizer = get_response_synthesizer()

    query_engine = RetrieverQueryEngine(
        retriever=retriever,
        response_synthesizer=response_synthesizer,
        callback_manager=CallbackManager([callback_handler]),
    )

    with patch.object(callback_handler, "on_event_start"):
        # mock the on_event_start method to be a no-op
        query_engine.query(question)

    records = caplog.records
    assert len(records) == 0, "on_event_end does not break if on_event_start is not called"


def test_on_event_end_handler_fails_gracefully(
    mock_service_context: ServiceContext, caplog
) -> None:
    event_type = CBEventType.QUERY
    faulty_payload = {"faulty": "payload"}
    event_id = str(uuid4())
    parent_id = str(uuid4())

    callback_handler = OpenInferenceTraceCallbackHandler(exporter=NoOpExporter())
    callback_handler.on_event_end(event_type, faulty_payload, event_id)
    callback_handler.on_event_start(event_type, dict(), event_id, parent_id)  # start event first
    with patch(
        "phoenix.trace.llama_index.callback.payload_to_semantic_attributes"
    ) as mock_internals:
        mock_internals.side_effect = RuntimeError("on_event_end test error")
        callback_handler.on_event_end(event_type, faulty_payload, event_id)

    records = caplog.records
    assert len(records) == 1
    assert records[0].levelname == "ERROR"
    assert "on_event_end" in records[0].message
    assert "on_event_end test error" in records[0].message


@patch("phoenix.trace.llama_index.callback._add_spans_to_tracer")
def test_end_trace_handler_fails_gracefully(mock_handler_internals, caplog) -> None:
    trace_id = str(uuid4())
    trace_map = {str(uuid4()): [str(uuid4())]}
    mock_handler_internals.side_effect = CallbackError("callback exception")
    callback_handler = OpenInferenceTraceCallbackHandler(exporter=NoOpExporter())
    callback_handler.end_trace(trace_id, trace_map=trace_map)

    assert caplog.records[0].levelname == "ERROR"
    assert "end_trace" in caplog.records[0].message
    assert "CallbackError" in caplog.records[0].message


def test_custom_llm(mock_embed_model) -> None:
    """Make sure token counts are captured when a custom LLM such as llama2-13B is used."""

    prompt_tokens = 100
    completion_tokens = 200

    def sendPromptToLama(prompt: str):
        return (
            "LLM Predict",
            prompt_tokens,
            completion_tokens,
            {
                "text": "LLM Predict",
            },
        )

    class Llama2(CustomLLM):
        @property
        def metadata(self) -> LLMMetadata:
            """Get LLM metadata."""
            return LLMMetadata(
                context_window=4000,
                num_output=100,
                model_name="lama2-13B",
            )

        @llm_completion_callback()
        def complete(self, prompt: str, **kwargs: Any) -> CompletionResponse:
            (text, input_tokens, output_tokens, response) = sendPromptToLama(prompt)

            additional_kwargs = {
                "prompt_tokens": input_tokens,
                "completion_tokens": output_tokens,
                "total_tokens": input_tokens + output_tokens,
            }
            return CompletionResponse(text=text, raw=response, additional_kwargs=additional_kwargs)

        @llm_completion_callback()
        def stream_complete(self, prompt: str, **kwargs: Any) -> CompletionResponseGen:
            raise NotImplementedError()

    llm = Llama2()

    question = "What are the seven wonders of the world?"
    callback_handler = OpenInferenceTraceCallbackHandler(exporter=NoOpExporter())
    callback_manager = CallbackManager([callback_handler])
    index = ListIndex(nodes)
    retriever = index.as_retriever(retriever_mode="default")
    service_context = ServiceContext.from_defaults(
        llm=llm, embed_model=mock_embed_model, callback_manager=callback_manager
    )
    response_synthesizer = get_response_synthesizer(service_context)
    query_engine = RetrieverQueryEngine(
        retriever=retriever,
        response_synthesizer=response_synthesizer,
        callback_manager=callback_manager,
    )

    response = query_engine.query(question)

    # Just check that the callback handler is called using the patched LLM
    assert response.response == "LLM Predict"
    spans = list(callback_handler.get_spans())
    assert len(spans) >= 1
    llm_spans = [span for span in spans if span.span_kind == SpanKind.LLM]
    assert len(llm_spans) == 1
    # Make sure the custom token counts are captured from the kwargs
    assert llm_spans[0].attributes[LLM_TOKEN_COUNT_TOTAL] == prompt_tokens + completion_tokens<|MERGE_RESOLUTION|>--- conflicted
+++ resolved
@@ -135,11 +135,7 @@
     assert isinstance(span.attributes[LLM_PROMPT_TEMPLATE_VARIABLES], dict)
 
 
-<<<<<<< HEAD
-def test_callback_llm_internal_error_has_exception_event(
-=======
 def test_callback_internal_error_has_exception_event(
->>>>>>> 8db01df0
     monkeypatch: pytest.MonkeyPatch,
 ) -> None:
     monkeypatch.setenv(OPENAI_API_KEY_ENVVAR_NAME, "sk-0123456789")
@@ -205,11 +201,7 @@
     assert isinstance(event, SpanException)
     assert isinstance(event.timestamp, datetime)
     assert len(event.attributes) == 3
-<<<<<<< HEAD
-    assert event.attributes[EXCEPTION_TYPE] == "InternalServerError"
-=======
     assert event.attributes[EXCEPTION_TYPE] == "Exception"
->>>>>>> 8db01df0
     assert event.attributes[EXCEPTION_MESSAGE] == "message"
     assert isinstance(event.attributes[EXCEPTION_STACKTRACE], str)
 
