import gzip
from datetime import datetime
from io import StringIO
from typing import cast
from urllib.parse import urljoin
from uuid import uuid4

import httpx
import pandas as pd
import pyarrow as pa
import pytest
from httpx import Response
from opentelemetry.proto.collector.trace.v1.trace_service_pb2 import (
    ExportTraceServiceRequest,
)
from pandas.testing import assert_frame_equal
from phoenix.session.client import Client
from phoenix.trace import SpanEvaluations
from phoenix.trace.dsl import SpanQuery
from phoenix.trace.trace_dataset import TraceDataset
from respx import MockRouter
<<<<<<< HEAD
from strawberry.relay import GlobalID


def test_get_spans_dataframe(
    client: Client,
    endpoint: str,
    dataframe: pd.DataFrame,
    respx_mock: MockRouter,
=======


def test_base_path(monkeypatch: pytest.MonkeyPatch):
    # Reset environment variables
    monkeypatch.delenv("PHOENIX_HOST", False)
    monkeypatch.delenv("PHOENIX_PORT", False)
    monkeypatch.delenv("PHOENIX_COLLECTOR_ENDPOINT", False)

    # Test that host and port environment variables are interpreted correctly
    monkeypatch.setenv("PHOENIX_HOST", "my-host")
    monkeypatch.setenv("PHOENIX_PORT", "1234")
    client = Client()
    assert client._base_url == "http://my-host:1234/"

    # Test that a collector endpoint environment variables takes precedence
    monkeypatch.setenv("PHOENIX_COLLECTOR_ENDPOINT", "http://my-collector-endpoint/with/prefix")
    client = Client()
    assert client._base_url == "http://my-collector-endpoint/with/prefix/"

    # Test a given endpoint takes precedence over environment variables
    endpoint = "https://other-collector-endpoint/with/other/prefix"
    client = Client(endpoint=endpoint)
    assert client._base_url == "https://other-collector-endpoint/with/other/prefix/"


def test_get_spans_dataframe(
    client: Client, endpoint: str, dataframe: pd.DataFrame, respx_mock: MockRouter
>>>>>>> a297fda7
):
    url = urljoin(endpoint, "v1/spans")

    respx_mock.post(url).mock(Response(200, content=_df_to_bytes(dataframe)))
    df = client.get_spans_dataframe()
    assert_frame_equal(df, dataframe)

    respx_mock.post(url).mock(Response(404))
    assert client.get_spans_dataframe() is None


def test_query_spans(
    client: Client,
    endpoint: str,
    dataframe: pd.DataFrame,
    respx_mock: MockRouter,
):
    df0, df1 = dataframe.iloc[:1, :], dataframe.iloc[1:, :]
    url = urljoin(endpoint, "v1/spans")

    respx_mock.post(url).mock(
        Response(200, content=b"".join([_df_to_bytes(df0), _df_to_bytes(df1)]))
    )
    query = SpanQuery()
    dfs = client.query_spans(query, query)
    assert len(dfs) == 2
    assert_frame_equal(dfs[0], df0)
    assert_frame_equal(dfs[1], df1)

    respx_mock.post(url).mock(Response(404))
    assert client.query_spans(query) is None

    respx_mock.post(url).mock(Response(200, content=_df_to_bytes(df0)))
    assert_frame_equal(client.query_spans(query), df0)

    respx_mock.post(url).mock(Response(200, content=_df_to_bytes(df1)))
    assert_frame_equal(client.query_spans(), df1)


def test_get_evaluations(
    client: Client,
    endpoint: str,
    evaluations: SpanEvaluations,
    respx_mock: MockRouter,
):
    url = urljoin(endpoint, "v1/evaluations")

    table = evaluations.to_pyarrow_table()
    respx_mock.get(url).mock(Response(200, content=_table_to_bytes(table)))
    results = client.get_evaluations()
    assert len(results) == 1
    assert isinstance(results[0], SpanEvaluations)
    assert results[0].eval_name == evaluations.eval_name
    assert_frame_equal(results[0].dataframe, evaluations.dataframe)

    respx_mock.get(url).mock(Response(404))
    assert client.get_evaluations() == []


def test_log_traces_sends_oltp_spans(
    client: Client,
    endpoint: str,
    trace_ds: TraceDataset,
    respx_mock: MockRouter,
):
    span_counter = 0

    def request_callback(request):
        assert request.headers["content-type"] == "application/x-protobuf"
        assert request.headers["content-encoding"] == "gzip"
        content = gzip.decompress(request.content)
        req = ExportTraceServiceRequest()
        req.ParseFromString(content)
        nonlocal span_counter
        span_counter += 1
        return httpx.Response(200)

    url = urljoin(endpoint, "v1/traces")
    respx_mock.post(url).mock(side_effect=request_callback)
    client.log_traces(trace_dataset=trace_ds)
    assert span_counter == len(trace_ds.dataframe)


def test_log_traces_to_project(
    client: Client,
    endpoint: str,
    trace_ds: TraceDataset,
    respx_mock: MockRouter,
):
    span_counter = 0

    def request_callback(request: httpx.Request) -> httpx.Response:
        assert request.headers["content-type"] == "application/x-protobuf"
        assert request.headers["content-encoding"] == "gzip"
        content = gzip.decompress(request.content)
        req = ExportTraceServiceRequest()
        req.ParseFromString(content)
        resource_spans = req.resource_spans
        assert len(resource_spans) == 1
        resource = resource_spans[0].resource
        assert resource.attributes[0].key == "openinference.project.name"
        assert resource.attributes[0].value.string_value == "special-project"
        nonlocal span_counter
        span_counter += 1
        return httpx.Response(200)

    url = urljoin(endpoint, "v1/traces")
    respx_mock.post(url).mock(side_effect=request_callback)
    client.log_traces(trace_dataset=trace_ds, project_name="special-project")
    assert span_counter == len(trace_ds.dataframe)


def test_download_dataset_examples_latest_version(
    client: Client,
    endpoint: str,
    respx_mock: MockRouter,
) -> None:
    dataset_global_id = GlobalID("Dataset", str(999))
    url = urljoin(endpoint, f"v1/datasets/download/csv/{dataset_global_id}")
    content = gzip.compress("__example_index__,a,b,c\n0,x,y,z\n".encode())
    respx_mock.get(url).mock(
        Response(
            200,
            content=content,
            headers={"content-type": "text/csv", "content-encoding": "gzip"},
        )
    )
    expected = pd.read_csv(
        StringIO(gzip.decompress(content).decode()),
        index_col="__example_index__",
    )
    actual = client.download_dataset_examples(str(dataset_global_id))
    assert_frame_equal(actual, expected)


def test_download_dataset_examples_specific_version(
    client: Client,
    endpoint: str,
    respx_mock: MockRouter,
) -> None:
    dataset_global_id = GlobalID("Dataset", str(999))
    dataset_version_global_id = GlobalID("DatasetVersion", str(888))
    url = urljoin(
        endpoint, f"v1/datasets/download/csv/{dataset_global_id}/{dataset_version_global_id}"
    )
    content = gzip.compress("__example_index__,a,b,c\n0,x,y,z\n".encode())
    respx_mock.get(url).mock(
        Response(
            200,
            content=content,
            headers={"content-type": "text/csv", "content-encoding": "gzip"},
        )
    )
    expected = pd.read_csv(
        StringIO(gzip.decompress(content).decode()),
        index_col="__example_index__",
    )
    actual = client.download_dataset_examples(
        str(dataset_global_id),
        dataset_version_id=str(dataset_version_global_id),
    )
    assert_frame_equal(actual, expected)


@pytest.fixture
def dataframe() -> pd.DataFrame:
    return pd.DataFrame({"a": [1, 2], "b": [3, 4]}, index=["x", "y"])


@pytest.fixture
def trace_ds() -> TraceDataset:
    num_records = 5
    traces_df = pd.DataFrame(
        {
            "name": [f"name_{index}" for index in range(num_records)],
            "span_kind": ["LLM" for index in range(num_records)],
            "parent_id": [None for index in range(num_records)],
            "start_time": [datetime.now() for index in range(num_records)],
            "end_time": [datetime.now() for index in range(num_records)],
            "message": [f"message_{index}" for index in range(num_records)],
            "status_code": ["OK" for index in range(num_records)],
            "status_message": ["" for index in range(num_records)],
            "context.trace_id": [str(uuid4()) for index in range(num_records)],
            "context.span_id": [str(uuid4()) for index in range(num_records)],
        }
    )
    return TraceDataset(traces_df)


@pytest.fixture
def evaluations() -> SpanEvaluations:
    return SpanEvaluations(
        eval_name="test",
        dataframe=pd.DataFrame(
            {"score": [3, 4]},
            index=pd.Index(["x", "y"], name="span_id"),
        ),
    )


def _df_to_bytes(df: pd.DataFrame) -> bytes:
    return _table_to_bytes(pa.Table.from_pandas(df))


def _table_to_bytes(table: pa.Table) -> bytes:
    sink = pa.BufferOutputStream()
    with pa.ipc.new_stream(sink, table.schema) as writer:
        writer.write_table(table, max_chunksize=65536)
    return cast(bytes, sink.getvalue().to_pybytes())


@pytest.fixture
def endpoint() -> str:
    return "http://localhost:6006"


@pytest.fixture
def client(endpoint: str) -> Client:
    return Client(endpoint=endpoint)<|MERGE_RESOLUTION|>--- conflicted
+++ resolved
@@ -19,16 +19,7 @@
 from phoenix.trace.dsl import SpanQuery
 from phoenix.trace.trace_dataset import TraceDataset
 from respx import MockRouter
-<<<<<<< HEAD
 from strawberry.relay import GlobalID
-
-
-def test_get_spans_dataframe(
-    client: Client,
-    endpoint: str,
-    dataframe: pd.DataFrame,
-    respx_mock: MockRouter,
-=======
 
 
 def test_base_path(monkeypatch: pytest.MonkeyPatch):
@@ -56,7 +47,6 @@
 
 def test_get_spans_dataframe(
     client: Client, endpoint: str, dataframe: pd.DataFrame, respx_mock: MockRouter
->>>>>>> a297fda7
 ):
     url = urljoin(endpoint, "v1/spans")
 
