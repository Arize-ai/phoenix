--- conflicted
+++ resolved
@@ -6,13 +6,8 @@
 *__pycache__*
 **/.pytest_cache
 **/.ipynb_checkpoints/
-<<<<<<< HEAD
 
 # Data files
 *.csv
 *.hdf
-*.hdf5
-=======
-examples/fixtures/*
-**/.pytest_cache
->>>>>>> efa57733
+*.hdf5