{
 "cells": [
  {
   "cell_type": "code",
   "execution_count": null,
   "id": "6fa1a24c",
   "metadata": {},
   "outputs": [],
   "source": [
    "!pip install arize-phoenix openai tiktoken"
   ]
  },
  {
   "cell_type": "code",
   "execution_count": null,
   "id": "d58c5245e6d7811f",
   "metadata": {},
   "outputs": [],
   "source": [
    "import nest_asyncio\n",
    "import numpy as np\n",
    "import pandas as pd\n",
    "import phoenix as px\n",
    "from phoenix.experimental.evals.functions import llm_classify\n",
    "from phoenix.experimental.evals.models import OpenAIModel\n",
    "from phoenix.experimental.evals.templates.default_templates import (\n",
    "    HALLUCINATION_PROMPT_RAILS_MAP,\n",
    "    HALLUCINATION_PROMPT_TEMPLATE,\n",
    "    QA_PROMPT_RAILS_MAP,\n",
    "    QA_PROMPT_TEMPLATE,\n",
    "    RAG_RELEVANCY_PROMPT_RAILS_MAP,\n",
    "    RAG_RELEVANCY_PROMPT_TEMPLATE,\n",
    ")\n",
<<<<<<< HEAD
    "from phoenix.session.evaluation import get_retrieved_documents, log_evaluations\n",
=======
    "from phoenix.session.evaluation import (\n",
    "    add_evaluations,\n",
    "    get_qa_with_reference,\n",
    "    get_retrieved_documents,\n",
    ")\n",
>>>>>>> 6b514353
    "from phoenix.trace.exporter import HttpExporter\n",
    "from phoenix.trace.span_evaluations import DocumentEvaluations, SpanEvaluations\n",
    "from sklearn.metrics import ndcg_score"
   ]
  },
  {
   "cell_type": "code",
   "execution_count": null,
   "id": "cb6dec6c",
   "metadata": {},
   "outputs": [],
   "source": [
    "nest_asyncio.apply()"
   ]
  },
  {
   "cell_type": "markdown",
   "id": "a47cb56dc6a1d7b9",
   "metadata": {
    "collapsed": false
   },
   "source": [
    "# Key Takeaways\n",
    "\n",
    "1. Evaluations can be performed on individual documents, not just spans. In general, as long as the subject of an evaluation is an identifiable entity, we can update Phoenix to ingest it. So having the appropriate identifiers is important for the evaluation results.\n",
    "2. Each evaluation result consists of a combination of values under the reserved keys: `label` (str), `score` (float), and `explanation` (str).\n",
    "3. Each set of evaluations should have a name, which is an arbitrary string. Evaluations with the same name will be grouped together when computing aggregate metrics. The name is also used to identify different evaluations for the same subject when they are displayed in the UI.\n",
    "4. We need `score` to compute averages, but may need a positive class value to convert `label` to `score`, e.g. setting `score` = 1 if `label` == \"relevant\". This is done manually here, but may be automated in the future.\n",
    "5. Document retrieval metrics such as NDCG can be computed by Phoenix automatically but its UI is not ready yet, so we compute them manually here and show how arbitrary evaluation results can be ingested into Phoenix, by considering them as annotations.\n",
    "6. Evaluation results are ingested via the HttpExporter. A helper function is provided for doing that.\n",
    "7. Inputs to the evaluation templates are extracted from the active Phoenix session via helper functions. These helper functions also put in place the appropriate identifiers for ingesting the evaluation results back to Phoenix.\n",
    "8. A more complicated evaluation shown here is the `Q&A Correctness`, which requires merging details from separate spans, i.e. the retrieved documents from the retriever span, and LLM response from a different span. This is done manually here, but we may automate it in the future."
   ]
  },
  {
   "cell_type": "markdown",
   "id": "4b43166d02c26e8d",
   "metadata": {
    "collapsed": false
   },
   "source": [
    "# Launch Phoenix"
   ]
  },
  {
   "cell_type": "markdown",
   "id": "549daf5477419ea5",
   "metadata": {
    "collapsed": false
   },
   "source": [
    "We start Phoenix with a small dataset of traces to represent the scenario where traces have already been exported into Phoenix (e.g. from tracing the user's applications), and after seeing the spans in Phoenix, the user wants to perform evaluations on them. These example spans in particular comes from an RAG application, so some spans contain a list of retrieved documents. Our user is interested in how relevant each document is relative to the question that was asked, how to compute aggregate metrics on these retrievals, and how the document level evaluations impact the overall qualities of the Q&A spans."
   ]
  },
  {
   "cell_type": "markdown",
   "id": "420409a6557bf2c7",
   "metadata": {
    "collapsed": false
   },
   "source": [
    "One key concept that's demonstrated in the notebook is that the subject of an evaluation is not limited to only spans. Subcomponents of a span such individual retrieved documents can be evaluated as well. As long as appropriate identifiers are present for joining the evaluations back to their subjects, the evaluations can be ingested, and Phoenix can perform further analysis on them such as aggregation and metrics. This allows the user to decompose the evaluation of a span into its subcomponents, perform evaluations on them separately, and then aggregate the results back to the span level. "
   ]
  },
  {
   "cell_type": "code",
   "execution_count": null,
   "id": "initial_id",
   "metadata": {},
   "outputs": [],
   "source": [
    "ds = px.load_example_traces(\"llama_index_rag\")\n",
    "px.launch_app(trace=ds)"
   ]
  },
  {
   "cell_type": "markdown",
   "id": "6119e74cc6270234",
   "metadata": {
    "collapsed": false
   },
   "source": [
    "Once Phoenix is running in the background, we can apply helper functions to extract relevant details needed to perform various kinds of evaluations. The details extracted are dependent on the input requirements of each type of evaluation, and the helper functions will put in place the appropriate identifiers for joins later on when the eval results are ingested back to Phoenix."
   ]
  },
  {
   "cell_type": "markdown",
   "id": "8e159ff1afd12933",
   "metadata": {
    "collapsed": false
   },
   "source": [
    "### Ingestion will take place via HTTP"
   ]
  },
  {
   "cell_type": "markdown",
   "id": "d7479b85bbed6120",
   "metadata": {
    "collapsed": false
   },
   "source": [
    "We may streamline this process in the future, but for the time being we'll just manually re-use the existing exporter that we have for spans."
   ]
  },
  {
   "cell_type": "code",
   "execution_count": null,
   "id": "f1dc6136806c8435",
   "metadata": {},
   "outputs": [],
   "source": [
    "exporter = HttpExporter()"
   ]
  },
  {
   "cell_type": "markdown",
   "id": "1362576ff0fe4e2c",
   "metadata": {
    "collapsed": false
   },
   "source": [
    "# Extract Retrieved Documents"
   ]
  },
  {
   "cell_type": "markdown",
   "id": "ed50f807f2d8e690",
   "metadata": {
    "collapsed": false
   },
   "source": [
    "First we will evaluate the relevance of the documents that were retrieved by the RAG model. The helper function `get_retrieved_documents` will extract the relevant details from the spans and the retrieved documents, and put them in a dataframe that can be used for evaluation.  Note that the input to the helper function is the current session object, but it's possible that the session was started in a different notebook and the user doesn't have access to it here, so we'll need to provide a solution in a future update if that becomes a real use case."
   ]
  },
  {
   "cell_type": "code",
   "execution_count": null,
   "id": "a2c45b85c6644735",
   "metadata": {},
   "outputs": [],
   "source": [
    "retrieved_documents = get_retrieved_documents(px.active_session())\n",
    "retrieved_documents"
   ]
  },
  {
   "cell_type": "markdown",
   "id": "3af312c6ebfc0dc4",
   "metadata": {
    "collapsed": false
   },
   "source": [
    "The result dataframe is indexed by the span ID and document position. The index is important because `llm_classify` will return a result dataframe preserving the index of the input dataframe, and during ingestion we'll use the index values of each row as the identifier of each evaluation result. `input` is the question that was asked, `reference` is the retrieved document. These columns are named as such because those are the template variable names. The `document_score` column is the score that the RAG model assigned to the document. The score is useful for sorting the documents when computing a metric such as NDCG. We also added trace_id here because later on we'll show an eval that requires us to join the documents to a different span containing the final answer from the LLM."
   ]
  },
  {
   "cell_type": "markdown",
   "id": "9ac938a5c199dc82",
   "metadata": {
    "collapsed": false
   },
   "source": [
    "# Set Up OpenAI"
   ]
  },
  {
   "cell_type": "code",
   "execution_count": null,
   "id": "e14465175520ce42",
   "metadata": {},
   "outputs": [],
   "source": [
    "import os\n",
    "from getpass import getpass\n",
    "\n",
    "import openai\n",
    "\n",
    "if not (openai_api_key := os.getenv(\"OPENAI_API_KEY\")):\n",
    "    openai_api_key = getpass(\"🔑 Enter your OpenAI API key: \")\n",
    "openai.api_key = openai_api_key\n",
    "os.environ[\"OPENAI_API_KEY\"] = openai_api_key"
   ]
  },
  {
   "cell_type": "code",
   "execution_count": null,
   "id": "de9664171d3e33b8",
   "metadata": {},
   "outputs": [],
   "source": [
    "model = OpenAIModel(model_name=\"gpt-3.5-turbo\")\n",
    "model(\"hi\")"
   ]
  },
  {
   "cell_type": "markdown",
   "id": "d694213dcf35676f",
   "metadata": {
    "collapsed": false
   },
   "source": [
    "# Evaluate Document Relevance"
   ]
  },
  {
   "cell_type": "markdown",
   "id": "6b79f8d7faccb740",
   "metadata": {
    "collapsed": false
   },
   "source": [
    "We'll use the `llm_classify` function as usual, but add a new column named `score` containing binary integers, i.e. 1 or 0. The importance of the `score` column is to let us \"numerify\" the evaluation results, so we can do aggregations such as averaging. This is actually not a simple task in the general case, because it requires knowing which label is the positive one, i.e. the one receiving the value 1 instead of 0. For a general eval, the user would have to tell us how to compute the score, but in this case we know that the label `relevant` should have the score of 1."
   ]
  },
  {
   "cell_type": "markdown",
   "id": "9d335ca5cd0f6635",
   "metadata": {
    "collapsed": false
   },
   "source": [
    "`label`, `score`, and `explanation` are the principal keywords for the values of an evaluation result. Every evaluation result to be ingested into Phoenix must have one of these values filled out. On the other hand, it's possible to have missing values for example when `llm_classify` is terminated by user before completion. In that case this notebook will not crash and those results with all missing values won't be ingested."
   ]
  },
  {
   "cell_type": "code",
   "execution_count": null,
   "id": "516dc273735ad00c",
   "metadata": {},
   "outputs": [],
   "source": [
    "retrieved_documents_eval = llm_classify(\n",
    "    retrieved_documents,\n",
    "    model,\n",
    "    RAG_RELEVANCY_PROMPT_TEMPLATE,\n",
    "    list(RAG_RELEVANCY_PROMPT_RAILS_MAP.values()),\n",
    "    provide_explanation=True,\n",
    ")\n",
    "retrieved_documents_eval[\"score\"] = (\n",
    "    retrieved_documents_eval.label[~retrieved_documents_eval.label.isna()] == \"relevant\"\n",
    ").astype(int)\n",
    "retrieved_documents_eval.to_parquet(\n",
    "    \"llama_index_rag_with_rerank.documents_eval.parquet\"\n",
    ")  # not required"
   ]
  },
  {
   "cell_type": "markdown",
   "id": "54be94acd3b123cd",
   "metadata": {
    "collapsed": false
   },
   "source": [
    "We're saving the results in parquet solely as a convenience for the users of this notebook. This is not a required step in general."
   ]
  },
  {
   "cell_type": "code",
   "execution_count": null,
   "id": "f341795ae24ca024",
   "metadata": {},
   "outputs": [],
   "source": [
    "retrieved_documents_eval = pd.read_parquet(\n",
    "    \"llama_index_rag_with_rerank.documents_eval.parquet\"\n",
    ")  # not required\n",
    "retrieved_documents_eval"
   ]
  },
  {
   "cell_type": "markdown",
   "id": "357fe94b02b22a6b",
   "metadata": {
    "collapsed": false
   },
   "source": [
    "# Merge Evaluation Results Back to the Original Data to Compute Retrieval Metrics"
   ]
  },
  {
   "cell_type": "markdown",
   "id": "6307218ea5f50e6e",
   "metadata": {
    "collapsed": false
   },
   "source": [
    "Retrieval metrics such as NDCG and Precision@k can be computed by Phoenix automatically, but the UI is not ready yet, so for demonstration purposes, we'll carry out the calculations by hand, and ingest the result as separate evaluations. This also doubles as a demonstration of how to ingest evaluations that are not generated by `llm_classify`, by considering evaluation results as general annotations."
   ]
  },
  {
   "cell_type": "markdown",
   "id": "5fbe1c24d6e46768",
   "metadata": {
    "collapsed": false
   },
   "source": [
    "First we'll merge the retrieved documents with the evaluation results. This is needed to compute NDCG based on the original document scores assigned by the retriever. The `eval_` prefix is added to the columns from the evaluation results just for clarity, but is not required."
   ]
  },
  {
   "cell_type": "code",
   "execution_count": null,
   "id": "f3bd04b678c9d18c",
   "metadata": {},
   "outputs": [],
   "source": [
    "combined = pd.concat([retrieved_documents, retrieved_documents_eval.add_prefix(\"eval_\")], axis=1)\n",
    "combined"
   ]
  },
  {
   "cell_type": "markdown",
   "id": "b162eccd6c69aa7f",
   "metadata": {
    "collapsed": false
   },
   "source": [
    "# Compute NDCG@2"
   ]
  },
  {
   "cell_type": "markdown",
   "id": "7b7a7c22e0634050",
   "metadata": {
    "collapsed": false
   },
   "source": [
    "This one has a small wrinkle for handling missing values in case `llm_classify` was terminated before completion. Otherwise, it's a pretty straightforward application of `sklearn.metrics.ndcg_score`."
   ]
  },
  {
   "cell_type": "code",
   "execution_count": null,
   "id": "77d9fdebd46d268b",
   "metadata": {},
   "outputs": [],
   "source": [
    "def _compute_ndcg(df: pd.DataFrame, k: int):\n",
    "    \"\"\"Compute NDCG@k in the presence of missing values\"\"\"\n",
    "    n = max(2, len(df))\n",
    "    eval_scores = np.zeros(n)\n",
    "    doc_scores = np.zeros(n)\n",
    "    eval_scores[: len(df)] = df.eval_score\n",
    "    doc_scores[: len(df)] = df.document_score\n",
    "    try:\n",
    "        return ndcg_score([eval_scores], [doc_scores], k=k)\n",
    "    except ValueError:\n",
    "        return np.nan\n",
    "\n",
    "\n",
    "ndcg_at_2 = pd.DataFrame({\"score\": combined.groupby(\"context.span_id\").apply(_compute_ndcg, k=2)})\n",
    "ndcg_at_2.to_parquet(\"llama_index_rag_with_rerank.ndcg_at_2.parquet\")  # not required"
   ]
  },
  {
   "cell_type": "markdown",
   "id": "bc063f28a243f37e",
   "metadata": {
    "collapsed": false
   },
   "source": [
    "We're saving the results in parquet solely as a convenience for the users of this notebook. This is not a required step in general."
   ]
  },
  {
   "cell_type": "code",
   "execution_count": null,
   "id": "8032851d13b63d55",
   "metadata": {},
   "outputs": [],
   "source": [
    "ndcg_at_2 = pd.read_parquet(\"llama_index_rag_with_rerank.ndcg_at_2.parquet\")  # not required\n",
    "ndcg_at_2"
   ]
  },
  {
   "cell_type": "markdown",
   "id": "e8d5816954fbaa4d",
   "metadata": {
    "collapsed": false
   },
   "source": [
    "# Compute Precision@3"
   ]
  },
  {
   "cell_type": "markdown",
   "id": "5f397e5d79eebf00",
   "metadata": {
    "collapsed": false
   },
   "source": [
    "Precision@k is really simple. We change the value for `k` here just for fun."
   ]
  },
  {
   "cell_type": "code",
   "execution_count": null,
   "id": "3167f4675c7313",
   "metadata": {},
   "outputs": [],
   "source": [
    "precision_at_3 = pd.DataFrame(\n",
    "    {\n",
    "        \"score\": combined.groupby(\"context.span_id\").apply(\n",
    "            lambda x: x.eval_score[:3].sum(skipna=False) / 3\n",
    "        )\n",
    "    }\n",
    ")\n",
    "precision_at_3.to_parquet(\"llama_index_rag_with_rerank.precision_at_3.parquet\")  # not required"
   ]
  },
  {
   "cell_type": "markdown",
   "id": "584108d93416a0e1",
   "metadata": {
    "collapsed": false
   },
   "source": [
    "We're saving the results in parquet solely as a convenience for the users of this notebook. This is not a required step in general."
   ]
  },
  {
   "cell_type": "code",
   "execution_count": null,
   "id": "8c1d31d1d1c95429",
   "metadata": {},
   "outputs": [],
   "source": [
    "precision_at_3 = pd.read_parquet(\n",
    "    \"llama_index_rag_with_rerank.precision_at_3.parquet\"\n",
    ")  # not required\n",
    "precision_at_3"
   ]
  },
  {
   "cell_type": "markdown",
   "id": "1819b377e7602361",
   "metadata": {
    "collapsed": false
   },
   "source": [
    "# Merge Documents from Retrieval Spans to Q&A Spans (to Compute Q&A Correctness)"
   ]
  },
  {
   "cell_type": "markdown",
   "id": "6c65f739233949b0",
   "metadata": {
    "collapsed": false
   },
   "source": [
    "Trace ID is what we use to merge together details from separate spans, i.e. the retrieved documents from the retriever span, and LLM response from a different span. This is done manually here, but we may automate it in the future."
   ]
  },
  {
   "cell_type": "code",
   "execution_count": null,
   "id": "fb27fd4724e0e27e",
   "metadata": {},
   "outputs": [],
   "source": [
    "qa_df = get_qa_with_reference(px.active_session())\n",
    "qa_df"
   ]
  },
  {
   "cell_type": "markdown",
   "id": "f4084449c986aed8",
   "metadata": {
    "collapsed": false
   },
   "source": [
    "# Evaluate Q&A Correctness"
   ]
  },
  {
   "cell_type": "code",
   "execution_count": null,
   "id": "ae507af54ce886a",
   "metadata": {},
   "outputs": [],
   "source": [
    "qa_correctness_eval = llm_classify(\n",
    "    qa_df,\n",
    "    model,\n",
    "    QA_PROMPT_TEMPLATE,\n",
    "    list(QA_PROMPT_RAILS_MAP.values()),\n",
    "    provide_explanation=True,\n",
    ")\n",
    "qa_correctness_eval[\"score\"] = (\n",
    "    qa_correctness_eval.label[~qa_correctness_eval.label.isna()] == \"correct\"\n",
    ").astype(int)\n",
    "qa_correctness_eval.to_parquet(\n",
    "    \"llama_index_rag_with_rerank.qa_correctness_eval.parquet\"\n",
    ")  # not required"
   ]
  },
  {
   "cell_type": "markdown",
   "id": "7b1bd6821c887a0",
   "metadata": {
    "collapsed": false
   },
   "source": [
    "We're saving the results in parquet solely as a convenience for the users of this notebook. This is not a required step in general."
   ]
  },
  {
   "cell_type": "code",
   "execution_count": null,
   "id": "2041d2dcc7d02322",
   "metadata": {},
   "outputs": [],
   "source": [
    "qa_correctness_eval = pd.read_parquet(\n",
    "    \"llama_index_rag_with_rerank.qa_correctness_eval.parquet\"\n",
    ")  # not required\n",
    "qa_correctness_eval"
   ]
  },
  {
   "cell_type": "markdown",
   "id": "a88f90ea9c24832b",
   "metadata": {
    "collapsed": false
   },
   "source": [
    "# Evaluate Hallucination"
   ]
  },
  {
   "cell_type": "markdown",
   "id": "f4d1b39db998ada0",
   "metadata": {
    "collapsed": false
   },
   "source": [
    "Note that we set `factual` to be the positive class, so the score will be 1 if the label is `factual`, so that a higher average score indicates a more positive outcome."
   ]
  },
  {
   "cell_type": "code",
   "execution_count": null,
   "id": "946b5aad5d72c1f5",
   "metadata": {},
   "outputs": [],
   "source": [
    "hallucination_eval = llm_classify(\n",
    "    qa_df,\n",
    "    model,\n",
    "    HALLUCINATION_PROMPT_TEMPLATE,\n",
    "    list(HALLUCINATION_PROMPT_RAILS_MAP.values()),\n",
    "    provide_explanation=True,\n",
    ")\n",
    "hallucination_eval[\"score\"] = (\n",
    "    hallucination_eval.label[~hallucination_eval.label.isna()] == \"factual\"\n",
    ").astype(int)\n",
    "hallucination_eval.to_parquet(\n",
    "    \"llama_index_rag_with_rerank.hallucination_eval.parquet\"\n",
    ")  # not required"
   ]
  },
  {
   "cell_type": "markdown",
   "id": "20625b9c551db24b",
   "metadata": {
    "collapsed": false
   },
   "source": [
    "We're saving the results in parquet solely as a convenience for the users of this notebook. This is not a required step in general."
   ]
  },
  {
   "cell_type": "code",
   "execution_count": null,
   "id": "a8b1a6d7143c986e",
   "metadata": {},
   "outputs": [],
   "source": [
    "hallucination_eval = pd.read_parquet(\n",
    "    \"llama_index_rag_with_rerank.hallucination_eval.parquet\"\n",
    ")  # not required\n",
    "hallucination_eval"
   ]
  },
  {
   "cell_type": "code",
   "execution_count": null,
   "id": "baea4ca8",
   "metadata": {},
   "outputs": [],
   "source": [
    "evaluations = [\n",
    "    DocumentEvaluations(eval_name=\"Relevance\", dataframe=retrieved_documents_eval),\n",
    "    SpanEvaluations(eval_name=\"Hallucination\", dataframe=hallucination_eval),\n",
    "    SpanEvaluations(eval_name=\"Q&A Correctness\", dataframe=qa_correctness_eval),\n",
    "    SpanEvaluations(eval_name=\"ndcg@2\", dataframe=ndcg_at_2),\n",
    "    SpanEvaluations(eval_name=\"precision@3\", dataframe=precision_at_3),\n",
    "]"
   ]
  },
  {
   "cell_type": "code",
   "execution_count": null,
   "id": "28e44983",
   "metadata": {},
   "outputs": [],
   "source": [
    "log_evaluations(*evaluations)"
   ]
  },
  {
   "cell_type": "markdown",
   "id": "5f94f8f9",
   "metadata": {},
   "source": [
    "# Colocate evaluation results with the traces"
   ]
  },
  {
   "cell_type": "code",
   "execution_count": null,
   "id": "44209557",
   "metadata": {},
   "outputs": [],
   "source": [
    "from phoenix.trace import TraceDataset\n",
    "\n",
    "trace_dataframe = px.active_session().get_spans_dataframe()\n",
    "trace_ds = TraceDataset(\n",
    "    trace_dataframe,\n",
    "    evaluations=evaluations,\n",
    ")"
   ]
  },
  {
   "cell_type": "code",
   "execution_count": null,
   "id": "0e6cd07b",
   "metadata": {},
   "outputs": [],
   "source": [
    "trace_ds.get_evals_dataframe()"
   ]
  },
  {
   "cell_type": "code",
   "execution_count": null,
   "id": "370ca233",
   "metadata": {},
   "outputs": [],
   "source": [
    "trace_ds.get_spans_dataframe()"
   ]
  },
  {
   "cell_type": "markdown",
   "id": "83dd4cd21c966504",
   "metadata": {
    "collapsed": false
   },
   "source": [
    "# End Session"
   ]
  },
  {
   "cell_type": "markdown",
   "id": "1fdea46ec99abef2",
   "metadata": {
    "collapsed": false
   },
   "source": [
    "This is commented out but shows how to terminate Phoenix running in the background."
   ]
  },
  {
   "cell_type": "code",
   "execution_count": null,
   "id": "5842da4238a93554",
   "metadata": {},
   "outputs": [],
   "source": [
    "# px.active_session().end()"
   ]
  }
 ],
 "metadata": {
  "language_info": {
   "name": "python"
  }
 },
 "nbformat": 4,
 "nbformat_minor": 5
}<|MERGE_RESOLUTION|>--- conflicted
+++ resolved
@@ -31,15 +31,11 @@
     "    RAG_RELEVANCY_PROMPT_RAILS_MAP,\n",
     "    RAG_RELEVANCY_PROMPT_TEMPLATE,\n",
     ")\n",
-<<<<<<< HEAD
-    "from phoenix.session.evaluation import get_retrieved_documents, log_evaluations\n",
-=======
     "from phoenix.session.evaluation import (\n",
-    "    add_evaluations,\n",
     "    get_qa_with_reference,\n",
     "    get_retrieved_documents,\n",
+    "    log_evaluations,\n",
     ")\n",
->>>>>>> 6b514353
     "from phoenix.trace.exporter import HttpExporter\n",
     "from phoenix.trace.span_evaluations import DocumentEvaluations, SpanEvaluations\n",
     "from sklearn.metrics import ndcg_score"
