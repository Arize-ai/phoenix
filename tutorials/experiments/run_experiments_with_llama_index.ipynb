--- conflicted
+++ resolved
@@ -48,12 +48,8 @@
     "from opentelemetry.exporter.otlp.proto.http.trace_exporter import OTLPSpanExporter\n",
     "from opentelemetry.sdk import trace as trace_sdk\n",
     "from opentelemetry.sdk.trace.export import SimpleSpanProcessor\n",
-<<<<<<< HEAD
     "from phoenix.datasets.evaluators import LLMConcisenessEvaluator\n",
-    "from phoenix.datasets.experiments import evaluate_experiment, run_experiment\n",
-=======
     "from phoenix.datasets.experiments import run_experiment\n",
->>>>>>> af91cf1c
     "from phoenix.datasets.types import EvaluationResult, Example, ExperimentRun\n",
     "from phoenix.evals import OpenAIModel\n",
     "\n",
@@ -284,55 +280,40 @@
    ]
   },
   {
-   "cell_type": "markdown",
-   "id": "4304c9ba31c3a56c",
-   "metadata": {},
-   "source": [
-    "# Run and Evaluate Experiment"
-   ]
-  },
-  {
-   "cell_type": "code",
-   "execution_count": null,
-   "id": "35c68a54a214eefa",
-   "metadata": {},
-   "outputs": [],
-   "source": [
+   "cell_type": "code",
+   "execution_count": null,
+   "id": "68341da3",
+   "metadata": {},
+   "outputs": [],
+   "source": [
+    "print(LLMConcisenessEvaluator.template)"
+   ]
+  },
+  {
+   "cell_type": "markdown",
+   "id": "4f67decaf02764dc",
+   "metadata": {},
+   "source": [
+    "# Run Experiment with Evaluators"
+   ]
+  },
+  {
+   "cell_type": "code",
+   "execution_count": null,
+   "id": "f821a566a1353e99",
+   "metadata": {},
+   "outputs": [],
+   "source": [
+    "model = OpenAIModel(model_name=\"gpt-4o\")\n",
+    "\n",
     "experiment = run_experiment(\n",
     "    dataset=ds,\n",
     "    task=rag_with_reranker,\n",
     "    experiment_metadata=experiment_metadata,\n",
     "    repetitions=1,\n",
-    "    evaluators=[ContainsSubstring(substring=\"school\")],\n",
+    "    evaluators=[ContainsSubstring(substring=\"school\"), LLMConcisenessEvaluator(model)],\n",
     ")"
    ]
-<<<<<<< HEAD
-  },
-  {
-   "cell_type": "code",
-   "execution_count": null,
-   "id": "ed7512bd",
-   "metadata": {},
-   "outputs": [],
-   "source": [
-    "print(LLMConcisenessEvaluator.template)"
-   ]
-  },
-  {
-   "cell_type": "code",
-   "execution_count": null,
-   "id": "fe79aaf363c8660a",
-   "metadata": {},
-   "outputs": [],
-   "source": [
-    "model = OpenAIModel(model_name=\"gpt-4o\")\n",
-    "evaluate_experiment(\n",
-    "    experiment,\n",
-    "    LLMConcisenessEvaluator(model),\n",
-    ")"
-   ]
-=======
->>>>>>> af91cf1c
   }
  ],
  "metadata": {
@@ -342,7 +323,6 @@
    "name": "python3"
   },
   "language_info": {
-<<<<<<< HEAD
    "codemirror_mode": {
     "name": "ipython",
     "version": 3
@@ -352,9 +332,6 @@
    "name": "python",
    "nbconvert_exporter": "python",
    "pygments_lexer": "ipython3",
-=======
-   "name": "python",
->>>>>>> af91cf1c
    "version": "3.11.5"
   }
  },
