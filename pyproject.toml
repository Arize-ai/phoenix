[project]
name = "arize-phoenix"
description = "AI Observability and Evaluation"
readme = "README.md"
<<<<<<< HEAD
requires-python = ">=3.8, <4"
=======
requires-python = ">=3.9, <3.13"
>>>>>>> 5e895cb3
license = {text="Elastic-2.0"}
license-files = { paths = ["LICENSE", "IP_NOTICE"] }
keywords = [
  "Observability",
  "Monitoring",
  "Explainability",
]
authors = [
  { name = "Arize AI", email = "phoenix-devs@arize.com" },
]
classifiers = [
  "Programming Language :: Python",
  "Programming Language :: Python :: 3.9",
  "Programming Language :: Python :: 3.10",
  "Programming Language :: Python :: 3.11",
  "Programming Language :: Python :: 3.12",
]
dependencies = [
  "scikit-learn",
  "numpy!=2.0.0",  # https://github.com/lmcinnes/umap/issues/1138
  "pandas>=1.0",
  "jinja2",
  "umap-learn",
  "fast-hdbscan>=0.2.0",
  "numba>=0.60.0",  # https://github.com/astral-sh/uv/issues/6281
  "starlette",
  "uvicorn",
  "psutil",
  "strawberry-graphql==0.243.1",  # need to pin version because we're monkey-patching
  "pyarrow",
  "typing-extensions>=4.6",
  "scipy",
  "wrapt",
  "protobuf>=3.20.2, <6.0",
  "grpcio",
  "grpc-interceptor",
  "tqdm",
  "httpx",
  "opentelemetry-sdk",
  "opentelemetry-proto>=1.12.0",  # needed to avoid this issue: https://github.com/Arize-ai/phoenix/issues/2695
  "opentelemetry-exporter-otlp",
  "opentelemetry-semantic-conventions",
  "openinference-semantic-conventions>=0.1.9",
  "openinference-instrumentation>=0.1.12",
  "sqlalchemy[asyncio]>=2.0.4, <3",
  "alembic>=1.3.0, <2",
  "aiosqlite",
  "aioitertools",
  "sqlean.py>=3.45.1",
  "cachetools",
  "python-multipart",  # see https://www.starlette.io/#dependencies
  "arize-phoenix-evals>=0.13.1",
  "arize-phoenix-otel>=0.5.1",
  "fastapi",
  "pydantic>=1.0,!=2.0.*,<3", # exclude 2.0.* since it does not support the `json_encoders` configuration setting
  "authlib",
]
dynamic = ["version"]

[project.scripts]
arize-phoenix = "phoenix.server.main:main"
phoenix = "phoenix.server.main:main"

[project.optional-dependencies]
dev = [
  "gcsfs",
  "hatch",
  "tox==4.18.1",
  "tox-uv==1.11.3",
  "uv==0.4.8",
  "jupyter",
  "nbqa",
  "ruff==0.6.9",
  "mypy==1.11.2",
  "pandas>=1.0",
  "tabulate",  # used by DataFrame.to_markdown()
  "types-tabulate",
  "pandas-stubs==2.2.2.240603",
  "pytest==8.3.3",
  "pytest-xdist",
  "pytest-asyncio",
  "pytest-cov",
  "pytest-postgresql",
  "asyncpg",
  "psycopg[binary,pool]",
  "strawberry-graphql[debug-server,opentelemetry]==0.243.1",  # need to pin version because we're monkey-patching
  "pre-commit",
  "arize[AutoEmbeddings, LLM_Evaluation]",
  "llama-index>=0.10.3",
  "langchain>=0.0.334",
  "litellm>=1.0.3",
  "google-cloud-aiplatform>=1.3",
  "anthropic",
  "prometheus_client",
  "asgi-lifespan",
  "Faker>=30.1.0",
  "portpicker",
  "uvloop; platform_system != 'Windows'",
  "grpc-interceptor[testing]",
]
embeddings = [
  "fast-hdbscan>=0.2.0",
  "numba>=0.60.0",  # https://github.com/astral-sh/uv/issues/6281
  "umap-learn",
]
evals = []
experimental = []
llama-index = [
  "llama-index==0.10.51",  # always pin to a version that keeps our notebooks working
  "llama-index-readers-file==0.1.25",
  "llama-index-llms-openai==0.1.24",
  "llama-index-embeddings-openai==0.1.10",
  "llama-index-agent-openai==0.2.7",
]
pg = [
  "asyncpg",
  "psycopg[binary,pool]",
]
container = [
  "prometheus-client",
  "opentelemetry-sdk",
  "opentelemetry-proto>=1.12.0",
  "opentelemetry-exporter-otlp",
  "opentelemetry-semantic-conventions",
  "opentelemetry-instrumentation-fastapi",
  "opentelemetry-instrumentation-sqlalchemy",
  "opentelemetry-instrumentation-grpc",
  "py-grpc-prometheus",
  "strawberry-graphql[opentelemetry]==0.243.1",  # need to pin version because we're monkey-patching
  "uvloop; platform_system != 'Windows'",
  "fast-hdbscan>=0.2.0",
  "numba>=0.60.0",  # https://github.com/astral-sh/uv/issues/6281
  "umap-learn",
]
test = [
]

[project.urls]
Documentation = "https://docs.arize.com/phoenix/"
Issues = "https://github.com/Arize-ai/phoenix/issues"
Source = "https://github.com/Arize-ai/phoenix"

[tool.hatch.version]
path = "src/phoenix/version.py"

[build-system]
requires = ["hatchling"]
build-backend = "hatchling.build"

[tool.hatch.build.targets.wheel]
packages = ["src/phoenix"]
exclude = [
  "src/phoenix/evals/",
  "src/phoenix/otel/",
]
artifacts = [
  "src/phoenix/server/static",
  "src/phoenix/db/migrations",
]

[tool.hatch.build]
only-packages = true

[tool.hatch.build.targets.sdist]
exclude = [
  "packages/",
  "src/phoenix/evals/",
  "src/phoenix/otel/",
  "tests/",
  "scripts/",
  "examples/",
  "js/",
]
artifacts = [
  "src/phoenix/server/static",
  "src/phoenix/db/migrations",
]

[tool.hatch.envs.default]
dependencies = [
  "numpy",
  "pandas==2.2.2; python_version>='3.9'",
  "pytest==8.3.3",
  "pytest-asyncio",
  "pytest-cov",
  "pytest-postgresql",
  "asyncpg",
  "psycopg[binary,pool]",
  "arize",
  "litellm>=1.0.3",
  "openai>=1.0.0",
  "tenacity",
  "protobuf==3.20.2",  # version minimum (for tests)
  "grpc-interceptor[testing]",
  "responses",
  "tiktoken",
  "typing-extensions==4.7.0",
  "httpx", # For OpenAI testing
  "respx", # For OpenAI testing
  "nest-asyncio", # for executor testing
  "asgi-lifespan",
  "Faker>=30.1.0",
  "uvloop; platform_system != 'Windows'",
]

[tool.hatch.envs.type]
dependencies = [
  "grpcio",
  "litellm>=1.0.3",
  "mypy==1.11.2",
  "openai>=1.0.0",
  "opentelemetry-exporter-otlp",
  "opentelemetry-instrumentation-fastapi",
  "opentelemetry-instrumentation-grpc",
  "opentelemetry-instrumentation-sqlalchemy",
  "opentelemetry-proto>=1.12.0",
  "opentelemetry-sdk",
  "opentelemetry-semantic-conventions",
  "pandas-stubs==2.0.3.230814",
  "pandas>=1.0",
  "prometheus_client",
  "py-grpc-prometheus",
  "pypistats",  # this is needed to type-check third-party packages
  "requests",  # this is needed to type-check third-party packages
  "strawberry-graphql[opentelemetry]==0.243.1",  # need to pin version because we're monkey-patching
  "tenacity",
  "types-cachetools",
  "types-protobuf",
  "types-psutil",
  "types-requests",
  "types-setuptools",
  "types-tabulate",
  "types-tqdm",
]

[[tool.hatch.envs.type.matrix]]
python = ["3.9", "3.12"]

[tool.hatch.envs.style]
detached = true
dependencies = [
  "ruff==0.6.9",
]

[[tool.hatch.envs.style.matrix]]
python = ["3.9", "3.12"]

[tool.hatch.envs.notebooks]
detached = true
dependencies = [
  "jupyter",
]

[tool.hatch.envs.docs]
detached = true
dependencies = [
  "pyment",
  "interrogate",
]

[tool.hatch.envs.default.scripts]
tests = "pytest {args} tests/unit"

[[tool.hatch.envs.test.matrix]]
python = ["3.9", "3.12"]

[tool.pytest.ini_options]
asyncio_mode = "auto"
asyncio_default_fixture_loop_scope="function"
addopts = [
  "-rA",
  "--import-mode=importlib",
  "--doctest-modules",
  "--new-first",
  "--showlocals",
]
testpaths = [
  "tests",
]

[tool.coverage.run]
branch = true
parallel = true
omit = [
  "**/__init__.py",
]

[tool.coverage.report]
fail_under=30
show_missing=true
sort="cover"
exclude_lines = [
  "no cov",
  "if __name__ == .__main__.:",
  "if TYPE_CHECKING:",
]

[tool.hatch.envs.type.scripts]
check = [
  "mypy .",
]

[tool.hatch.envs.style.scripts]
check = [
  "ruff format --check --diff .",
  "ruff check .",
]
fix = [
  "ruff format .",
  "ruff check --fix .",
]

[tool.hatch.envs.notebooks.scripts]
clean = [
  "jupyter nbconvert --ClearOutputPreprocessor.enabled=True --ClearMetadataPreprocessor.enabled=True --inplace **/*.ipynb **/internal/*.ipynb **/tracing/*.ipynb **/dolly-pythia-fine-tuned/*.ipynb",
]

[tool.hatch.envs.auth.scripts]
up = "cd src/phoenix/db && alembic upgrade cd164e83824f && echo 'ran auth up-migration'"
down = "cd src/phoenix/db && alembic downgrade 3be8647b87d8 && echo 'ran auth down-migration'"

[tool.hatch.envs.publish]
dependencies = [
  "check-wheel-contents",
  "twine",
]

[tool.hatch.envs.publish.scripts]
testpypi = [
  "check-wheel-contents dist/",
  "twine upload  --verbose --repository testpypi dist/*",
]
pypi = [
  "check-wheel-contents dist/",
  "twine upload --verbose dist/*",
]

[tool.hatch.envs.docs.scripts]
check = [
  "interrogate -vv src/",
]

[tool.hatch.envs.gql]
dependencies = [
  "strawberry-graphql[cli]==0.243.1",  # need to pin version because we're monkey-patching
  "requests",
]

[tool.hatch.envs.gql.scripts]
build = 'strawberry export-schema phoenix.server.api.schema:schema > app/schema.graphql'

[tool.hatch.envs.openapi]
dependencies = [
  "pydantic==2.8.2",
  "fastapi==0.111.0",
]

[tool.hatch.envs.openapi.scripts]
build = "python -m phoenix.server.api.openapi.main > schemas/openapi.json"

[tool.hatch.envs.proto]
detached = true
dependencies = [
  "grpcio-tools==1.54.3",
  "mypy-protobuf==3.5.0",
]

[tool.hatch.envs.proto.scripts]
recompile = """
python -m grpc_tools.protoc -I src/phoenix/proto --python_out=src/phoenix --mypy_out=src/phoenix src/phoenix/proto/trace/v1/evaluation.proto
"""

[tool.interrogate]
fail-under = 0
# generate-badge = "badges/"
omit-covered-files = true
ignore-init-method = true
ignore-init-module = true
ignore-magic = false
ignore-semiprivate = false
ignore-private = false
ignore-property-decorators = false
ignore-module = false
ignore-nested-functions = false
ignore-nested-classes = false
ignore-setters = false

[tool.mypy]
plugins = ["strawberry.ext.mypy_plugin", "pydantic.mypy"]
strict = true
exclude = [
  "api_reference",
  "dist/",
  "examples/",
  "packages/",
  "scripts/",
  "sdist/",
  "src/phoenix/evals/",
  "tests/",
  "tutorials/",
  "js/",
]

[[tool.mypy.overrides]]
module = [
  "fast_hdbscan",
  "umap",
  "numba.*",
  "scipy.*",
  "sklearn.*",
  "arize.*",
  "wrapt",
  "langchain.*",
  "litellm",
  "litellm.*",
  "nest_asyncio",
  "opentelemetry.*",
  "pyarrow",
  "sqlean",
  "grpc.*",
  "py_grpc_prometheus.*",
  "orjson",  # suppress fastapi internal type errors
  "pypistats",
  "authlib.*",
]
ignore_missing_imports = true

[tool.ruff]
exclude = [
  "api_reference",
  "packages",
  "src/phoenix/evals/",
  "dist/",
  ".git",
  "__pycache__",
  "*_pb2.py*",
  "*.pyi",
  "docs/",
]
line-length = 100
target-version = "py39"

[tool.ruff.lint.per-file-ignores]
"*.ipynb" = ["E402", "E501"]

[tool.ruff.lint]
select = ["E", "F", "W", "I", "NPY201"]

[tool.ruff.lint.isort]
force-single-line = false

[tool.ruff.format]
line-ending = "native"<|MERGE_RESOLUTION|>--- conflicted
+++ resolved
@@ -2,11 +2,7 @@
 name = "arize-phoenix"
 description = "AI Observability and Evaluation"
 readme = "README.md"
-<<<<<<< HEAD
-requires-python = ">=3.8, <4"
-=======
-requires-python = ">=3.9, <3.13"
->>>>>>> 5e895cb3
+requires-python = ">=3.9, <4"
 license = {text="Elastic-2.0"}
 license-files = { paths = ["LICENSE", "IP_NOTICE"] }
 keywords = [
