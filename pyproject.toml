--- conflicted
+++ resolved
@@ -107,12 +107,9 @@
   "nltk==3.8.1",
   "sentence-transformers==2.2.2",
   "pydantic<2",  # for @root_validator in llama-index
-<<<<<<< HEAD
   "requests",
   "protobuf==3.20",  # version minimum (for tests)
-=======
   "responses",
->>>>>>> fbf9ecbd
 ]
 
 [tool.hatch.envs.type]
