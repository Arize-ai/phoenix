--- conflicted
+++ resolved
@@ -42,14 +42,10 @@
   "requests",
   "opentelemetry-sdk",
   "opentelemetry-proto",
-<<<<<<< HEAD
-  "pyarrow",
   "opentelemetry-exporter-otlp",
   "openinference-instrumentation-langchain",
   "openinference-instrumentation-llama-index",
   "openinference-instrumentation-openai",
-=======
->>>>>>> dd23e646
 ]
 dynamic = ["version"]
 
@@ -80,6 +76,7 @@
 llama-index = [
   "llama-index==0.9.14",  # always pin to a version that keeps our notebooks working
 ]
+
 [project.urls]
 Documentation = "https://docs.arize.com/phoenix/"
 Issues = "https://github.com/Arize-ai/phoenix/issues"
