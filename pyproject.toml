[project]
name = "arize-phoenix"
description = "ML Observability in your notebook"
readme = "README.md"
requires-python = ">=3.8, <3.12"
license = "Elastic-2.0"
license-files = { paths = ["LICENSE", "IP_NOTICE"] }
keywords = [
  "Observability",
  "Monitoring",
  "Explainability",
]
authors = [
  { name = "Arize AI", email = "phoenix-devs@arize.com" },
]
classifiers = [
  "Programming Language :: Python",
  "Programming Language :: Python :: 3.8",
  "Programming Language :: Python :: 3.9",
  "Programming Language :: Python :: 3.10",
  "Programming Language :: Python :: 3.11",
]
dependencies = [
  "scikit-learn<1.3.0",
  "numpy",
  "pandas",
  "umap-learn",
  "hdbscan>=0.8.33, <1.0.0",
  "starlette",
  "uvicorn",
  "psutil",
  "strawberry-graphql==0.205.0",
  "pyarrow",
  "typing_extensions",
  "scipy",
  "portpicker",
  "wrapt",
  "sortedcontainers",
]
dynamic = ["version"]

[project.optional-dependencies]
dev = [
  "black[jupyter]",
  "hatch",
  "jupyter",
  "nbqa",
  "ruff",
  "pandas-stubs<=2.0.2.230605",  # version 2.0.3.230814 is causing a dependency conflict.
  "pytest",
  "pytest-cov",
  "pytest-lazy-fixture",
  "strawberry-graphql[debug-server]==0.205.0",
  "pre-commit",
  "arize[AutoEmbeddings, LLM_Evaluation]",
]
experimental = [
  "langchain>=0.0.257",
  "llama-index>=0.8.4",
  "openai",
  "tenacity",
]

[project.urls]
Documentation = "https://docs.arize.com/phoenix/"
Issues = "https://github.com/Arize-ai/phoenix/issues"
Source = "https://github.com/Arize-ai/phoenix"

[tool.hatch.version]
path = "src/phoenix/__init__.py"

[build-system]
requires = ["hatchling"]
build-backend = "hatchling.build"

[tool.hatch.build.targets.wheel]
packages = ["src/phoenix"]
artifacts = ["src/phoenix/server/static"]

[tool.hatch.build]
only-packages = true

[tool.hatch.build.hooks.jupyter-builder]
dependencies = ["hatch-jupyter-builder"]
build-function = "hatch_jupyter_builder.npm_builder"
ensured-targets = ["src/phoenix/server/static/index.js", "src/phoenix/server/static/index.html"]
skip-if-exists = ["src/phoenix/server/static/index.js", "src/phoenix/server/static/index.html"]

[tool.hatch.build.hooks.jupyter-builder.build-kwargs]
path = "app"
source_dir = "app"

[tool.hatch.build.targets.sdist]
artifacts = ["src/phoenix/server/static"]

[tool.hatch.envs.default]
dependencies = [
  "pytest",
  "pytest-cov",
  "pytest-lazy-fixture",
  "arize",
  "langchain>=0.0.257",
  "llama-index>=0.8.4",
  "openai",
  "tenacity",
  "nltk==3.8.1",
  "sentence-transformers==2.2.2",
  "pydantic<2",  # for @root_validator in llama-index
  "requests",
]

[tool.hatch.envs.type]
dependencies = [
  "mypy==1.5.1",
  "llama-index>=0.8.4",
  "pandas-stubs<=2.0.2.230605",  # version 2.0.3.230814 is causing a dependency conflict.
  "pytest",
  "types-psutil",
  "tenacity",
<<<<<<< HEAD
  "types-requests",
=======
  "types-tqdm"
>>>>>>> ea29a8e3
]

[tool.hatch.envs.style]
detached = true
dependencies = [
  "black~=23.3.0",
  "black[jupyter]~=23.3.0",
  "ruff~=0.0.286",
]

[tool.hatch.envs.notebooks]
detached = true
dependencies = [
  "jupyter",
]

[tool.hatch.envs.docs]
detached = true
dependencies = [
  "interrogate",
]

[tool.hatch.envs.default.scripts]
tests = "pytest {args}"
coverage = "pytest --cov-report=term-missing --cov-config=pyproject.toml --cov=src/phoenix --cov=tests {args}"

[[tool.hatch.envs.test.matrix]]
python = ["3.8", "3.11"]

[tool.pytest.ini_options]
addopts = [
  "-rA",
  "--import-mode=importlib",
  "--doctest-modules",
]
testpaths = [
  "tests",
]

[tool.coverage.run]
branch = true
parallel = true
omit = [
  "**/__init__.py",
]

[tool.coverage.report]
fail_under=30
show_missing=true
sort="cover"
exclude_lines = [
  "no cov",
  "if __name__ == .__main__.:",
  "if TYPE_CHECKING:",
]

[tool.hatch.envs.type.scripts]
check = [
  "mypy .",
]

[tool.hatch.envs.style.scripts]
check = [
  "black --check --diff --color .",
  "ruff .",
]
fix = [
  "black .",
  "ruff --fix .",
]

[tool.hatch.envs.notebooks.scripts]
clean = [
  "jupyter nbconvert --ClearOutputPreprocessor.enabled=True --ClearMetadataPreprocessor.enabled=True --inplace **/*.ipynb",
]

[tool.hatch.envs.publish]
dependencies = [
  "check-wheel-contents",
  "twine",
]

[tool.hatch.envs.publish.scripts]
testpypi = [
  "check-wheel-contents dist/",
  "twine upload  --verbose --repository testpypi dist/*",
]
pypi = [
  "check-wheel-contents dist/",
  "twine upload --verbose dist/*",
]

[tool.black]
line-length = 100

[tool.hatch.envs.docs.scripts]
check = [
  "interrogate -vv src/",
]

[tool.hatch.envs.gql]
dependencies = [
  "strawberry-graphql[cli]==0.205.0",
]

[tool.hatch.envs.gql.scripts]
build = 'strawberry export-schema phoenix.server.api.schema:schema > app/schema.graphql'

[tool.interrogate]
fail-under = 0
# generate-badge = "badges/"
omit-covered-files = true
ignore-init-method = true
ignore-init-module = true
ignore-magic = false
ignore-semiprivate = false
ignore-private = false
ignore-property-decorators = false
ignore-module = false
ignore-nested-functions = false
ignore-nested-classes = false
ignore-setters = false

[tool.mypy]
plugins = ["strawberry.ext.mypy_plugin", "pydantic.mypy"]
disallow_untyped_calls = true
disallow_untyped_defs = true
disallow_incomplete_defs  = true
strict = true
exclude = [
  "dist/",
  "scripts/data/",
  "sdist/",
  "tests/",
  "tutorials/",
]

[[tool.mypy.overrides]]
module = [
  "hdbscan",
  "umap",
  "numba.*",
  "scipy.*",
  "sklearn.*",
  "arize.*",
  "portpicker",
  "wrapt",
  "sortedcontainers",
  "langchain.*",
]
ignore_missing_imports = true

[tool.ruff]
exclude = [".git", "__pycache__", "docs/source/conf.py"]
ignore-init-module-imports = true
line-length = 100
select = ["E", "F", "W", "I"]
target-version = "py38"<|MERGE_RESOLUTION|>--- conflicted
+++ resolved
@@ -117,11 +117,8 @@
   "pytest",
   "types-psutil",
   "tenacity",
-<<<<<<< HEAD
   "types-requests",
-=======
   "types-tqdm"
->>>>>>> ea29a8e3
 ]
 
 [tool.hatch.envs.style]
