[project]
name = "phoenix"
description = "WRITE A BRIEF SUMMARY OF THE PROJECT."
readme = "README.md"
requires-python = ">=3.10, <3.11"
# license = "None"
keywords = [
    "Observability",
    "Monitoring",
    "Explainability",
]
authors = [
  { name = "Arize AI", email = "FIXEMAIL@arize.com" },
]
maintainers = []
classifiers = [
  "Development Status :: 1 - Planning",
  "Programming Language :: Python",
  "Programming Language :: Python :: 3.10",
  "Programming Language :: Python :: 3.11",
]
dependencies = [
    "hdbscan",
    "numpy",
    "pandas",
    "psutil",
    "starlette",
    "tables",
<<<<<<< HEAD
    "umap-learn",
    "uvicorn",
=======
    "strawberry-graphql",
>>>>>>> 7772c412
]
dynamic = ["version"]

[project.urls]
Documentation = "https://github.com/Arize-ai/phoenix#readme"
Issues = "https://github.com/Arize-ai/phoenix/issues"
Source = "https://github.com/Arize-ai/phoenix"

[tool.hatch.version]
path = "src/phoenix/__about__.py"

[build-system]
requires = ["hatchling"]
build-backend = "hatchling.build"

[tool.hatch.build.targets.wheel]
packages = ["src/phoenix"]

[tool.hatch.build]
only-packages = true

[tool.hatch.build.hooks.jupyter-builder]
dependencies = ["hatch-jupyter-builder"]
build-function = "hatch_jupyter_builder.npm_builder"

[hatch_jupyter_builder.utils.npm_builder]
build_dir = "src/phoenix/nbextension/static"

[tool.hatch.envs.default]
dependencies = [
  "openpyxl",
  "pytest",
  "pytest-cov",
]

[tool.hatch.envs.type]
dependencies = [
  "mypy",
  "pandas-stubs",
  "pytest",
  "types-psutil",
]

[tool.hatch.envs.style]
detached = true
dependencies = [
  "black",
  "black[jupyter]",
  "flake8",
  "isort",
]

[tool.hatch.envs.docs]
detached = true
dependencies = [
  "interrogate",
]

[tool.hatch.envs.default.scripts]
tests = "pytest {args}"
coverage = "pytest --cov-report=term-missing --cov-config=pyproject.toml --cov=src/phoenix --cov=tests {args}"

[[tool.hatch.envs.test.matrix]]
python = ["310"]

[tool.pytest.ini_options]
addopts = "-rA"
testpaths = [
    "tests",
]

[tool.coverage.run]
branch = true
parallel = true
omit = [
  "src/phoenix/__about__.py",
  "**/__init__.py",
]

[tool.coverage.report]
fail_under=30
show_missing=true
sort="cover"
exclude_lines = [
  "no cov",
  "if __name__ == .__main__.:",
  "if TYPE_CHECKING:",
]

[tool.hatch.envs.type.scripts]
check = [
  "mypy .",
]

[tool.hatch.envs.style.scripts]
check = [
  "isort --check-only --diff .",
  "black --check --diff --color .",
  "flake8 .",
]
fix = [
  "isort .",
  "black .",
  "flake8 .",
]

[tool.isort]
profile = "black"

[tool.black]
line-length = 100

[tool.hatch.envs.docs.scripts]
check = [
  "interrogate -vv src/",
]

[tool.interrogate]
fail-under = 0
exclude=["src/phoenix/__about__.py"]
# generate-badge = "badges/"
omit-covered-files = true
ignore-init-method = true
ignore-init-module = true
ignore-magic = false
ignore-semiprivate = false
ignore-private = false
ignore-property-decorators = false
ignore-module = false
ignore-nested-functions = false
ignore-nested-classes = false
ignore-setters = false

[tool.mypy]
plugins = ["strawberry.ext.mypy_plugin"]
disallow_untyped_calls = true
disallow_untyped_defs = true
disallow_incomplete_defs  = true
strict = true
exclude = [
  "tests/",
]

[[tool.mypy.overrides]]
module = [
    "hdbscan",
    "scipy.stats",
    "umap",
]
ignore_missing_imports = true<|MERGE_RESOLUTION|>--- conflicted
+++ resolved
@@ -20,18 +20,15 @@
   "Programming Language :: Python :: 3.11",
 ]
 dependencies = [
-    "hdbscan",
     "numpy",
     "pandas",
+    "umap-learn",
+    "hdbscan",
+    "starlette",
+    "uvicorn",
     "psutil",
-    "starlette",
     "tables",
-<<<<<<< HEAD
-    "umap-learn",
-    "uvicorn",
-=======
     "strawberry-graphql",
->>>>>>> 7772c412
 ]
 dynamic = ["version"]
 
