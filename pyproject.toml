--- conflicted
+++ resolved
@@ -36,10 +36,7 @@
   "portpicker",
   "wrapt",
   "sortedcontainers",
-<<<<<<< HEAD
-=======
   "protobuf>=3.20, <5.0",
->>>>>>> 61ab1a4b
 ]
 dynamic = ["version"]
 
@@ -111,10 +108,7 @@
   "sentence-transformers==2.2.2",
   "pydantic<2",  # for @root_validator in llama-index
   "requests",
-<<<<<<< HEAD
-=======
   "protobuf==3.20",  # version minimum (for tests)
->>>>>>> 61ab1a4b
 ]
 
 [tool.hatch.envs.type]
@@ -125,14 +119,9 @@
   "pytest",
   "types-psutil",
   "tenacity",
-<<<<<<< HEAD
-  "types-requests",
-  "types-tqdm"
-=======
   "types-tqdm",
   "types-requests",
   "types-protobuf",
->>>>>>> 61ab1a4b
 ]
 
 [tool.hatch.envs.style]
