import ast
import sys
import typing
from dataclasses import dataclass, field
from difflib import SequenceMatcher
<<<<<<< HEAD

import sqlalchemy
from sqlalchemy.sql.expression import Select
from typing_extensions import TypeGuard
=======
from types import MappingProxyType

import sqlalchemy
from sqlalchemy.sql.expression import Select
from typing_extensions import TypeGuard, assert_never
>>>>>>> f41e9227

import phoenix.trace.v1 as pb
from phoenix.db import models
from phoenix.trace.schemas import SpanID

_VALID_EVAL_ATTRIBUTES: typing.Tuple[str, ...] = tuple(
    field.name for field in pb.Evaluation.Result.DESCRIPTOR.fields
)


# Because postgresql is strongly typed, we cast JSON values to string
# by default unless it's hinted otherwise as done here.
_FLOAT_ATTRIBUTES: typing.FrozenSet[str] = frozenset(
    {
        "llm.token_count.completion",
        "llm.token_count.prompt",
        "llm.token_count.total",
    }
)

<<<<<<< HEAD
_STRING_NAMES = {
    "span_id": models.Span.span_id,
    "trace_id": models.Trace.trace_id,
    "context.span_id": models.Span.span_id,
    "context.trace_id": models.Trace.trace_id,
    "parent_id": models.Span.parent_id,
    "span_kind": models.Span.span_kind,
    "name": models.Span.name,
    "status_code": models.Span.status_code,
    "status_message": models.Span.status_message,
}
_FLOAT_NAMES = {
    "latency_ms": models.Span.latency_ms,
    "cumulative_llm_token_count_completion": models.Span.cumulative_llm_token_count_completion,
    "cumulative_llm_token_count_prompt": models.Span.cumulative_llm_token_count_prompt,
    "cumulative_llm_token_count_total": models.Span.cumulative_llm_token_count_total,
}
# TODO(persistence): find a better home (and a better name) for _NAMES
_NAMES = {
    **_STRING_NAMES,
    **_FLOAT_NAMES,
    "attributes": models.Span.attributes,
    "events": models.Span.events,
}
_BACKWARD_COMPATIBILITY_REPLACEMENTS = {
    # for backward-compatibility with the previous implementation
    "cumulative_token_count.completion": "cumulative_llm_token_count_completion",
    "cumulative_token_count.prompt": "cumulative_llm_token_count_prompt",
    "cumulative_token_count.total": "cumulative_llm_token_count_total",
}
=======
_STRING_NAMES: typing.Mapping[str, sqlalchemy.SQLColumnExpression[typing.Any]] = MappingProxyType(
    {
        "span_id": models.Span.span_id,
        "trace_id": models.Trace.trace_id,
        "context.span_id": models.Span.span_id,
        "context.trace_id": models.Trace.trace_id,
        "parent_id": models.Span.parent_id,
        "span_kind": models.Span.span_kind,
        "name": models.Span.name,
        "status_code": models.Span.status_code,
        "status_message": models.Span.status_message,
    }
)
_FLOAT_NAMES: typing.Mapping[str, sqlalchemy.SQLColumnExpression[typing.Any]] = MappingProxyType(
    {
        "latency_ms": models.Span.latency_ms,
        "cumulative_llm_token_count_completion": models.Span.cumulative_llm_token_count_completion,
        "cumulative_llm_token_count_prompt": models.Span.cumulative_llm_token_count_prompt,
        "cumulative_llm_token_count_total": models.Span.cumulative_llm_token_count_total,
    }
)
# TODO(persistence): find a better home (and a better name) for _NAMES
_NAMES: typing.Mapping[str, sqlalchemy.SQLColumnExpression[typing.Any]] = MappingProxyType(
    {
        **_STRING_NAMES,
        **_FLOAT_NAMES,
        "attributes": models.Span.attributes,
        "events": models.Span.events,
    }
)
_BACKWARD_COMPATIBILITY_REPLACEMENTS: typing.Mapping[str, str] = MappingProxyType(
    {
        # for backward-compatibility
        "context.span_id": "span_id",
        "context.trace_id": "trace_id",
        "cumulative_token_count.completion": "cumulative_llm_token_count_completion",
        "cumulative_token_count.prompt": "cumulative_llm_token_count_prompt",
        "cumulative_token_count.total": "cumulative_llm_token_count_total",
    }
)
>>>>>>> f41e9227


# TODO(persistence): remove this protocol
class SupportsGetSpanEvaluation(typing.Protocol):
    def get_span_evaluation(self, span_id: SpanID, name: str) -> typing.Optional[pb.Evaluation]: ...


@dataclass(frozen=True)
class SpanFilter:
    condition: str = ""
    # TODO(persistence): remove `evals` and `valid_eval_names` from this class
    evals: typing.Optional[SupportsGetSpanEvaluation] = None
    valid_eval_names: typing.Optional[typing.Sequence[str]] = None
    translated: ast.Expression = field(init=False, repr=False)
    compiled: typing.Any = field(init=False, repr=False)

    def __bool__(self) -> bool:
        return bool(self.condition)

    def __post_init__(self) -> None:
        if not (source := self.condition):
            return
        root = ast.parse(source, mode="eval")
        _validate_expression(root, source, valid_eval_names=self.valid_eval_names)
<<<<<<< HEAD
        translated = _Translator(source).visit(root)
=======
        translated = _FilterTranslator(source).visit(root)
>>>>>>> f41e9227
        ast.fix_missing_locations(translated)
        compiled = compile(translated, filename="", mode="eval")
        object.__setattr__(self, "translated", translated)
        object.__setattr__(self, "compiled", compiled)

    def __call__(self, select: Select[typing.Any]) -> Select[typing.Any]:
        if not self.condition:
            return select
        return select.where(
            eval(
                self.compiled,
                {
                    **_NAMES,
                    "not_": sqlalchemy.not_,
                    "and_": sqlalchemy.and_,
                    "or_": sqlalchemy.or_,
                    "cast": sqlalchemy.cast,
                    "Float": sqlalchemy.Float,
                    "String": sqlalchemy.String,
                },
            )
        )

    def to_dict(self) -> typing.Dict[str, typing.Any]:
        return {"condition": self.condition}

    @classmethod
    def from_dict(
        cls,
        obj: typing.Mapping[str, typing.Any],
        # TODO(persistence): remove `evals` and `valid_eval_names` from this class
        evals: typing.Optional[SupportsGetSpanEvaluation] = None,
        valid_eval_names: typing.Optional[typing.Sequence[str]] = None,
    ) -> "SpanFilter":
        return cls(condition=obj.get("condition") or "")
<<<<<<< HEAD
=======


@dataclass(frozen=True)
class Projector:
    expression: str
    translated: ast.Expression = field(init=False, repr=False)
    compiled: typing.Any = field(init=False, repr=False)

    def __post_init__(self) -> None:
        if not (source := self.expression):
            raise ValueError("missing expression")
        root = ast.parse(source, mode="eval")
        translated = _ProjectionTranslator(source).visit(root)
        ast.fix_missing_locations(translated)
        compiled = compile(translated, filename="", mode="eval")
        object.__setattr__(self, "translated", translated)
        object.__setattr__(self, "compiled", compiled)

    def __call__(self) -> sqlalchemy.SQLColumnExpression[typing.Any]:
        return typing.cast(
            sqlalchemy.SQLColumnExpression[typing.Any],
            eval(self.compiled, {**_NAMES}),
        )
>>>>>>> f41e9227


def _is_string_constant(node: typing.Any) -> TypeGuard[ast.Constant]:
    return isinstance(node, ast.Constant) and isinstance(node.value, str)


def _is_float_constant(node: typing.Any) -> TypeGuard[ast.Constant]:
    return isinstance(node, ast.Constant) and isinstance(node.value, typing.SupportsFloat)


def _is_string_attribute(node: typing.Any) -> TypeGuard[ast.Call]:
    return (
        isinstance(node, ast.Call)
        and isinstance(func := node.func, ast.Attribute)
        and func.attr == "as_string"
        and isinstance(value := func.value, ast.Subscript)
        and isinstance(name := value.value, ast.Name)
        and name.id == "attributes"
    )


def _is_float_attribute(node: typing.Any) -> TypeGuard[ast.Call]:
    return (
        isinstance(node, ast.Call)
        and isinstance(func := node.func, ast.Attribute)
        and func.attr == "as_float"
        and isinstance(value := func.value, ast.Subscript)
        and isinstance(name := value.value, ast.Name)
        and name.id == "attributes"
    )


<<<<<<< HEAD
def _as_string_attribute(node: ast.Call) -> ast.Call:
    return ast.Call(
        func=ast.Attribute(
            value=typing.cast(ast.Attribute, node.func).value,
            attr="as_string",
            ctx=ast.Load(),
=======
def _as_string_attribute(node: typing.Union[ast.Subscript, ast.Call]) -> ast.Call:
    if isinstance(node, ast.Call):
        value = typing.cast(ast.Attribute, node.func).value
    elif isinstance(node, ast.Subscript):
        value = node
    else:
        assert_never(node)
    return ast.Call(
        func=ast.Attribute(
            value=value,
            attr="as_string",
            ctx=ast.Load(),
        ),
        args=[],
        keywords=[],
    )


def _as_float_attribute(node: typing.Union[ast.Subscript, ast.Call]) -> ast.Call:
    if isinstance(node, ast.Call):
        value = typing.cast(ast.Attribute, node.func).value
    elif isinstance(node, ast.Subscript):
        value = node
    else:
        assert_never(node)
    return ast.Call(
        func=ast.Attribute(
            value=value,
            attr="as_float",
            ctx=ast.Load(),
>>>>>>> f41e9227
        ),
        args=[],
        keywords=[],
    )


<<<<<<< HEAD
def _as_float_attribute(node: ast.Call) -> ast.Call:
    return ast.Call(
        func=ast.Attribute(
            value=typing.cast(ast.Attribute, node.func).value,
            attr="as_float",
            ctx=ast.Load(),
        ),
        args=[],
        keywords=[],
    )


def _is_cast(
    node: typing.Any,
    type_: typing.Optional[typing.Literal["Float", "String"]] = None,
) -> TypeGuard[ast.Call]:
    return (
        isinstance(node, ast.Call)
        and isinstance(func := node.func, ast.Name)
        and func.id == "cast"
        and len(node.args) == 2
        and isinstance(name := node.args[1], ast.Name)
        and (not type_ or name.id == type_)
    )


def _remove_cast(node: typing.Any) -> typing.Any:
    return node.args[0] if _is_cast(node) else node


def _cast_as(
    type_: typing.Literal["Float", "String"],
    node: typing.Any,
) -> ast.Call:
    if type_ == "Float" and _is_string(node):
        if _is_string_attribute(node):
            return _as_float_attribute(node)
    if type_ == "String" and _is_float_attribute(node):
        return _as_string_attribute(node)
    return ast.Call(
        func=ast.Name(id="cast", ctx=ast.Load()),
        args=[
            _remove_cast(node),
            ast.Name(id=type_, ctx=ast.Load()),
        ],
        keywords=[],
    )


def _is_string(node: typing.Any) -> TypeGuard[ast.Call]:
    return (
        isinstance(node, ast.Name)
        and node.id in _STRING_NAMES
        or _is_cast(node, "String")
        or _is_string_constant(node)
        or _is_string_attribute(node)
        or isinstance(node, (ast.List, ast.Tuple))
        and len(node.elts) > 0
        and _is_string(node.elts[0])
    )


=======
def _is_cast(
    node: typing.Any,
    type_: typing.Optional[typing.Literal["Float", "String"]] = None,
) -> TypeGuard[ast.Call]:
    return (
        isinstance(node, ast.Call)
        and isinstance(func := node.func, ast.Name)
        and func.id == "cast"
        and len(node.args) == 2
        and isinstance(name := node.args[1], ast.Name)
        and (not type_ or name.id == type_)
    )


def _remove_cast(node: typing.Any) -> typing.Any:
    return node.args[0] if _is_cast(node) else node


def _cast_as(
    type_: typing.Literal["Float", "String"],
    node: typing.Any,
) -> ast.Call:
    if type_ == "Float" and (_is_subscript(node, "attributes") or _is_string_attribute(node)):
        return _as_float_attribute(node)
    if type_ == "String" and (_is_subscript(node, "attributes") or _is_float_attribute(node)):
        return _as_string_attribute(node)
    return ast.Call(
        func=ast.Name(id="cast", ctx=ast.Load()),
        args=[
            _remove_cast(node),
            ast.Name(id=type_, ctx=ast.Load()),
        ],
        keywords=[],
    )


def _is_string(node: typing.Any) -> TypeGuard[ast.Call]:
    return (
        isinstance(node, ast.Name)
        and node.id in _STRING_NAMES
        or _is_cast(node, "String")
        or _is_string_constant(node)
        or _is_string_attribute(node)
        or isinstance(node, (ast.List, ast.Tuple))
        and len(node.elts) > 0
        and _is_string(node.elts[0])
    )


>>>>>>> f41e9227
def _is_float(node: typing.Any) -> TypeGuard[ast.Call]:
    return (
        isinstance(node, ast.Name)
        and node.id in _FLOAT_NAMES
        or _is_cast(node, "Float")
        or _is_float_constant(node)
        or _is_float_attribute(node)
        or isinstance(node, (ast.List, ast.Tuple))
        and len(node.elts) > 0
        and _is_float(node.elts[0])
<<<<<<< HEAD
    )


def _split(key: str) -> typing.List[typing.Union[str, int]]:
    return [int(part) if part.isdigit() else part for part in key.split(".")]


# TODO(persistence): support `evals['name'].score` et. al.
class _Translator(ast.NodeTransformer):
=======
        or isinstance(node, ast.BinOp)
        and (not isinstance(node.op, ast.Add) or (_is_float(node.left) or _is_float(node.right)))
        or isinstance(node, ast.UnaryOp)
        and isinstance(node.op, (ast.USub, ast.UAdd))
    )


class _ProjectionTranslator(ast.NodeTransformer):
>>>>>>> f41e9227
    def __init__(self, source: str) -> None:
        # Regarding the need for `source: str` for getting source segments:
        # In Python 3.8, we have to use `ast.get_source_segment(source, node)`.
        # In Python 3.9+, we can use `ast.unparse(node)` (no need for `source`).
        self._source = source

<<<<<<< HEAD
=======
    def visit_generic(self, node: ast.AST) -> typing.Any:
        raise SyntaxError(f"invalid expression: {ast.get_source_segment(self._source, node)}")

    def visit_Expression(self, node: ast.Expression) -> typing.Any:
        return ast.Expression(body=self.visit(node.body))

    def visit_Attribute(self, node: ast.Attribute) -> typing.Any:
        source_segment = typing.cast(str, ast.get_source_segment(self._source, node))
        if replacement := _BACKWARD_COMPATIBILITY_REPLACEMENTS.get(source_segment):
            return ast.Name(id=replacement, ctx=ast.Load())
        if (keys := _get_attribute_keys_list(node)) is not None:
            return _as_attribute(keys)
        raise SyntaxError(f"invalid expression: {source_segment}")

    def visit_Name(self, node: ast.Name) -> typing.Any:
        source_segment = typing.cast(str, ast.get_source_segment(self._source, node))
        if source_segment in _STRING_NAMES or source_segment in _FLOAT_NAMES:
            return node
        name = source_segment
        return _as_attribute([ast.Constant(value=name, kind=None)])

    def visit_Subscript(self, node: ast.Subscript) -> typing.Any:
        if (keys := _get_attribute_keys_list(node)) is not None:
            return _as_attribute(keys)
        raise SyntaxError(f"invalid expression: {ast.get_source_segment(self._source, node)}")


# TODO(persistence): support `evals['name'].score` et. al.
class _FilterTranslator(_ProjectionTranslator):
>>>>>>> f41e9227
    def visit_Compare(self, node: ast.Compare) -> typing.Any:
        if len(node.comparators) > 1:
            args: typing.List[typing.Any] = []
            left = node.left
            for i, (op, comparator) in enumerate(zip(node.ops, node.comparators)):
                args.append(self.visit(ast.Compare(left=left, ops=[op], comparators=[comparator])))
                left = comparator
            return ast.Call(func=ast.Name(id="and_", ctx=ast.Load()), args=args, keywords=[])
        left, op, right = self.visit(node.left), node.ops[0], self.visit(node.comparators[0])
<<<<<<< HEAD
        if _is_string(left) and _is_float(right):
            left = _cast_as("Float", left)
        elif _is_float(left) and _is_string(right):
            right = _cast_as("Float", right)
=======
        if _is_subscript(left, "attributes"):
            left = _cast_as("String", left)
        if _is_subscript(right, "attributes"):
            right = _cast_as("String", right)
        if _is_float(left) and not _is_float(right):
            right = _cast_as("Float", right)
        elif not _is_float(left) and _is_float(right):
            left = _cast_as("Float", left)
>>>>>>> f41e9227
        if isinstance(op, (ast.In, ast.NotIn)):
            if (
                _is_string_attribute(right)
                or (typing.cast(str, ast.get_source_segment(self._source, right))) in _NAMES
            ):
                call = ast.Call(
                    # TODO(persistence): FIXME: This turns into `LIKE` which for sqlite is
                    # case-insensitive. We want case-sensitive matching for strings,
                    # so for sqlite we need to turn this into `GLOB` instead.
                    # TODO(persistence): FIXME: Special characters such as `%` for `LIKE`
                    # and `*` for `GLOB` need to be escaped.
                    func=ast.Attribute(value=right, attr="contains", ctx=ast.Load()),
                    args=[left],
                    keywords=[],
                )
                if isinstance(op, ast.NotIn):
                    call = ast.Call(
                        func=ast.Name(id="not_", ctx=ast.Load()), args=[call], keywords=[]
                    )
                return call
            elif isinstance(right, (ast.List, ast.Tuple)):
                attr = "in_" if isinstance(op, ast.In) else "not_in"
                return ast.Call(
                    func=ast.Attribute(value=left, attr=attr, ctx=ast.Load()),
                    args=[right],
                    keywords=[],
                )
            else:
                raise SyntaxError(f"invalid expression: {ast.get_source_segment(self._source, op)}")
        if isinstance(op, ast.Is):
            op = ast.Eq()
        elif isinstance(op, ast.IsNot):
            op = ast.NotEq()
        return ast.Compare(left=left, ops=[op], comparators=[right])

    def visit_BoolOp(self, node: ast.BoolOp) -> typing.Any:
        if isinstance(node.op, ast.And):
            func = ast.Name(id="and_", ctx=ast.Load())
        elif isinstance(node.op, ast.Or):
            func = ast.Name(id="or_", ctx=ast.Load())
        else:
            raise SyntaxError(f"invalid expression: {ast.get_source_segment(self._source, node)}")
        args = [self.visit(value) for value in node.values]
        return ast.Call(func=func, args=args, keywords=[])

    def visit_UnaryOp(self, node: ast.UnaryOp) -> typing.Any:
<<<<<<< HEAD
        if isinstance(node.op, ast.Not):
            return ast.Call(
                func=ast.Name(id="not_", ctx=ast.Load()),
                args=[self.visit(node.operand)],
                keywords=[],
            )
        if isinstance(node.op, ast.USub):
            if _is_string_attribute(node.operand):
                return _cast_as(
                    "Float",
                    ast.UnaryOp(
                        op=ast.USub(),
                        operand=_as_float_attribute(node.operand),
                    ),
                )
            return _cast_as("Float", node)
        return node

    def visit_BinOp(self, node: ast.BinOp) -> typing.Any:
        left, right = self.visit(node.left), self.visit(node.right)
        type_: typing.Literal["Float", "String"] = "String"
        if _is_float(left) or _is_float(right):
            type_ = "Float"
            if _is_string_attribute(left):
                left = _as_float_attribute(left)
            elif _is_string_attribute(right):
                right = _as_float_attribute(right)
        return _cast_as(
            type_,
            ast.BinOp(
                left=_remove_cast(left),
                op=node.op,
                right=_remove_cast(right),
            ),
        )
=======
        operand = self.visit(node.operand)
        if isinstance(node.op, ast.Not):
            return ast.Call(
                func=ast.Name(id="not_", ctx=ast.Load()),
                args=[operand],
                keywords=[],
            )
        node = ast.UnaryOp(op=node.op, operand=operand)
        if isinstance(node.op, (ast.USub, ast.UAdd)):
            if not _is_float(node.operand):
                operand = _cast_as("Float", node.operand)
                return ast.UnaryOp(op=ast.USub(), operand=operand)
            return node
        return node

    def visit_BinOp(self, node: ast.BinOp) -> typing.Any:
        left, op, right = self.visit(node.left), node.op, self.visit(node.right)
        if _is_subscript(left, "attributes"):
            left = _cast_as("String", left)
        if _is_subscript(right, "attributes"):
            right = _cast_as("String", right)
        type_: typing.Literal["Float", "String"] = "String"
        if not isinstance(op, ast.Add) or _is_float(left) or _is_float(right):
            type_ = "Float"
            if not _is_float(left):
                left = _cast_as(type_, left)
            if not _is_float(right):
                right = _cast_as(type_, right)
            return ast.BinOp(left=left, op=op, right=right)
        return _cast_as(type_, ast.BinOp(left=left, op=op, right=right))
>>>>>>> f41e9227

    def visit_Call(self, node: ast.Call) -> typing.Any:
        source_segment = typing.cast(str, ast.get_source_segment(self._source, node))
        if len(node.args) != 1:
            raise SyntaxError(f"invalid expression: {source_segment}")
        if not isinstance(node.func, ast.Name) or node.func.id not in ("str", "float", "int"):
            raise SyntaxError(
                f"invalid expression: {ast.get_source_segment(self._source, node.func)}"
            )
        arg = self.visit(node.args[0])
<<<<<<< HEAD
        if node.func.id in ("float", "int") and _is_string(arg):
            if _is_string_attribute(arg):
                return _as_float_attribute(arg)
            return _cast_as("Float", arg)
        if node.func.id in ("str",) and _is_float(arg):
            return _cast_as("String", arg)
        return arg

    def visit_Attribute(self, node: ast.Attribute) -> typing.Any:
        source_segment = typing.cast(str, ast.get_source_segment(self._source, node))
        if replacement := _BACKWARD_COMPATIBILITY_REPLACEMENTS.get(source_segment):
            return ast.Name(id=replacement, ctx=ast.Load())
        attr = "as_float" if source_segment in _FLOAT_ATTRIBUTES else "as_string"
        elts = [ast.Constant(value=part, kind=None) for part in _split(source_segment)]
        return ast.Call(
            func=ast.Attribute(
                value=ast.Subscript(
                    value=ast.Name(id="attributes", ctx=ast.Load()),
                    slice=ast.List(elts=elts, ctx=ast.Load())
                    if sys.version_info >= (3, 9)
                    else ast.Index(value=ast.List(elts=elts, ctx=ast.Load())),
                    ctx=ast.Load(),
                ),
                attr=attr,
                ctx=ast.Load(),
            ),
            args=[],
            keywords=[],
        )
=======
        if node.func.id in ("float", "int") and not _is_float(arg):
            return _cast_as("Float", arg)
        if node.func.id in ("str",) and not _is_string(arg):
            return _cast_as("String", arg)
        return arg
>>>>>>> f41e9227

    def visit_Name(self, node: ast.Name) -> typing.Any:
        source_segment = typing.cast(str, ast.get_source_segment(self._source, node))
        if source_segment in _STRING_NAMES or source_segment in _FLOAT_NAMES:
            return node
        name = source_segment
        attr = "as_float" if name in _FLOAT_ATTRIBUTES else "as_string"
        elts = [ast.Constant(value=name, kind=None)]
        return ast.Call(
            func=ast.Attribute(
                value=ast.Subscript(
                    value=ast.Name(id="attributes", ctx=ast.Load()),
                    slice=ast.List(elts=elts, ctx=ast.Load())
                    if sys.version_info >= (3, 9)
                    else ast.Index(value=ast.List(elts=elts, ctx=ast.Load())),
                    ctx=ast.Load(),
                ),
                attr=attr,
                ctx=ast.Load(),
            ),
            args=[],
            keywords=[],
        )

    def visit_Subscript(self, node: ast.Subscript) -> typing.Any:
        if _is_metadata(node):
            elts = [
                ast.Constant(value="metadata", kind=None),
                ast.Constant(value=typing.cast(str, _get_subscript_key(node)), kind=None),
            ]
            return ast.Call(
                func=ast.Attribute(
                    value=ast.Subscript(
                        value=ast.Name(id="attributes", ctx=ast.Load()),
                        slice=ast.List(elts=elts, ctx=ast.Load())
                        if sys.version_info >= (3, 9)
                        else ast.Index(value=ast.List(elts=elts, ctx=ast.Load())),
                        ctx=ast.Load(),
                    ),
                    attr="as_string",
                    ctx=ast.Load(),
                ),
                args=[],
                keywords=[],
            )
        raise SyntaxError(f"invalid expression: {ast.get_source_segment(self._source, node)}")


# TODO(persistence): validate the expression
def _validate_expression(
    expression: ast.Expression,
    source: str,
    valid_eval_names: typing.Optional[typing.Sequence[str]] = None,
    valid_eval_attributes: typing.Tuple[str, ...] = _VALID_EVAL_ATTRIBUTES,
) -> None:
    """
    Validate primarily the structural (i.e. not semantic) characteristics of an
    expression, e.g. function calls are not allowed. Note that the separation
    between structural and semantic validation is a matter of convenience and is
    not meant to be strict. Some validations such as that for the evaluation name
    may be considered semantic but is placed here because it's convenient, and
    additional exceptions may be raised later by the NodeTransformer regarding
    either structural and semantic issues.
    """
    # Regarding the need for `source: str` for getting source segments:
    # In Python 3.8, we have to use `ast.get_source_segment(source, node)`.
    # In Python 3.9+, we can use `ast.unparse(node)` (no need for `source`).
    if not isinstance(expression, ast.Expression):
        raise SyntaxError(f"invalid expression: {source}")
    for i, node in enumerate(ast.walk(expression.body)):
        if i == 0:
            if (
                isinstance(node, (ast.BoolOp, ast.Compare))
                or isinstance(node, ast.UnaryOp)
                and isinstance(node.op, ast.Not)
            ):
                continue
        elif (
            _is_subscript(node, "metadata") or _is_subscript(node, "attributes")
        ) and _get_attribute_keys_list(node) is not None:
            continue
        elif _is_eval(node) and _get_subscript_key(node) is not None:
            # e.g. `evals["name"]`
            if not (eval_name := _get_subscript_key(node)) or (
                valid_eval_names is not None and eval_name not in valid_eval_names
            ):
                source_segment = typing.cast(str, ast.get_source_segment(source, node))
                if eval_name and valid_eval_names:
                    # suggest a valid eval name most similar to the one given
                    choice, score = _find_best_match(eval_name, valid_eval_names)
                    if choice and score > 0.75:  # arbitrary threshold
                        raise SyntaxError(
                            f"invalid eval name `{eval_name}` in `{source_segment}`"
                            + f', did you mean "{choice}"?'
                        )
                expected = _disjunction([f'"{name}"' for name in valid_eval_names or ()])
                raise SyntaxError(
                    f"invalid eval name `{eval_name}` in `{source_segment}`"
                    + f", expected {expected}"
                    if expected
                    else ""
                )
            continue
        elif isinstance(node, ast.Attribute) and _is_eval(node.value):
            # e.g. `evals["name"].score`
            if (attr := node.attr) not in valid_eval_attributes:
                source_segment = typing.cast(str, ast.get_source_segment(source, node))
                # suggest a valid attribute most similar to the one given
                choice, score = _find_best_match(attr, valid_eval_attributes)
                if choice and score > 0.75:  # arbitrary threshold
                    raise SyntaxError(
                        f"invalid attribute `.{attr}` in `{source_segment}`"
                        + f", did you mean `.{choice}`?"
                    )
                expected = _disjunction([f"`.{attribute}`" for attribute in valid_eval_attributes])
                raise SyntaxError(
                    f"invalid eval attribute `.{attr}` in `{source_segment}`"
                    + f", expected {expected}"
                    if expected
                    else ""
                )
            continue
        elif (
            isinstance(node, ast.Call)
            and isinstance(node.func, ast.Name)
            and node.func.id in ("str", "float", "int")
        ):
            # allow type casting functions
            continue
        elif isinstance(
            node,
            (
                ast.Attribute,
                ast.BinOp,
                ast.BoolOp,
                ast.Compare,
                ast.Constant,
                ast.Load,
                ast.Name,
                ast.Tuple,
                ast.List,
                ast.UnaryOp,
                ast.boolop,
                ast.cmpop,
                ast.operator,
                ast.unaryop,
                # Prior to Python 3.9, `ast.Index` is part of `ast.Subscript`,
                # so it needs to allowed here, but note that `ast.Subscript` is
                # not allowed in general except in the case of `evals["name"]`.
                # Note that `ast.Index` is deprecated in Python 3.9+.
                *((ast.Index,) if sys.version_info < (3, 9) else ()),
            ),
        ):
            continue
        source_segment = typing.cast(str, ast.get_source_segment(source, node))
        raise SyntaxError(f"invalid expression: {source_segment}")


<<<<<<< HEAD
=======
def _as_attribute(
    keys: typing.List[ast.Constant],
    # as_float: typing.Optional[bool] = None,
) -> ast.Subscript:
    return ast.Subscript(
        value=ast.Name(id="attributes", ctx=ast.Load()),
        slice=ast.List(elts=keys, ctx=ast.Load())
        if sys.version_info >= (3, 9)
        else ast.Index(value=ast.List(elts=keys, ctx=ast.Load())),
        ctx=ast.Load(),
    )
    # if as_float is None:
    #     return value
    #     as_float = ".".join(str(k.value) for k in keys) in _FLOAT_ATTRIBUTES
    # return ast.Call(
    #     func=ast.Attribute(
    #         value=,
    #         attr="as_float" if as_float else "as_string",
    #         ctx=ast.Load(),
    #     ),
    #     args=[],
    #     keywords=[],
    # )


>>>>>>> f41e9227
def _is_eval(node: typing.Any) -> TypeGuard[ast.Subscript]:
    # e.g. `evals["name"]`
    return (
        isinstance(node, ast.Subscript)
        and isinstance(value := node.value, ast.Name)
        and value.id == "evals"
    )


<<<<<<< HEAD
def _is_attribute(node: typing.Any) -> TypeGuard[ast.Subscript]:
    return (
        isinstance(node, ast.Subscript)
        and isinstance(value := node.value, ast.Name)
        and value.id == "attributes"
    )


def _is_metadata(node: typing.Any) -> TypeGuard[ast.Subscript]:
    # e.g. `metadata["name"]`
    return (
        isinstance(node, ast.Subscript)
        and isinstance(value := node.value, ast.Name)
        and value.id == "metadata"
    )


def _get_subscript_key(node: ast.Subscript) -> typing.Optional[str]:
=======
def _is_subscript(
    node: typing.Any,
    id_: typing.Literal["attributes", "metadata"],
) -> TypeGuard[ast.Subscript]:
    # e.g. `attributes["key"]`
    # e.g. `attributes[["a", "b.c", "d"]]`
    # e.g. `attributes["a"]["b.c"]["d"]`
    while isinstance(node, ast.Subscript):
        node = node.value
        if isinstance(node, ast.Name) and node.id == id_:
            return True
    return False


def _get_attribute_keys_list(
    node: typing.Any,
) -> typing.Optional[typing.List[ast.Constant]]:
    # e.g. `attributes["key"]` -> `["key"]`
    # e.g. `attributes["a"]["b.c"][["d"]]` -> `["a", "b.c", "d"]`
    # e.g. `attributes["a"][["b.c", "d"]]` -> `["a", "b.c", "d"]`
    # e.g. `metadata["key"]` -> `["metadata", "key"]`
    # e.g. `metadata["a"]["b.c"][["d"]]` -> `["metadata", "a", "b.c", "d"]`
    # e.g. `metadata["a"][["b.c", "d"]]` -> `["metadata", "a", "b.c", "d"]`
    keys: typing.List[ast.Constant] = []
    if isinstance(node, ast.Attribute):
        while isinstance(node, ast.Attribute):
            keys.append(ast.Constant(value=node.attr, kind=None))
            node = node.value
            if isinstance(node, ast.Name):
                keys.append(ast.Constant(value=node.id, kind=None))
                return keys[::-1]
    elif isinstance(node, ast.Subscript):
        while isinstance(node, ast.Subscript):
            if not (sub_keys := _get_subscript_keys_list(node)):
                return None
            keys.extend(reversed(sub_keys))
            node = node.value
            if isinstance(node, ast.Name):
                if not isinstance(keys[-1].value, str):
                    return None
                if node.id == "metadata":
                    keys.append(ast.Constant(value="metadata", kind=None))
                return keys[::-1]
    return None


def _get_subscript_keys_list(
    node: ast.Subscript,
) -> typing.Optional[typing.List[ast.Constant]]:
    if sys.version_info < (3, 9):
        # Note that `ast.Index` is deprecated in Python 3.9+, but is necessary
        # for Python 3.8 as part of `ast.Subscript`.
        if not isinstance(node.slice, ast.Index):
            return None
        child = node.slice.value
    else:
        child = node.slice
    if isinstance(child, ast.Constant):
        if not isinstance(child.value, (str, int)) or isinstance(child.value, bool):
            return None
        return [child]
    if not (
        isinstance(child, ast.List)
        and (elts := child.elts)
        and all(
            isinstance(elt, ast.Constant)
            and isinstance(elt.value, (str, int))
            and not isinstance(elt.value, bool)
            for elt in elts
        )
    ):
        return None
    return [typing.cast(ast.Constant, elt) for elt in elts]


def _get_subscript_key(
    node: ast.Subscript,
) -> typing.Optional[str]:
>>>>>>> f41e9227
    if sys.version_info < (3, 9):
        # Note that `ast.Index` is deprecated in Python 3.9+, but is necessary
        # for Python 3.8 as part of `ast.Subscript`.
        if not isinstance(node.slice, ast.Index):
            return None
        child = node.slice.value
    else:
        child = node.slice
    if not (isinstance(child, ast.Constant) and isinstance(child.value, str)):
        return None
    return child.value


def _disjunction(choices: typing.Sequence[str]) -> str:
    """
    E.g. `["a", "b", "c"]` becomes `"one of a, b, or c"`
    """
    if len(choices) == 0:
        return ""
    if len(choices) == 1:
        return choices[0]
    if len(choices) == 2:
        return f"{choices[0]} or {choices[1]}"
    return f"one of {', '.join(choices[:-1])}, or {choices[-1]}"


def _find_best_match(
    source: str, choices: typing.Iterable[str]
) -> typing.Tuple[typing.Optional[str], float]:
    best_choice, best_score = None, 0.0
    for choice in choices:
        score = SequenceMatcher(None, source, choice).ratio()
        if score > best_score:
            best_choice, best_score = choice, score
    return best_choice, best_score<|MERGE_RESOLUTION|>--- conflicted
+++ resolved
@@ -3,18 +3,11 @@
 import typing
 from dataclasses import dataclass, field
 from difflib import SequenceMatcher
-<<<<<<< HEAD
-
-import sqlalchemy
-from sqlalchemy.sql.expression import Select
-from typing_extensions import TypeGuard
-=======
 from types import MappingProxyType
 
 import sqlalchemy
 from sqlalchemy.sql.expression import Select
 from typing_extensions import TypeGuard, assert_never
->>>>>>> f41e9227
 
 import phoenix.trace.v1 as pb
 from phoenix.db import models
@@ -35,38 +28,6 @@
     }
 )
 
-<<<<<<< HEAD
-_STRING_NAMES = {
-    "span_id": models.Span.span_id,
-    "trace_id": models.Trace.trace_id,
-    "context.span_id": models.Span.span_id,
-    "context.trace_id": models.Trace.trace_id,
-    "parent_id": models.Span.parent_id,
-    "span_kind": models.Span.span_kind,
-    "name": models.Span.name,
-    "status_code": models.Span.status_code,
-    "status_message": models.Span.status_message,
-}
-_FLOAT_NAMES = {
-    "latency_ms": models.Span.latency_ms,
-    "cumulative_llm_token_count_completion": models.Span.cumulative_llm_token_count_completion,
-    "cumulative_llm_token_count_prompt": models.Span.cumulative_llm_token_count_prompt,
-    "cumulative_llm_token_count_total": models.Span.cumulative_llm_token_count_total,
-}
-# TODO(persistence): find a better home (and a better name) for _NAMES
-_NAMES = {
-    **_STRING_NAMES,
-    **_FLOAT_NAMES,
-    "attributes": models.Span.attributes,
-    "events": models.Span.events,
-}
-_BACKWARD_COMPATIBILITY_REPLACEMENTS = {
-    # for backward-compatibility with the previous implementation
-    "cumulative_token_count.completion": "cumulative_llm_token_count_completion",
-    "cumulative_token_count.prompt": "cumulative_llm_token_count_prompt",
-    "cumulative_token_count.total": "cumulative_llm_token_count_total",
-}
-=======
 _STRING_NAMES: typing.Mapping[str, sqlalchemy.SQLColumnExpression[typing.Any]] = MappingProxyType(
     {
         "span_id": models.Span.span_id,
@@ -107,7 +68,6 @@
         "cumulative_token_count.total": "cumulative_llm_token_count_total",
     }
 )
->>>>>>> f41e9227
 
 
 # TODO(persistence): remove this protocol
@@ -132,11 +92,7 @@
             return
         root = ast.parse(source, mode="eval")
         _validate_expression(root, source, valid_eval_names=self.valid_eval_names)
-<<<<<<< HEAD
-        translated = _Translator(source).visit(root)
-=======
         translated = _FilterTranslator(source).visit(root)
->>>>>>> f41e9227
         ast.fix_missing_locations(translated)
         compiled = compile(translated, filename="", mode="eval")
         object.__setattr__(self, "translated", translated)
@@ -172,8 +128,6 @@
         valid_eval_names: typing.Optional[typing.Sequence[str]] = None,
     ) -> "SpanFilter":
         return cls(condition=obj.get("condition") or "")
-<<<<<<< HEAD
-=======
 
 
 @dataclass(frozen=True)
@@ -197,7 +151,6 @@
             sqlalchemy.SQLColumnExpression[typing.Any],
             eval(self.compiled, {**_NAMES}),
         )
->>>>>>> f41e9227
 
 
 def _is_string_constant(node: typing.Any) -> TypeGuard[ast.Constant]:
@@ -230,14 +183,6 @@
     )
 
 
-<<<<<<< HEAD
-def _as_string_attribute(node: ast.Call) -> ast.Call:
-    return ast.Call(
-        func=ast.Attribute(
-            value=typing.cast(ast.Attribute, node.func).value,
-            attr="as_string",
-            ctx=ast.Load(),
-=======
 def _as_string_attribute(node: typing.Union[ast.Subscript, ast.Call]) -> ast.Call:
     if isinstance(node, ast.Call):
         value = typing.cast(ast.Attribute, node.func).value
@@ -268,77 +213,12 @@
             value=value,
             attr="as_float",
             ctx=ast.Load(),
->>>>>>> f41e9227
         ),
         args=[],
         keywords=[],
     )
 
 
-<<<<<<< HEAD
-def _as_float_attribute(node: ast.Call) -> ast.Call:
-    return ast.Call(
-        func=ast.Attribute(
-            value=typing.cast(ast.Attribute, node.func).value,
-            attr="as_float",
-            ctx=ast.Load(),
-        ),
-        args=[],
-        keywords=[],
-    )
-
-
-def _is_cast(
-    node: typing.Any,
-    type_: typing.Optional[typing.Literal["Float", "String"]] = None,
-) -> TypeGuard[ast.Call]:
-    return (
-        isinstance(node, ast.Call)
-        and isinstance(func := node.func, ast.Name)
-        and func.id == "cast"
-        and len(node.args) == 2
-        and isinstance(name := node.args[1], ast.Name)
-        and (not type_ or name.id == type_)
-    )
-
-
-def _remove_cast(node: typing.Any) -> typing.Any:
-    return node.args[0] if _is_cast(node) else node
-
-
-def _cast_as(
-    type_: typing.Literal["Float", "String"],
-    node: typing.Any,
-) -> ast.Call:
-    if type_ == "Float" and _is_string(node):
-        if _is_string_attribute(node):
-            return _as_float_attribute(node)
-    if type_ == "String" and _is_float_attribute(node):
-        return _as_string_attribute(node)
-    return ast.Call(
-        func=ast.Name(id="cast", ctx=ast.Load()),
-        args=[
-            _remove_cast(node),
-            ast.Name(id=type_, ctx=ast.Load()),
-        ],
-        keywords=[],
-    )
-
-
-def _is_string(node: typing.Any) -> TypeGuard[ast.Call]:
-    return (
-        isinstance(node, ast.Name)
-        and node.id in _STRING_NAMES
-        or _is_cast(node, "String")
-        or _is_string_constant(node)
-        or _is_string_attribute(node)
-        or isinstance(node, (ast.List, ast.Tuple))
-        and len(node.elts) > 0
-        and _is_string(node.elts[0])
-    )
-
-
-=======
 def _is_cast(
     node: typing.Any,
     type_: typing.Optional[typing.Literal["Float", "String"]] = None,
@@ -388,7 +268,6 @@
     )
 
 
->>>>>>> f41e9227
 def _is_float(node: typing.Any) -> TypeGuard[ast.Call]:
     return (
         isinstance(node, ast.Name)
@@ -399,17 +278,6 @@
         or isinstance(node, (ast.List, ast.Tuple))
         and len(node.elts) > 0
         and _is_float(node.elts[0])
-<<<<<<< HEAD
-    )
-
-
-def _split(key: str) -> typing.List[typing.Union[str, int]]:
-    return [int(part) if part.isdigit() else part for part in key.split(".")]
-
-
-# TODO(persistence): support `evals['name'].score` et. al.
-class _Translator(ast.NodeTransformer):
-=======
         or isinstance(node, ast.BinOp)
         and (not isinstance(node.op, ast.Add) or (_is_float(node.left) or _is_float(node.right)))
         or isinstance(node, ast.UnaryOp)
@@ -418,15 +286,12 @@
 
 
 class _ProjectionTranslator(ast.NodeTransformer):
->>>>>>> f41e9227
     def __init__(self, source: str) -> None:
         # Regarding the need for `source: str` for getting source segments:
         # In Python 3.8, we have to use `ast.get_source_segment(source, node)`.
         # In Python 3.9+, we can use `ast.unparse(node)` (no need for `source`).
         self._source = source
 
-<<<<<<< HEAD
-=======
     def visit_generic(self, node: ast.AST) -> typing.Any:
         raise SyntaxError(f"invalid expression: {ast.get_source_segment(self._source, node)}")
 
@@ -456,7 +321,6 @@
 
 # TODO(persistence): support `evals['name'].score` et. al.
 class _FilterTranslator(_ProjectionTranslator):
->>>>>>> f41e9227
     def visit_Compare(self, node: ast.Compare) -> typing.Any:
         if len(node.comparators) > 1:
             args: typing.List[typing.Any] = []
@@ -466,12 +330,6 @@
                 left = comparator
             return ast.Call(func=ast.Name(id="and_", ctx=ast.Load()), args=args, keywords=[])
         left, op, right = self.visit(node.left), node.ops[0], self.visit(node.comparators[0])
-<<<<<<< HEAD
-        if _is_string(left) and _is_float(right):
-            left = _cast_as("Float", left)
-        elif _is_float(left) and _is_string(right):
-            right = _cast_as("Float", right)
-=======
         if _is_subscript(left, "attributes"):
             left = _cast_as("String", left)
         if _is_subscript(right, "attributes"):
@@ -480,7 +338,6 @@
             right = _cast_as("Float", right)
         elif not _is_float(left) and _is_float(right):
             left = _cast_as("Float", left)
->>>>>>> f41e9227
         if isinstance(op, (ast.In, ast.NotIn)):
             if (
                 _is_string_attribute(right)
@@ -527,43 +384,6 @@
         return ast.Call(func=func, args=args, keywords=[])
 
     def visit_UnaryOp(self, node: ast.UnaryOp) -> typing.Any:
-<<<<<<< HEAD
-        if isinstance(node.op, ast.Not):
-            return ast.Call(
-                func=ast.Name(id="not_", ctx=ast.Load()),
-                args=[self.visit(node.operand)],
-                keywords=[],
-            )
-        if isinstance(node.op, ast.USub):
-            if _is_string_attribute(node.operand):
-                return _cast_as(
-                    "Float",
-                    ast.UnaryOp(
-                        op=ast.USub(),
-                        operand=_as_float_attribute(node.operand),
-                    ),
-                )
-            return _cast_as("Float", node)
-        return node
-
-    def visit_BinOp(self, node: ast.BinOp) -> typing.Any:
-        left, right = self.visit(node.left), self.visit(node.right)
-        type_: typing.Literal["Float", "String"] = "String"
-        if _is_float(left) or _is_float(right):
-            type_ = "Float"
-            if _is_string_attribute(left):
-                left = _as_float_attribute(left)
-            elif _is_string_attribute(right):
-                right = _as_float_attribute(right)
-        return _cast_as(
-            type_,
-            ast.BinOp(
-                left=_remove_cast(left),
-                op=node.op,
-                right=_remove_cast(right),
-            ),
-        )
-=======
         operand = self.visit(node.operand)
         if isinstance(node.op, ast.Not):
             return ast.Call(
@@ -594,7 +414,6 @@
                 right = _cast_as(type_, right)
             return ast.BinOp(left=left, op=op, right=right)
         return _cast_as(type_, ast.BinOp(left=left, op=op, right=right))
->>>>>>> f41e9227
 
     def visit_Call(self, node: ast.Call) -> typing.Any:
         source_segment = typing.cast(str, ast.get_source_segment(self._source, node))
@@ -605,92 +424,13 @@
                 f"invalid expression: {ast.get_source_segment(self._source, node.func)}"
             )
         arg = self.visit(node.args[0])
-<<<<<<< HEAD
-        if node.func.id in ("float", "int") and _is_string(arg):
-            if _is_string_attribute(arg):
-                return _as_float_attribute(arg)
-            return _cast_as("Float", arg)
-        if node.func.id in ("str",) and _is_float(arg):
-            return _cast_as("String", arg)
-        return arg
-
-    def visit_Attribute(self, node: ast.Attribute) -> typing.Any:
-        source_segment = typing.cast(str, ast.get_source_segment(self._source, node))
-        if replacement := _BACKWARD_COMPATIBILITY_REPLACEMENTS.get(source_segment):
-            return ast.Name(id=replacement, ctx=ast.Load())
-        attr = "as_float" if source_segment in _FLOAT_ATTRIBUTES else "as_string"
-        elts = [ast.Constant(value=part, kind=None) for part in _split(source_segment)]
-        return ast.Call(
-            func=ast.Attribute(
-                value=ast.Subscript(
-                    value=ast.Name(id="attributes", ctx=ast.Load()),
-                    slice=ast.List(elts=elts, ctx=ast.Load())
-                    if sys.version_info >= (3, 9)
-                    else ast.Index(value=ast.List(elts=elts, ctx=ast.Load())),
-                    ctx=ast.Load(),
-                ),
-                attr=attr,
-                ctx=ast.Load(),
-            ),
-            args=[],
-            keywords=[],
-        )
-=======
         if node.func.id in ("float", "int") and not _is_float(arg):
             return _cast_as("Float", arg)
         if node.func.id in ("str",) and not _is_string(arg):
             return _cast_as("String", arg)
         return arg
->>>>>>> f41e9227
-
-    def visit_Name(self, node: ast.Name) -> typing.Any:
-        source_segment = typing.cast(str, ast.get_source_segment(self._source, node))
-        if source_segment in _STRING_NAMES or source_segment in _FLOAT_NAMES:
-            return node
-        name = source_segment
-        attr = "as_float" if name in _FLOAT_ATTRIBUTES else "as_string"
-        elts = [ast.Constant(value=name, kind=None)]
-        return ast.Call(
-            func=ast.Attribute(
-                value=ast.Subscript(
-                    value=ast.Name(id="attributes", ctx=ast.Load()),
-                    slice=ast.List(elts=elts, ctx=ast.Load())
-                    if sys.version_info >= (3, 9)
-                    else ast.Index(value=ast.List(elts=elts, ctx=ast.Load())),
-                    ctx=ast.Load(),
-                ),
-                attr=attr,
-                ctx=ast.Load(),
-            ),
-            args=[],
-            keywords=[],
-        )
-
-    def visit_Subscript(self, node: ast.Subscript) -> typing.Any:
-        if _is_metadata(node):
-            elts = [
-                ast.Constant(value="metadata", kind=None),
-                ast.Constant(value=typing.cast(str, _get_subscript_key(node)), kind=None),
-            ]
-            return ast.Call(
-                func=ast.Attribute(
-                    value=ast.Subscript(
-                        value=ast.Name(id="attributes", ctx=ast.Load()),
-                        slice=ast.List(elts=elts, ctx=ast.Load())
-                        if sys.version_info >= (3, 9)
-                        else ast.Index(value=ast.List(elts=elts, ctx=ast.Load())),
-                        ctx=ast.Load(),
-                    ),
-                    attr="as_string",
-                    ctx=ast.Load(),
-                ),
-                args=[],
-                keywords=[],
-            )
-        raise SyntaxError(f"invalid expression: {ast.get_source_segment(self._source, node)}")
-
-
-# TODO(persistence): validate the expression
+
+
 def _validate_expression(
     expression: ast.Expression,
     source: str,
@@ -800,8 +540,6 @@
         raise SyntaxError(f"invalid expression: {source_segment}")
 
 
-<<<<<<< HEAD
-=======
 def _as_attribute(
     keys: typing.List[ast.Constant],
     # as_float: typing.Optional[bool] = None,
@@ -827,7 +565,6 @@
     # )
 
 
->>>>>>> f41e9227
 def _is_eval(node: typing.Any) -> TypeGuard[ast.Subscript]:
     # e.g. `evals["name"]`
     return (
@@ -837,26 +574,6 @@
     )
 
 
-<<<<<<< HEAD
-def _is_attribute(node: typing.Any) -> TypeGuard[ast.Subscript]:
-    return (
-        isinstance(node, ast.Subscript)
-        and isinstance(value := node.value, ast.Name)
-        and value.id == "attributes"
-    )
-
-
-def _is_metadata(node: typing.Any) -> TypeGuard[ast.Subscript]:
-    # e.g. `metadata["name"]`
-    return (
-        isinstance(node, ast.Subscript)
-        and isinstance(value := node.value, ast.Name)
-        and value.id == "metadata"
-    )
-
-
-def _get_subscript_key(node: ast.Subscript) -> typing.Optional[str]:
-=======
 def _is_subscript(
     node: typing.Any,
     id_: typing.Literal["attributes", "metadata"],
@@ -935,7 +652,6 @@
 def _get_subscript_key(
     node: ast.Subscript,
 ) -> typing.Optional[str]:
->>>>>>> f41e9227
     if sys.version_info < (3, 9):
         # Note that `ast.Index` is deprecated in Python 3.9+, but is necessary
         # for Python 3.8 as part of `ast.Subscript`.
