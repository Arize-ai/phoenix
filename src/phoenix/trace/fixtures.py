from dataclasses import dataclass, field
from typing import Iterable, Iterator, List, NamedTuple, Optional, Tuple, cast
from urllib import request

import pandas as pd
from google.protobuf.wrappers_pb2 import DoubleValue, StringValue

import phoenix.trace.v1 as pb
from phoenix.trace.trace_dataset import TraceDataset
from phoenix.trace.utils import json_lines_to_df


class EvaluationResultSchema(NamedTuple):
    label: Optional[str] = "label"
    score: Optional[str] = "score"
    explanation: Optional[str] = "explanation"


@dataclass(frozen=True)
class EvaluationFixture:
    evaluation_name: str
    file_name: str
    evaluation_result_schema: EvaluationResultSchema = field(default_factory=EvaluationResultSchema)


@dataclass(frozen=True)
class DocumentEvaluationFixture(EvaluationFixture):
    document_position: str = "document_position"


@dataclass(frozen=True)
class TracesFixture:
    name: str
    description: str
    file_name: str
    evaluation_fixtures: Iterable[EvaluationFixture] = ()


llama_index_rag_fixture = TracesFixture(
    name="llama_index_rag",
    description="Traces from running the llama_index on a RAG use case.",
    file_name="llama_index_rag_v8.jsonl",
    evaluation_fixtures=(
        EvaluationFixture(
            evaluation_name="Q&A Correctness",
            file_name="llama_index_rag_v8.qa_correctness_eval.parquet",
        ),
        EvaluationFixture(
            evaluation_name="Hallucination",
            file_name="llama_index_rag_v8.hallucination_eval.parquet",
        ),
        DocumentEvaluationFixture(
            evaluation_name="Relevance",
            file_name="llama_index_rag_v8.retrieved_documents_eval.parquet",
        ),
    ),
)

llama_index_calculator_agent_fixture = TracesFixture(
    name="llama_index_calculator_agent",
    description="Traces from running the llama_index with calculator tools.",
    file_name="llama_index_calculator_agent_v3.jsonl",
)

llama_index_rag_fixture_with_davinci = TracesFixture(
    name="llama_index_rag_with_davinci",
    description="Traces from running llama_index on a RAG use case with the completions API.",
    file_name="llama_index_rag_with_davinci_v0.jsonl",
)

langchain_rag_stuff_document_chain_fixture = TracesFixture(
    name="langchain_rag_stuff_document_chain",
    description="LangChain RAG data",
    file_name="langchain_rag.jsonl",
)

langchain_titanic_csv_agent_evaluator_fixture = TracesFixture(
    name="lc_titanic",
    description="LangChain titanic.csv Agent Evaluator",
    file_name="lc_titanic.jsonl",
)

langchain_qa_with_sources_fixture = TracesFixture(
    name="langchain_qa_with_sources",
    description="LangChain QA with sources on financial data",
    file_name="langchain_qa_with_sources_chain.jsonl",
)

random_fixture = TracesFixture(
    name="random",
    description="Randomly generated traces",
    file_name="random.jsonl",
)

TRACES_FIXTURES: List[TracesFixture] = [
    llama_index_rag_fixture,
    llama_index_rag_fixture_with_davinci,
    langchain_rag_stuff_document_chain_fixture,
    langchain_titanic_csv_agent_evaluator_fixture,
    random_fixture,
    langchain_qa_with_sources_fixture,
    llama_index_calculator_agent_fixture,
]

NAME_TO_TRACES_FIXTURE = {fixture.name: fixture for fixture in TRACES_FIXTURES}


def _get_trace_fixture_by_name(fixture_name: str) -> TracesFixture:
    """
    Returns the fixture whose name matches the input name.

    Raises
    ------
    ValueError
        if the input fixture name does not match any known fixture names.
    """
    if fixture_name not in NAME_TO_TRACES_FIXTURE:
        valid_fixture_names = ", ".join(NAME_TO_TRACES_FIXTURE.keys())
        raise ValueError(f'"{fixture_name}" is invalid. Valid names are: {valid_fixture_names}')
    return NAME_TO_TRACES_FIXTURE[fixture_name]


def _download_traces_fixture(
    fixture: TracesFixture,
    host: Optional[str] = "https://storage.googleapis.com/",
    bucket: Optional[str] = "arize-assets",
    prefix: Optional[str] = "phoenix/traces/",
) -> List[str]:
    """
    Downloads the traces fixture from the phoenix bucket.
    """
    url = f"{host}{bucket}/{prefix}{fixture.file_name}"
    with request.urlopen(url) as f:
        return cast(List[str], f.readlines())


def load_example_traces(use_case: str) -> TraceDataset:
    """
    Loads a trace dataframe by name.

    NB: this functionality is under active construction.
    """
    fixture = _get_trace_fixture_by_name(use_case)
    return TraceDataset(json_lines_to_df(_download_traces_fixture(fixture)))


def get_evals_from_fixture(use_case: str) -> Iterator[pb.Evaluation]:
    fixture = _get_trace_fixture_by_name(use_case)
    for eval_fixture in fixture.evaluation_fixtures:
        yield from _read_eval_fixture(eval_fixture)


def _read_eval_fixture(eval_fixture: EvaluationFixture) -> Iterator[pb.Evaluation]:
    df = pd.read_parquet(_url(eval_fixture.file_name))
    for index, row in df.iterrows():
        schema = eval_fixture.evaluation_result_schema
        label = row.get(schema.label)
        score = row.get(schema.score)
        explanation = row.get(schema.explanation)
        result = pb.Evaluation.Result(
            score=DoubleValue(value=cast(float, score)) if score is not None else None,
            label=StringValue(value=cast(str, label)) if label else None,
            explanation=StringValue(value=cast(str, explanation)) if explanation else None,
        )
        if isinstance(eval_fixture, DocumentEvaluationFixture):
            span_id, document_position = cast(Tuple[str, int], index)
<<<<<<< HEAD
=======
            # Legacy fixture files contain UUID strings for span_ids. The hyphens in these
            # strings need to be removed because we are also removing the hyphens from the
            # span_ids of their corresponding traces. In general, hyphen is not an allowed
            # character in the string representation of span_ids.
>>>>>>> 0c4f0b1c
            span_id = span_id.replace("-", "")
            subject_id = pb.Evaluation.SubjectId(
                document_retrieval_id=pb.Evaluation.SubjectId.DocumentRetrievalId(
                    document_position=document_position,
                    span_id=span_id,
                ),
            )
        else:
            span_id = cast(str, index)
<<<<<<< HEAD
=======
            # Legacy fixture files contain UUID strings for span_ids. The hyphens in these
            # strings need to be removed because we are also removing the hyphens from the
            # span_ids of their corresponding traces. In general, hyphen is not an allowed
            # character in the string representation of span_ids.
>>>>>>> 0c4f0b1c
            span_id = span_id.replace("-", "")
            subject_id = pb.Evaluation.SubjectId(span_id=span_id)
        yield pb.Evaluation(
            name=eval_fixture.evaluation_name,
            result=result,
            subject_id=subject_id,
        )


def _url(
    file_name: str,
    host: Optional[str] = "https://storage.googleapis.com/",
    bucket: Optional[str] = "arize-assets",
    prefix: Optional[str] = "phoenix/traces/",
) -> str:
    return f"{host}{bucket}/{prefix}{file_name}"<|MERGE_RESOLUTION|>--- conflicted
+++ resolved
@@ -164,13 +164,10 @@
         )
         if isinstance(eval_fixture, DocumentEvaluationFixture):
             span_id, document_position = cast(Tuple[str, int], index)
-<<<<<<< HEAD
-=======
             # Legacy fixture files contain UUID strings for span_ids. The hyphens in these
             # strings need to be removed because we are also removing the hyphens from the
             # span_ids of their corresponding traces. In general, hyphen is not an allowed
             # character in the string representation of span_ids.
->>>>>>> 0c4f0b1c
             span_id = span_id.replace("-", "")
             subject_id = pb.Evaluation.SubjectId(
                 document_retrieval_id=pb.Evaluation.SubjectId.DocumentRetrievalId(
@@ -180,13 +177,10 @@
             )
         else:
             span_id = cast(str, index)
-<<<<<<< HEAD
-=======
             # Legacy fixture files contain UUID strings for span_ids. The hyphens in these
             # strings need to be removed because we are also removing the hyphens from the
             # span_ids of their corresponding traces. In general, hyphen is not an allowed
             # character in the string representation of span_ids.
->>>>>>> 0c4f0b1c
             span_id = span_id.replace("-", "")
             subject_id = pb.Evaluation.SubjectId(span_id=span_id)
         yield pb.Evaluation(
