--- conflicted
+++ resolved
@@ -13,12 +13,12 @@
 import logging
 from collections import defaultdict
 from datetime import datetime
-<<<<<<< HEAD
 from traceback import format_exception
 from typing import (
     Any,
     Callable,
     Dict,
+    Iterable,
     Iterator,
     List,
     Optional,
@@ -26,9 +26,6 @@
     TypedDict,
     cast,
 )
-=======
-from typing import Any, Callable, Dict, Iterable, Iterator, List, Optional, Tuple, TypedDict, cast
->>>>>>> 1a13b71d
 from uuid import uuid4
 
 from llama_index.callbacks.base_handler import BaseCallbackHandler
@@ -414,7 +411,6 @@
         yield OUTPUT_MIME_TYPE, MimeType.TEXT
 
 
-<<<<<<< HEAD
 def _get_end_time(event_data: CBEventData, span_events: List[SpanEvent]) -> Optional[datetime]:
     """
     A best-effort attempt to get the end time of an event.
@@ -453,7 +449,8 @@
     exception_traceback = exception.__traceback__
     stack_trace_lines = format_exception(exception_type, exception, exception_traceback)
     return "".join(stack_trace_lines)
-=======
+
+
 def _get_message(message: object) -> Iterator[Tuple[str, Any]]:
     if role := getattr(message, "role", None):
         assert isinstance(role, str), f"content must be str, found {type(role)}"
@@ -488,5 +485,4 @@
     if (completion_tokens := getattr(usage, "completion_tokens", None)) is not None:
         yield LLM_TOKEN_COUNT_COMPLETION, completion_tokens
     if (total_tokens := getattr(usage, "total_tokens", None)) is not None:
-        yield LLM_TOKEN_COUNT_TOTAL, total_tokens
->>>>>>> 1a13b71d
+        yield LLM_TOKEN_COUNT_TOTAL, total_tokens