--- conflicted
+++ resolved
@@ -17,14 +17,9 @@
 
 
 _DEFUNCT_MSG = (
-<<<<<<< HEAD
-    "DEFUNCT: `phoenix.trace.tracer.Tracer` is defunct in the current version of Phoenix, "
-    "and will be removed in the future."
-=======
     "`phoenix.trace.tracer.Tracer` is defunct in the current version of Phoenix, "
     "and will be removed in the future. For a migration guide, see "
     "https://github.com/Arize-ai/phoenix/blob/main/MIGRATION.md"
->>>>>>> 89cba6fc
 )
 
 _USE_ENV_MSG = """
@@ -32,22 +27,14 @@
 Please use environment variables instead:
   - os.environ["PHOENIX_HOST"] = "127.0.0.1"
   - os.environ["PHOENIX_PORT"] = "54321"
-<<<<<<< HEAD
-  - os.environ["PHOENIX_COLLECTOR_ENDPOINT"] = "http://127.0.0.1:54321"
-=======
   - os.environ["PHOENIX_COLLECTOR_ENDPOINT"] = "http://127.0.0.1:54321
 For a migration guide, see https://github.com/Arize-ai/phoenix/blob/main/MIGRATION.md
->>>>>>> 89cba6fc
 """
 
 _ON_APPEND_DEPRECATION_MSG = (
     "OpenInference has been updated for full OpenTelemetry compliance. The ability to set "
-<<<<<<< HEAD
-    "`on_append` callbacks are removed."
-=======
     "`on_append` callbacks are removed. For a migration guide, see "
     "https://github.com/Arize-ai/phoenix/blob/main/MIGRATION.md"
->>>>>>> 89cba6fc
 )
 
 
@@ -55,25 +42,16 @@
     if args or kwargs:
         logger.warning(
             f"{obj.__class__.__name__}() no longer takes any arguments. "
-<<<<<<< HEAD
-            "The arguments provided has been ignored."
-=======
             "The arguments provided has been ignored. For a migration guide, "
             "see https://github.com/Arize-ai/phoenix/blob/main/MIGRATION.md"
->>>>>>> 89cba6fc
         )
         if any(callable(arg) for arg in args) or "callback" in kwargs:
             logger.warning(
                 "The `callback` argument is defunct and no longer has any effect. "
                 "If you need access to spans for processing, some options include "
                 "exporting spans from Phoenix or adding a SpanProcessor to the "
-<<<<<<< HEAD
-                "OpenTelemetry TracerProvider. More examples can be found in the "
-                "Phoenix docs: https://docs.arize.com/phoenix/deployment/instrumentation"
-=======
                 "OpenTelemetry TracerProvider. For a migration guide, "
                 "see https://github.com/Arize-ai/phoenix/blob/main/MIGRATION.md"
->>>>>>> 89cba6fc
             )
         if any(isinstance(arg, HttpExporter) for arg in args):
             logger.warning(_USE_ENV_MSG)
@@ -96,12 +74,8 @@
         logger.warning(_DEFUNCT_MSG)
         logger.warning(
             ".get_spans() is a defunct method that does nothing. "
-<<<<<<< HEAD
-            "It will be removed in the future."
-=======
             "It will be removed in the future. For a migration guide, "
             "see https://github.com/Arize-ai/phoenix/blob/main/MIGRATION.md"
->>>>>>> 89cba6fc
         )
         return iter(())
 
