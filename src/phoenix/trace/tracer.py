"""
This module is defunct and will be removed in the future. It's currently
maintaining a dummy class to avoid breaking any import code.
"""
import logging
<<<<<<< HEAD
from datetime import datetime
from threading import RLock
from typing import Any, Callable, Iterator, List, Optional, Protocol, Union
from uuid import uuid4

from opentelemetry import trace as trace_api
from opentelemetry.sdk import trace as trace_sdk
from opentelemetry.sdk.resources import Resource
from opentelemetry.sdk.trace.export import SimpleSpanProcessor

from phoenix.trace.exporter import (
    HttpExporter,
    NoOpExporter,
    OpenInferenceExporter,
)

from .schemas import (
    Span,
    SpanAttributes,
    SpanContext,
    SpanConversationAttributes,
    SpanEvent,
    SpanID,
    SpanKind,
    SpanStatusCode,
    TraceID,
)
=======
import sys
from typing import Any, Iterator, Protocol

from phoenix.trace.exporter import HttpExporter
>>>>>>> 5d5a4c2c

logger = logging.getLogger(__name__)


class SpanExporter(Protocol):
    def export(self, _: Any) -> None:
        ...


<<<<<<< HEAD
class OpenInferenceTracer:
    """
    A wrapper for OpenTelemetry TracerProvider that provides a simplified interface for configuring
    a TracerProvider and exporting spans to Phoenix.

    Args:
        exporter (Union[OpenInferenceExporter, SpanExporter]): A span exporter used to send spans to
            an OpenTelemetry collector. If not provided, the default OpenInferenceExporter will be
            used. Legacy SpanConverter objects are deprecated, but will be converted to
            OpenInferenceExporter objects.
    """

    def __init__(
        self,
        exporter: Optional[Union[OpenInferenceExporter, HttpExporter, NoOpExporter]] = None,
        on_append: Optional[Callable[[List[Span]], None]] = None,
    ):
        if exporter is not None:
            self._exporter_deprecation_warning()
        self.exporter = OpenInferenceExporter().otel_exporter

        if on_append is not None:
            self._on_append_deprecation_warning()

        self.tracer_provider = trace_sdk.TracerProvider(resource=Resource(attributes={}))

    def _configure_otel_tracer(self) -> None:
        span_processor = SimpleSpanProcessor(span_exporter=self.exporter)
        self.tracer_provider.add_span_processor(span_processor)
        trace_api.set_tracer_provider(tracer_provider=self.tracer_provider)

    def get_spans(self) -> None:
        logger.warning(
            "OpenInference has been updated for full OpenTelemetry compliance. The legacy "
            "`get_spans` method has been removed. If you need access to spans for processing, "
            "some options include exporting spans from an OpenTelemetry collector or adding a "
            "SpanProcessor to the OpenTelemetry TracerProvider. More examples can be found in the "
            "Phoenix docs: https://docs.arize.com/phoenix/deployment/instrumentation"
        )

    def _exporter_deprecation_warning(self) -> None:
        logger.warning(
            "OpenInference has been updated for full OpenTelemetry compliance. The legacy "
            "`exporter` argument is deprecated. Please configure the Phoenix endpoint using "
            "environment variables. More details can be found in the Phoenix docs: "
            "https://docs.arize.com/phoenix/deployment/instrumentation"
        )

    def _on_append_deprecation_warning(self) -> None:
        logger.warning(
            "OpenInference has been updated for full OpenTelemetry compliance. The legacy "
            "`on_append` callbacks are removed. If you need access to spans for processing, "
            "some options include exporting spans from an OpenTelemetry collector or adding a "
            "SpanProcessor to the OpenTelemetry TracerProvider. More examples can be found in the "
            "Phoenix docs: https://docs.arize.com/phoenix/deployment/instrumentation"
        )

    @classmethod
    def _from_legacy_tracer(cls, tracer: "Tracer") -> "OpenInferenceTracer":
        logger.warning(
            "OpenInference has been updated for full OpenTelemetry compliance. The legacy "
            "Tracer objects are deprecated. Please migrate to OpenInferenceTracer or configure "
            "OpenTelemetry TracerProvider directly. More examples can be found in the Phoenix "
            "docs: https://docs.arize.com/phoenix/deployment/instrumentation"
        )
        exporter = tracer._exporter
        if (
            isinstance(exporter, (NoOpExporter, HttpExporter, OpenInferenceExporter))
            or exporter is None
        ):
            return cls(exporter=exporter, _on_append=tracer.on_append)
        else:
            raise TypeError(
                "OpenInference has been updated for full OpenTelemetry compliance. Generic "
                "TraceExporter objects are no longer supported. Legacy Phoenix HttpExporter and "
                "NoOpExporter objects are deprecated, but will continue to be supported. For "
                "custom exporters, consider adding an OpenTelemetry SpanProcessor to the "
                "OpenTelemetry TracerProvider. More examples can be found in the Phoenix docs: "
                "https://docs.arize.com/phoenix/deployment/instrumentation"
            )
=======
_DEFUNCT_MSG = (
    "DEFUNCT: `Tracer` is a defunct class in the current version of Phoenix. "
    "It no longer has any purpose or functionality and will be removed in the future."
)
_USE_ENV_MSG = (
    "Setting endpoint through the HttpExporter is no longer supported. "
    'Use environment variables instead, e.g. os.environ["PHOENIX_PORT"] = "54321"'
)
>>>>>>> 5d5a4c2c


class Tracer:
    _exporter: Any

    def __init__(self, *args: Any, **kwargs: Any) -> None:
        for arg in args:
            if isinstance(arg, HttpExporter):
                logger.warning(_USE_ENV_MSG)
        if "exporter" in kwargs:
            logger.warning(_USE_ENV_MSG)
        logger.warning(_DEFUNCT_MSG)

    def create_span(self, *_: Any, **__: Any) -> Any:
        logger.warning(_DEFUNCT_MSG)

    def get_spans(self) -> Iterator[Any]:
        logger.warning(_DEFUNCT_MSG)
        logger.warning(
            ".get_spans() is a defunct method that does nothing. "
            "It will be removed in the future."
        )
        return iter(())


class _DefunctModule:
    __all__ = ("Tracer", "SpanExporter")

    def __getattr__(self, name: str) -> Any:
        if name == "Tracer":
            logger.warning(_DEFUNCT_MSG)
            return Tracer
        if name == "SpanExporter":
            logger.warning("`SpanExporter` is defunct and will be removed in the future.")
            return SpanExporter
        raise AttributeError(f"module {__name__} has no attribute {name}")


<<<<<<< HEAD
    def get_spans(self) -> Iterator[Span]:
        """
        Returns the spans stored in the tracer. This is useful if you are running
        in a notebook environment and you want to inspect the spans.
        """
        yield from self.span_buffer


def _convert_legacy_tracer(tracer: Union[OpenInferenceTracer, Tracer]) -> OpenInferenceTracer:
    if isinstance(tracer, Tracer):
        return OpenInferenceTracer._from_legacy_tracer(tracer)
    return tracer
=======
# See e.g. https://stackoverflow.com/a/7668273
sys.modules[__name__] = _DefunctModule()  # type: ignore
>>>>>>> 5d5a4c2c
<|MERGE_RESOLUTION|>--- conflicted
+++ resolved
@@ -3,11 +3,8 @@
 maintaining a dummy class to avoid breaking any import code.
 """
 import logging
-<<<<<<< HEAD
-from datetime import datetime
-from threading import RLock
-from typing import Any, Callable, Iterator, List, Optional, Protocol, Union
-from uuid import uuid4
+import sys
+from typing import Any, Callable, Iterator, List, Optional, Protocol
 
 from opentelemetry import trace as trace_api
 from opentelemetry.sdk import trace as trace_sdk
@@ -15,28 +12,12 @@
 from opentelemetry.sdk.trace.export import SimpleSpanProcessor
 
 from phoenix.trace.exporter import (
-    HttpExporter,
-    NoOpExporter,
-    OpenInferenceExporter,
+    _OpenInferenceExporter,
 )
 
 from .schemas import (
     Span,
-    SpanAttributes,
-    SpanContext,
-    SpanConversationAttributes,
-    SpanEvent,
-    SpanID,
-    SpanKind,
-    SpanStatusCode,
-    TraceID,
 )
-=======
-import sys
-from typing import Any, Iterator, Protocol
-
-from phoenix.trace.exporter import HttpExporter
->>>>>>> 5d5a4c2c
 
 logger = logging.getLogger(__name__)
 
@@ -46,109 +27,44 @@
         ...
 
 
-<<<<<<< HEAD
-class OpenInferenceTracer:
-    """
-    A wrapper for OpenTelemetry TracerProvider that provides a simplified interface for configuring
-    a TracerProvider and exporting spans to Phoenix.
+_DEFUNCT_MSG = (
+    "DEFUNCT: `Tracer` is now a defunct class in the current version of Phoenix and is being "
+    "deprecated. It no longer has any purpose or functionality and will be removed in the future."
+)
 
-    Args:
-        exporter (Union[OpenInferenceExporter, SpanExporter]): A span exporter used to send spans to
-            an OpenTelemetry collector. If not provided, the default OpenInferenceExporter will be
-            used. Legacy SpanConverter objects are deprecated, but will be converted to
-            OpenInferenceExporter objects.
-    """
+_USE_ENV_MSG = (
+    "Setting the Phoenix endpoint through the HttpExporter is no longer supported. "
+    'Please use environment variables instead, e.g. os.environ["PHOENIX_PORT"] = "54321"'
+)
 
-    def __init__(
-        self,
-        exporter: Optional[Union[OpenInferenceExporter, HttpExporter, NoOpExporter]] = None,
-        on_append: Optional[Callable[[List[Span]], None]] = None,
-    ):
-        if exporter is not None:
-            self._exporter_deprecation_warning()
-        self.exporter = OpenInferenceExporter().otel_exporter
-
-        if on_append is not None:
-            self._on_append_deprecation_warning()
-
-        self.tracer_provider = trace_sdk.TracerProvider(resource=Resource(attributes={}))
-
-    def _configure_otel_tracer(self) -> None:
-        span_processor = SimpleSpanProcessor(span_exporter=self.exporter)
-        self.tracer_provider.add_span_processor(span_processor)
-        trace_api.set_tracer_provider(tracer_provider=self.tracer_provider)
-
-    def get_spans(self) -> None:
-        logger.warning(
-            "OpenInference has been updated for full OpenTelemetry compliance. The legacy "
-            "`get_spans` method has been removed. If you need access to spans for processing, "
-            "some options include exporting spans from an OpenTelemetry collector or adding a "
-            "SpanProcessor to the OpenTelemetry TracerProvider. More examples can be found in the "
-            "Phoenix docs: https://docs.arize.com/phoenix/deployment/instrumentation"
-        )
-
-    def _exporter_deprecation_warning(self) -> None:
-        logger.warning(
-            "OpenInference has been updated for full OpenTelemetry compliance. The legacy "
-            "`exporter` argument is deprecated. Please configure the Phoenix endpoint using "
-            "environment variables. More details can be found in the Phoenix docs: "
-            "https://docs.arize.com/phoenix/deployment/instrumentation"
-        )
-
-    def _on_append_deprecation_warning(self) -> None:
-        logger.warning(
-            "OpenInference has been updated for full OpenTelemetry compliance. The legacy "
-            "`on_append` callbacks are removed. If you need access to spans for processing, "
-            "some options include exporting spans from an OpenTelemetry collector or adding a "
-            "SpanProcessor to the OpenTelemetry TracerProvider. More examples can be found in the "
-            "Phoenix docs: https://docs.arize.com/phoenix/deployment/instrumentation"
-        )
-
-    @classmethod
-    def _from_legacy_tracer(cls, tracer: "Tracer") -> "OpenInferenceTracer":
-        logger.warning(
-            "OpenInference has been updated for full OpenTelemetry compliance. The legacy "
-            "Tracer objects are deprecated. Please migrate to OpenInferenceTracer or configure "
-            "OpenTelemetry TracerProvider directly. More examples can be found in the Phoenix "
-            "docs: https://docs.arize.com/phoenix/deployment/instrumentation"
-        )
-        exporter = tracer._exporter
-        if (
-            isinstance(exporter, (NoOpExporter, HttpExporter, OpenInferenceExporter))
-            or exporter is None
-        ):
-            return cls(exporter=exporter, _on_append=tracer.on_append)
-        else:
-            raise TypeError(
-                "OpenInference has been updated for full OpenTelemetry compliance. Generic "
-                "TraceExporter objects are no longer supported. Legacy Phoenix HttpExporter and "
-                "NoOpExporter objects are deprecated, but will continue to be supported. For "
-                "custom exporters, consider adding an OpenTelemetry SpanProcessor to the "
-                "OpenTelemetry TracerProvider. More examples can be found in the Phoenix docs: "
-                "https://docs.arize.com/phoenix/deployment/instrumentation"
-            )
-=======
-_DEFUNCT_MSG = (
-    "DEFUNCT: `Tracer` is a defunct class in the current version of Phoenix. "
-    "It no longer has any purpose or functionality and will be removed in the future."
+_ON_APPEND_DEPRECATION_MSG = (
+    "OpenInference has been updated for full OpenTelemetry compliance. The ability to set "
+    "`on_append` callbacks are removed."
 )
-_USE_ENV_MSG = (
-    "Setting endpoint through the HttpExporter is no longer supported. "
-    'Use environment variables instead, e.g. os.environ["PHOENIX_PORT"] = "54321"'
-)
->>>>>>> 5d5a4c2c
 
 
 class Tracer:
     _exporter: Any
 
-    def __init__(self, *args: Any, **kwargs: Any) -> None:
-        for arg in args:
-            if isinstance(arg, HttpExporter):
-                logger.warning(_USE_ENV_MSG)
-        if "exporter" in kwargs:
+    def __init__(
+        self,
+        exporter: Any = None,
+        on_append: Optional[Callable[[List[Span]], None]] = None,
+    ) -> None:
+        if exporter is not None:
             logger.warning(_USE_ENV_MSG)
+        self.exporter = _OpenInferenceExporter().otel_exporter
         logger.warning(_DEFUNCT_MSG)
+
+        if on_append is not None:
+            logger.warning(_ON_APPEND_DEPRECATION_MSG)
+
+        self._tracer_provider = trace_sdk.TracerProvider(resource=Resource(attributes={}))
+
+    def _configure_otel_tracer(self) -> None:
+        span_processor = SimpleSpanProcessor(span_exporter=self.exporter)
+        self._tracer_provider.add_span_processor(span_processor)
+        trace_api.set_tracer_provider(tracer_provider=self._tracer_provider)
 
     def create_span(self, *_: Any, **__: Any) -> Any:
         logger.warning(_DEFUNCT_MSG)
@@ -175,20 +91,5 @@
         raise AttributeError(f"module {__name__} has no attribute {name}")
 
 
-<<<<<<< HEAD
-    def get_spans(self) -> Iterator[Span]:
-        """
-        Returns the spans stored in the tracer. This is useful if you are running
-        in a notebook environment and you want to inspect the spans.
-        """
-        yield from self.span_buffer
-
-
-def _convert_legacy_tracer(tracer: Union[OpenInferenceTracer, Tracer]) -> OpenInferenceTracer:
-    if isinstance(tracer, Tracer):
-        return OpenInferenceTracer._from_legacy_tracer(tracer)
-    return tracer
-=======
 # See e.g. https://stackoverflow.com/a/7668273
-sys.modules[__name__] = _DefunctModule()  # type: ignore
->>>>>>> 5d5a4c2c
+sys.modules[__name__] = _DefunctModule()  # type: ignore