--- conflicted
+++ resolved
@@ -27,18 +27,8 @@
     """Makes the dataframe have appropriate data types"""
 
     # Convert the start and end times to datetime
-<<<<<<< HEAD
     dataframe["start_time"] = normalize_timestamps(dataframe["start_time"])
     dataframe["end_time"] = normalize_timestamps(dataframe["end_time"])
-
-    # Computed columns
-    dataframe[ComputedColumns.latency_ms.value] = (
-        dataframe["end_time"] - dataframe["start_time"]
-    ).dt.total_seconds() * 1000
-=======
-    dataframe["start_time"] = pd.to_datetime(dataframe["start_time"])
-    dataframe["end_time"] = pd.to_datetime(dataframe["end_time"])
->>>>>>> 2813fcfe
     return dataframe
 
 
