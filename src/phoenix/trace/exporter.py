import gzip
import logging
import weakref
from functools import singledispatchmethod
from queue import SimpleQueue
from threading import Thread
from types import MethodType
<<<<<<< HEAD
from typing import Any, Optional, Union
=======
from typing import Any, Optional
>>>>>>> e7f1473c

import requests
from google.protobuf.message import Message
from requests import Session

import phoenix.trace.v1 as pb
from phoenix.config import get_env_host, get_env_port
from phoenix.trace.schemas import Span
from phoenix.trace.v1.utils import encode

END_OF_QUEUE = None  # sentinel value for queue termination

logger = logging.getLogger(__name__)
logger.addHandler(logging.NullHandler())

END_OF_QUEUE = None  # sentinel value for queue termination


class NoOpExporter:
    def export(self, _: Any) -> None:
        pass


class HttpExporter:
    def __init__(
        self,
        host: Optional[str] = None,
        port: Optional[int] = None,
    ) -> None:
        """
        Span/Evaluation Exporter using HTTP.

        Parameters
        ----------
        host: Optional[str]
            The host of the Phoenix server. It can also be set using environment
            variable `PHOENIX_HOST`, otherwise it defaults to `127.0.0.1`.
        port: Optional[int]
            The port of the Phoenix server. It can also be set using environment
            variable `PHOENIX_PORT`, otherwise it defaults to `6060`.
        """
        self._host = host or get_env_host()
        self._port = port or get_env_port()
        self._base_url = f"http://{self._host}:{self._port}"
        self._warn_if_phoenix_is_not_running()
        self._session = Session()
        weakref.finalize(self, self._session.close)
        self._session.headers.update(
            {
                "content-type": "application/x-protobuf",
                "content-encoding": "gzip",
            }
        )
<<<<<<< HEAD
        self._queue: "SimpleQueue[Optional[Union[Span, pb.Evaluation]]]" = SimpleQueue()
=======
        self._queue: "SimpleQueue[Optional[pb.Span]]" = SimpleQueue()
>>>>>>> e7f1473c
        # Putting `None` as the sentinel value for queue termination.
        weakref.finalize(self, self._queue.put, END_OF_QUEUE)
        self._start_consumer()

<<<<<<< HEAD
    def export(self, item: Union[Span, pb.Evaluation]) -> None:
        self._queue.put(item)
=======
    def export(self, span: Span) -> None:
        self._queue.put(encode(span))
>>>>>>> e7f1473c

    def _start_consumer(self) -> None:
        Thread(
            target=MethodType(
                self.__class__._consume_items,
                weakref.proxy(self),
            ),
            daemon=True,
        ).start()

<<<<<<< HEAD
    def _consume_spans(self) -> None:
        while (item := self._queue.get()) is not END_OF_QUEUE:
            self._send(item)

    def _send(self, item: Union[Span, pb.Evaluation]) -> None:
        if isinstance(item, Span):
            message: Message = encode(item)
        elif isinstance(item, pb.Evaluation):
            message = item
        else:
            return
        serialized = message.SerializeToString()
=======
    def _consume_items(self) -> None:
        while (item := self._queue.get()) is not END_OF_QUEUE:
            self._send(item)

    def _send(self, item: pb.Span) -> None:
        serialized = item.SerializeToString()
>>>>>>> e7f1473c
        data = gzip.compress(serialized)
        try:
            self._session.post(self._url(item), data=data)
        except Exception as e:
            logger.exception(e)

<<<<<<< HEAD
    @singledispatchmethod
    def _url(self, _: Span) -> str:
        return f"{self._base_url}/v1/spans"

    @_url.register
    def _(self, _: pb.Evaluation) -> str:
        return f"{self._base_url}/v1/evaluations"

=======
    def _url(self, _: pb.Span) -> str:
        return f"{self._base_url}/v1/spans"

>>>>>>> e7f1473c
    def _warn_if_phoenix_is_not_running(self) -> None:
        try:
            requests.get(f"{self._base_url}/arize_phoenix_version").raise_for_status()
        except Exception:
            logger.warning(
                f"Arize Phoenix is not running on {self._base_url}. Launch Phoenix "
                f"with `import phoenix as px; px.launch_app()`"
            )<|MERGE_RESOLUTION|>--- conflicted
+++ resolved
@@ -1,31 +1,26 @@
 import gzip
 import logging
 import weakref
-from functools import singledispatchmethod
 from queue import SimpleQueue
 from threading import Thread
 from types import MethodType
-<<<<<<< HEAD
 from typing import Any, Optional, Union
-=======
-from typing import Any, Optional
->>>>>>> e7f1473c
 
 import requests
-from google.protobuf.message import Message
 from requests import Session
+from typing_extensions import TypeAlias
 
 import phoenix.trace.v1 as pb
 from phoenix.config import get_env_host, get_env_port
 from phoenix.trace.schemas import Span
 from phoenix.trace.v1.utils import encode
 
-END_OF_QUEUE = None  # sentinel value for queue termination
-
 logger = logging.getLogger(__name__)
 logger.addHandler(logging.NullHandler())
 
 END_OF_QUEUE = None  # sentinel value for queue termination
+
+Message: TypeAlias = Union[pb.Span, pb.Evaluation]
 
 
 class NoOpExporter:
@@ -63,22 +58,16 @@
                 "content-encoding": "gzip",
             }
         )
-<<<<<<< HEAD
-        self._queue: "SimpleQueue[Optional[Union[Span, pb.Evaluation]]]" = SimpleQueue()
-=======
-        self._queue: "SimpleQueue[Optional[pb.Span]]" = SimpleQueue()
->>>>>>> e7f1473c
+        self._queue: "SimpleQueue[Optional[Message]]" = SimpleQueue()
         # Putting `None` as the sentinel value for queue termination.
         weakref.finalize(self, self._queue.put, END_OF_QUEUE)
         self._start_consumer()
 
-<<<<<<< HEAD
     def export(self, item: Union[Span, pb.Evaluation]) -> None:
-        self._queue.put(item)
-=======
-    def export(self, span: Span) -> None:
-        self._queue.put(encode(span))
->>>>>>> e7f1473c
+        if isinstance(item, Span):
+            self._queue.put(encode(item))
+        elif isinstance(item, pb.Evaluation):
+            self._queue.put(item)
 
     def _start_consumer(self) -> None:
         Thread(
@@ -89,47 +78,25 @@
             daemon=True,
         ).start()
 
-<<<<<<< HEAD
-    def _consume_spans(self) -> None:
-        while (item := self._queue.get()) is not END_OF_QUEUE:
-            self._send(item)
-
-    def _send(self, item: Union[Span, pb.Evaluation]) -> None:
-        if isinstance(item, Span):
-            message: Message = encode(item)
-        elif isinstance(item, pb.Evaluation):
-            message = item
-        else:
-            return
-        serialized = message.SerializeToString()
-=======
     def _consume_items(self) -> None:
         while (item := self._queue.get()) is not END_OF_QUEUE:
             self._send(item)
 
-    def _send(self, item: pb.Span) -> None:
-        serialized = item.SerializeToString()
->>>>>>> e7f1473c
+    def _send(self, message: Message) -> None:
+        serialized = message.SerializeToString()
         data = gzip.compress(serialized)
         try:
-            self._session.post(self._url(item), data=data)
+            self._session.post(self._url(message), data=data)
         except Exception as e:
             logger.exception(e)
 
-<<<<<<< HEAD
-    @singledispatchmethod
-    def _url(self, _: Span) -> str:
-        return f"{self._base_url}/v1/spans"
+    def _url(self, message: Message) -> str:
+        if isinstance(message, pb.Span):
+            return f"{self._base_url}/v1/spans"
+        if isinstance(message, pb.Evaluation):
+            return f"{self._base_url}/v1/evaluations"
+        raise ValueError(f"Unknown message type: {type(message)}")
 
-    @_url.register
-    def _(self, _: pb.Evaluation) -> str:
-        return f"{self._base_url}/v1/evaluations"
-
-=======
-    def _url(self, _: pb.Span) -> str:
-        return f"{self._base_url}/v1/spans"
-
->>>>>>> e7f1473c
     def _warn_if_phoenix_is_not_running(self) -> None:
         try:
             requests.get(f"{self._base_url}/arize_phoenix_version").raise_for_status()
