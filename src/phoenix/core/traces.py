import weakref
from collections import defaultdict
from queue import SimpleQueue
from threading import RLock, Thread
from types import MethodType
from typing import DefaultDict, Iterator, Optional, Tuple, Union

from typing_extensions import assert_never

import phoenix.trace.v1 as pb
from phoenix.config import DEFAULT_PROJECT_NAME
from phoenix.core.project import (
    END_OF_QUEUE,
    Project,
    _ProjectName,
)
from phoenix.trace.schemas import Span

_SpanItem = Tuple[Span, _ProjectName]
_EvalItem = Tuple[pb.Evaluation, _ProjectName]


class Traces:
    def __init__(self) -> None:
        self._span_queue: "SimpleQueue[Optional[_SpanItem]]" = SimpleQueue()
        self._eval_queue: "SimpleQueue[Optional[_EvalItem]]" = SimpleQueue()
        # Putting `None` as the sentinel value for queue termination.
        weakref.finalize(self, self._span_queue.put, END_OF_QUEUE)
        weakref.finalize(self, self._eval_queue.put, END_OF_QUEUE)
        self._lock = RLock()
        self._projects: DefaultDict[_ProjectName, "Project"] = defaultdict(
            Project,
            {DEFAULT_PROJECT_NAME: Project()},
        )
        self._start_consumers()

    def get_project(self, project_name: str) -> Optional["Project"]:
        with self._lock:
            return self._projects.get(project_name)

    def get_projects(self) -> Iterator[Tuple[int, str, "Project"]]:
        with self._lock:
            for project_id, (project_name, project) in enumerate(self._projects.items()):
                if project.is_archived:
                    continue
                yield project_id, project_name, project

    def archive_project(self, id: int) -> Optional["Project"]:
        if id == 0:
            raise ValueError("Cannot archive the default project")
        with self._lock:
<<<<<<< HEAD
            for project_id, project_name, project in self.get_projects():
                if id == project_id and project_name != "default":
=======
            for project_id, _, project in self.get_projects():
                if id == project_id:
>>>>>>> 738f8fe9
                    project.archive()
                    return project
        return None

    def put(
        self,
        item: Union[Span, pb.Evaluation],
        project_name: Optional[str] = None,
    ) -> None:
        if not project_name:
            project_name = DEFAULT_PROJECT_NAME
        if isinstance(item, Span):
            self._span_queue.put((item, project_name))
        elif isinstance(item, pb.Evaluation):
            self._eval_queue.put((item, project_name))
        else:
            assert_never(item)

    def _start_consumers(self) -> None:
        Thread(
            target=MethodType(self.__class__._consume_spans, weakref.proxy(self)),
            args=(self._span_queue,),
            daemon=True,
        ).start()
        Thread(
            target=MethodType(self.__class__._consume_evals, weakref.proxy(self)),
            args=(self._eval_queue,),
            daemon=True,
        ).start()

    def _consume_spans(self, queue: "SimpleQueue[Optional[_SpanItem]]") -> None:
        while (item := queue.get()) is not END_OF_QUEUE:
            span, project_name = item
            with self._lock:
                project = self._projects[project_name]
            project.add_span(span)

    def _consume_evals(self, queue: "SimpleQueue[Optional[_EvalItem]]") -> None:
        while (item := queue.get()) is not END_OF_QUEUE:
            pb_eval, project_name = item
            with self._lock:
                project = self._projects[project_name]
            project.add_eval(pb_eval)<|MERGE_RESOLUTION|>--- conflicted
+++ resolved
@@ -49,13 +49,8 @@
         if id == 0:
             raise ValueError("Cannot archive the default project")
         with self._lock:
-<<<<<<< HEAD
-            for project_id, project_name, project in self.get_projects():
-                if id == project_id and project_name != "default":
-=======
             for project_id, _, project in self.get_projects():
                 if id == project_id:
->>>>>>> 738f8fe9
                     project.archive()
                     return project
         return None
