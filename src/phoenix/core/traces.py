import weakref
from collections import defaultdict
from datetime import datetime, timezone
from enum import Enum
from queue import SimpleQueue
from threading import RLock, Thread
from types import MethodType
from typing import (
    Any,
    DefaultDict,
    Dict,
    Iterable,
    Iterator,
    List,
    Optional,
    Set,
    SupportsFloat,
    Tuple,
    cast,
)

import opentelemetry.proto.trace.v1.trace_pb2 as otlp
from ddsketch import DDSketch
from sortedcontainers import SortedKeyList
from typing_extensions import TypeAlias
from wrapt import ObjectProxy

from phoenix.datetime_utils import right_open_time_range
from phoenix.trace import semantic_conventions
from phoenix.trace.otel import decode
from phoenix.trace.schemas import (
    ATTRIBUTE_PREFIX,
    COMPUTED_PREFIX,
    CONTEXT_PREFIX,
    Span,
    SpanAttributes,
    SpanID,
    SpanStatusCode,
    TraceID,
)
from phoenix.trace.semantic_conventions import RETRIEVAL_DOCUMENTS

END_OF_QUEUE = None  # sentinel value for queue termination

NAME = "name"
STATUS_CODE = "status_code"
SPAN_KIND = "span_kind"
TRACE_ID = CONTEXT_PREFIX + "trace_id"
SPAN_ID = CONTEXT_PREFIX + "span_id"
PARENT_ID = "parent_id"
START_TIME = "start_time"
END_TIME = "end_time"
LLM_TOKEN_COUNT_TOTAL = ATTRIBUTE_PREFIX + semantic_conventions.LLM_TOKEN_COUNT_TOTAL
LLM_TOKEN_COUNT_PROMPT = ATTRIBUTE_PREFIX + semantic_conventions.LLM_TOKEN_COUNT_PROMPT
LLM_TOKEN_COUNT_COMPLETION = ATTRIBUTE_PREFIX + semantic_conventions.LLM_TOKEN_COUNT_COMPLETION


class ComputedAttributes(Enum):
    # Enum value must be string prefixed by COMPUTED_PREFIX
    LATENCY_MS = (
        COMPUTED_PREFIX + "latency_ms"
    )  # The latency (or duration) of the span in milliseconds
    CUMULATIVE_LLM_TOKEN_COUNT_TOTAL = COMPUTED_PREFIX + "cumulative_token_count.total"
    CUMULATIVE_LLM_TOKEN_COUNT_PROMPT = COMPUTED_PREFIX + "cumulative_token_count.prompt"
    CUMULATIVE_LLM_TOKEN_COUNT_COMPLETION = COMPUTED_PREFIX + "cumulative_token_count.completion"
    ERROR_COUNT = COMPUTED_PREFIX + "error_count"
    CUMULATIVE_ERROR_COUNT = COMPUTED_PREFIX + "cumulative_error_count"


class ReadableSpan(ObjectProxy):  # type: ignore
    """
    A wrapped a protobuf Span, with access methods and ability to decode to
    a python span. It's meant to be interface layer separating use from
    implementation. It can also provide computed values that are not intrinsic
    to the span, e.g. the latency rank percent which can change as more spans
    are ingested, and would need to be re-computed on the fly.
    """

    def __init__(self, otlp_span: otlp.Span) -> None:
        super().__init__(decode(otlp_span))
        self._self_otlp_span = otlp_span
        self._self_computed_values: Dict[str, SupportsFloat] = {}

    @property
    def span(self) -> Span:
        span = decode(self._self_otlp_span)
        span.attributes.update(cast(SpanAttributes, self._self_computed_values))
        # TODO: compute latency rank percent (which can change depending on how
        # many spans already ingested).
        return span

    def __getitem__(self, key: str) -> Any:
        if key.startswith(COMPUTED_PREFIX):
            return self._self_computed_values.get(key)
        if key.startswith(CONTEXT_PREFIX):
            suffix_key = key[len(CONTEXT_PREFIX) :]
            return getattr(self.__wrapped__.context, suffix_key, None)
        if key.startswith(ATTRIBUTE_PREFIX):
            suffix_key = key[len(ATTRIBUTE_PREFIX) :]
            return self.__wrapped__.attributes.get(suffix_key)
        return getattr(self.__wrapped__, key, None)

    def __setitem__(self, key: str, value: Any) -> None:
        if not key.startswith(COMPUTED_PREFIX):
            raise KeyError(f"{key} is not a computed value")
        self._self_computed_values[key] = value


ParentSpanID: TypeAlias = SpanID
ChildSpanID: TypeAlias = SpanID


class Traces:
    def __init__(self) -> None:
        self._queue: "SimpleQueue[Optional[otlp.Span]]" = SimpleQueue()
        # Putting `None` as the sentinel value for queue termination.
        weakref.finalize(self, self._queue.put, END_OF_QUEUE)
        self._lock = RLock()
        self._spans: Dict[SpanID, ReadableSpan] = {}
        self._parent_span_ids: Dict[SpanID, ParentSpanID] = {}
        self._traces: Dict[TraceID, List[SpanID]] = defaultdict(list)
<<<<<<< HEAD
        self._child_span_ids: DefaultDict[SpanID, List[ChildSpanID]] = defaultdict(list)
        self._orphan_spans: DefaultDict[ParentSpanID, List[otlp.Span]] = defaultdict(list)
=======
        self._child_span_ids: DefaultDict[SpanID, Set[ChildSpanID]] = defaultdict(set)
        self._orphan_spans: DefaultDict[ParentSpanID, List[pb.Span]] = defaultdict(list)
>>>>>>> e6f6e7b3
        self._num_documents: DefaultDict[SpanID, int] = defaultdict(int)
        self._start_time_sorted_span_ids: SortedKeyList[SpanID] = SortedKeyList(
            key=lambda span_id: self._spans[span_id].start_time,
        )
        self._start_time_sorted_root_span_ids: SortedKeyList[SpanID] = SortedKeyList(
            key=lambda span_id: self._spans[span_id].start_time,
        )
        self._latency_sorted_root_span_ids: SortedKeyList[SpanID] = SortedKeyList(
            key=lambda span_id: self._spans[span_id][ComputedAttributes.LATENCY_MS.value],
        )
        self._root_span_latency_ms_sketch = DDSketch()
        self._min_start_time: Optional[datetime] = None
        self._max_start_time: Optional[datetime] = None
        self._token_count_total: int = 0
        self._start_consumer()

    def put(self, span: Optional[otlp.Span] = None) -> None:
        self._queue.put(span)

    def get_trace(self, trace_id: TraceID) -> Iterator[Span]:
        with self._lock:
            # make a copy because source data can mutate during iteration
            span_ids = tuple(self._traces[trace_id])
        for span_id in span_ids:
            if span := self[span_id]:
                yield span

    def get_spans(
        self,
        start_time: Optional[datetime] = None,
        stop_time: Optional[datetime] = None,
        root_spans_only: Optional[bool] = False,
        span_ids: Optional[Iterable[SpanID]] = None,
    ) -> Iterator[Span]:
        if not self._spans:
            return
        min_start_time, max_stop_time = cast(
            Tuple[datetime, datetime],
            self.right_open_time_range,
        )
        start_time = start_time or min_start_time
        stop_time = stop_time or max_stop_time
        if span_ids is not None:
            for span_id in span_ids:
                if (
                    (span := self[span_id])
                    and start_time <= span.start_time < stop_time
                    and (not root_spans_only or span.parent_id is None)
                ):
                    yield span
            return
        sorted_span_ids = (
            self._start_time_sorted_root_span_ids
            if root_spans_only
            else self._start_time_sorted_span_ids
        )
        with self._lock:
            # make a copy because source data can mutate during iteration
            span_ids = tuple(
                sorted_span_ids.irange_key(
                    start_time.astimezone(timezone.utc),
                    stop_time.astimezone(timezone.utc),
                    inclusive=(True, False),
                    reverse=True,  # most recent spans first
                )
            )
        for span_id in span_ids:
            if span := self[span_id]:
                yield span

    def get_num_documents(self, span_id: SpanID) -> int:
        with self._lock:
            return self._num_documents[span_id]

    def latency_rank_percent(self, latency_ms: float) -> Optional[float]:
        """
        Returns a value between 0 and 100 approximating the rank of the
        latency value as percent of the total count of root spans. E.g., for
        a latency value at the 75th percentile, the result is roughly 75.
        """
        root_span_ids = self._latency_sorted_root_span_ids
        if not (n := len(root_span_ids)):
            return None
        with self._lock:
            rank = cast(int, root_span_ids.bisect_key_left(latency_ms))
        return rank / n * 100

    def root_span_latency_ms_quantiles(self, *probabilities: float) -> Iterator[Optional[float]]:
        """Root span latency quantiles in milliseconds"""
        with self._lock:
            values = tuple(
                self._root_span_latency_ms_sketch.get_quantile_value(probability)
                for probability in probabilities
            )
        yield from values

    def get_descendant_span_ids(self, span_id: SpanID) -> Iterator[SpanID]:
        with self._lock:
            # make a copy because source data can mutate during iteration
            span_ids = tuple(self._child_span_ids[span_id])
        for child_span_id in span_ids:
            yield child_span_id
            yield from self.get_descendant_span_ids(child_span_id)

    @property
    def span_count(self) -> int:
        """Total number of spans (excluding orphan spans if any)"""
        return len(self._spans)

    @property
    def token_count_total(self) -> int:
        return self._token_count_total

    @property
    def right_open_time_range(self) -> Tuple[Optional[datetime], Optional[datetime]]:
        return right_open_time_range(self._min_start_time, self._max_start_time)

    def __getitem__(self, span_id: SpanID) -> Optional[Span]:
        with self._lock:
            if span := self._spans.get(span_id):
                return span.span
        return None

    def _start_consumer(self) -> None:
        Thread(
            target=MethodType(
                self.__class__._consume_spans,
                weakref.proxy(self),
            ),
            daemon=True,
        ).start()

    def _consume_spans(self) -> None:
        while (item := self._queue.get()) is not END_OF_QUEUE:
            with self._lock:
                self._process_span(item)

    def _process_span(self, span: otlp.Span) -> None:
        new_span = ReadableSpan(span)
        span_id = new_span.context.span_id
        existing_span = self._spans.get(span_id)
        if existing_span and existing_span.end_time:
            # Reject updates if span has ended.
            return
        is_root_span = not new_span.parent_id
        if not is_root_span:
            parent_span_id = new_span.parent_id
            if parent_span_id not in self._spans:
                # Span can't be processed before its parent.
                self._orphan_spans[parent_span_id].append(span)
                return
            self._child_span_ids[parent_span_id].add(span_id)
            self._parent_span_ids[span_id] = parent_span_id
        start_time = new_span.start_time
        end_time = new_span.end_time
        if end_time:
            new_span[ComputedAttributes.LATENCY_MS.value] = latency = (
                end_time - start_time
            ).total_seconds() * 1000
            if is_root_span:
                self._root_span_latency_ms_sketch.add(latency)
        self._spans[span_id] = new_span
        if is_root_span and end_time:
            self._latency_sorted_root_span_ids.add(span_id)
        if not existing_span:
            trace_id = new_span.context.trace_id
            self._traces[trace_id].append(span_id)
            if is_root_span:
                self._start_time_sorted_root_span_ids.add(span_id)
            self._start_time_sorted_span_ids.add(span_id)
            self._min_start_time = (
                start_time
                if self._min_start_time is None
                else min(self._min_start_time, start_time)
            )
            self._max_start_time = (
                start_time
                if self._max_start_time is None
                else max(self._max_start_time, start_time)
            )
        new_span[ComputedAttributes.ERROR_COUNT.value] = int(
            new_span.status_code is SpanStatusCode.ERROR
        )
        # Update cumulative values for span's ancestors.
        for attribute_name, cumulative_attribute_name in (
            (LLM_TOKEN_COUNT_TOTAL, ComputedAttributes.CUMULATIVE_LLM_TOKEN_COUNT_TOTAL.value),
            (LLM_TOKEN_COUNT_PROMPT, ComputedAttributes.CUMULATIVE_LLM_TOKEN_COUNT_PROMPT.value),
            (
                LLM_TOKEN_COUNT_COMPLETION,
                ComputedAttributes.CUMULATIVE_LLM_TOKEN_COUNT_COMPLETION.value,
            ),
            (
                ComputedAttributes.ERROR_COUNT.value,
                ComputedAttributes.CUMULATIVE_ERROR_COUNT.value,
            ),
        ):
            existing_value = (existing_span[attribute_name] or 0) if existing_span else 0
            new_value = new_span[attribute_name] or 0
            if not (difference := new_value - existing_value):
                continue
            existing_cumulative_value = (
                (existing_span[cumulative_attribute_name] or 0) if existing_span else 0
            )
            new_span[cumulative_attribute_name] = difference + existing_cumulative_value
            self._add_value_to_span_ancestors(
                span_id,
                cumulative_attribute_name,
                difference,
            )
        # Update token count total
        if existing_span:
            self._token_count_total -= existing_span[LLM_TOKEN_COUNT_TOTAL] or 0
        self._token_count_total += new_span[LLM_TOKEN_COUNT_TOTAL] or 0
        # Update number of documents
        num_documents_update = len(new_span.attributes.get(RETRIEVAL_DOCUMENTS) or ())
        if existing_span:
            num_documents_update -= len(existing_span.attributes.get(RETRIEVAL_DOCUMENTS) or ())
        if num_documents_update:
            self._num_documents[span_id] += num_documents_update
        # Process previously orphaned spans, if any.
        for orphan_span in self._orphan_spans.pop(span_id, ()):
            self._process_span(orphan_span)

    def _add_value_to_span_ancestors(
        self,
        span_id: SpanID,
        attribute_name: str,
        value: float,
    ) -> None:
        while parent_span_id := self._parent_span_ids.get(span_id):
            parent_span = self._spans[parent_span_id]
            cumulative_value = parent_span[attribute_name] or 0
            parent_span[attribute_name] = cumulative_value + value
            span_id = parent_span_id<|MERGE_RESOLUTION|>--- conflicted
+++ resolved
@@ -119,13 +119,8 @@
         self._spans: Dict[SpanID, ReadableSpan] = {}
         self._parent_span_ids: Dict[SpanID, ParentSpanID] = {}
         self._traces: Dict[TraceID, List[SpanID]] = defaultdict(list)
-<<<<<<< HEAD
-        self._child_span_ids: DefaultDict[SpanID, List[ChildSpanID]] = defaultdict(list)
+        self._child_span_ids: DefaultDict[SpanID, Set[ChildSpanID]] = defaultdict(set)
         self._orphan_spans: DefaultDict[ParentSpanID, List[otlp.Span]] = defaultdict(list)
-=======
-        self._child_span_ids: DefaultDict[SpanID, Set[ChildSpanID]] = defaultdict(set)
-        self._orphan_spans: DefaultDict[ParentSpanID, List[pb.Span]] = defaultdict(list)
->>>>>>> e6f6e7b3
         self._num_documents: DefaultDict[SpanID, int] = defaultdict(int)
         self._start_time_sorted_span_ids: SortedKeyList[SpanID] = SortedKeyList(
             key=lambda span_id: self._spans[span_id].start_time,
