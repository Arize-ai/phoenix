import json
from abc import ABC, abstractmethod
from dataclasses import dataclass
from typing import Any, Dict, List

MAX_UMAP_POINTS = 500


class Coordinates(ABC):
    @abstractmethod
    def get_coordinates(self):
        pass


@dataclass
class Coordinates2D(Coordinates):
    x: float
    y: float

    def get_coordinates(self):
        return [float(self.x), float(self.y)]


@dataclass
class Coordinates3D(Coordinates):
    x: float
    y: float
    z: float

    def get_coordinates(self):
        return [float(self.x), float(self.y), float(self.z)]


@dataclass(frozen=True)
class InferenceAttributes:
    prediction_label: str
    # prediction_score: float,
    actual_label: str
    # actual_score: float,
    raw_text_data: str
    # link_to_data: str,


@dataclass(frozen=True)
class Point:
    id: int
    coordinates: Coordinates
    inference_attributes: InferenceAttributes


@dataclass(frozen=True)
class Cluster:
    id: int
    point_ids: List[int]
    purity_score: float


@dataclass(frozen=True)
class DriftPointCloud:
    primary_points: List[Point]
    reference_points: List[Point]
    clusters: List[Cluster]

    # For demo - passing to umap widget
    def to_json(self) -> str:
        primary_pts_json = self._points_to_json(self.primary_points)
        reference_pts_json = self._points_to_json(self.reference_points)
        clusters_json = self._clusters_to_json(self.clusters)

        data = {
            "primaryData": primary_pts_json,
            "referenceData": reference_pts_json,
            "clusters": clusters_json,
        }
        return json.dumps(data)

    @staticmethod
    def _points_to_json(points: List[Point]) -> List[Dict[str, Any]]:
        pts_json = []
        for point in points:
            point_json_obj = {
                "position": point.coordinates.get_coordinates(),
<<<<<<< HEAD
                "rawTextData": [point.inference_attributes.raw_text_data],
                "predictionLabel": point.inference_attributes.prediction_label,
                "actualLabel": point.inference_attributes.actual_label,
=======
                "metaData": {
                    "id": int(point.id),
                    "rawTextData": [point.raw_text_data],
                    "predictionLabel": point.prediction_label,
                    "actualLabel": point.actual_label,
                },
>>>>>>> 7b9b05bb
            }
            pts_json.append(point_json_obj)
        return pts_json

    @staticmethod
    def _clusters_to_json(clusters: List[Cluster]) -> List[Dict[str, Any]]:
        clusters_json = []
        for cluster in clusters:
            cluster_json_obj = {
                "id": int(cluster.id),
                "pointIds": cluster.point_ids,
                "purityScore": cluster.purity_score,
            }
            clusters_json.append(cluster_json_obj)
        return clusters_json<|MERGE_RESOLUTION|>--- conflicted
+++ resolved
@@ -80,18 +80,12 @@
         for point in points:
             point_json_obj = {
                 "position": point.coordinates.get_coordinates(),
-<<<<<<< HEAD
-                "rawTextData": [point.inference_attributes.raw_text_data],
-                "predictionLabel": point.inference_attributes.prediction_label,
-                "actualLabel": point.inference_attributes.actual_label,
-=======
                 "metaData": {
                     "id": int(point.id),
                     "rawTextData": [point.raw_text_data],
                     "predictionLabel": point.prediction_label,
                     "actualLabel": point.actual_label,
                 },
->>>>>>> 7b9b05bb
             }
             pts_json.append(point_json_obj)
         return pts_json
