from dataclasses import asdict
from typing import NamedTuple, Optional, cast

from openinference.semconv.trace import SpanAttributes
from sqlalchemy import func, insert, select, update
from sqlalchemy.ext.asyncio import AsyncSession

from phoenix.db import models
from phoenix.db.helpers import SupportedSQLDialect
from phoenix.db.insertion.helpers import OnConflict, insert_stmt
from phoenix.trace.attributes import get_attribute_value
from phoenix.trace.schemas import Span, SpanStatusCode


class SpanInsertionEvent(NamedTuple):
    project_rowid: int


class ClearProjectSpansEvent(NamedTuple):
    project_rowid: int


async def insert_span(
    session: AsyncSession,
    span: Span,
    project_name: str,
<<<<<<< HEAD
) -> Optional[SpanInsertionResult]:
    dialect = SupportedSQLDialect(session.bind.dialect.name)
    project_rowid = await session.scalar(
        insert_stmt(
            dialect=dialect,
            table=models.Project,
            constraint="uq_project_name",
            column_names=("name",),
            values=dict(name=project_name),
            on_conflict=OnConflict.DO_UPDATE,
            set_=dict(name=project_name),
        ).returning(models.Project.id)
    )
=======
) -> Optional[SpanInsertionEvent]:
    if await session.scalar(select(1).where(models.Span.span_id == span.context.span_id)):
        # Span already exists
        return None
    if not (
        project_rowid := await session.scalar(
            select(models.Project.id).where(models.Project.name == project_name)
        )
    ):
        project_rowid = await session.scalar(
            insert(models.Project).values(name=project_name).returning(models.Project.id)
        )
>>>>>>> 888552c4
    assert project_rowid is not None
    if trace := await session.scalar(
        select(models.Trace).where(models.Trace.trace_id == span.context.trace_id)
    ):
        trace_rowid = trace.id
        if span.start_time < trace.start_time or trace.end_time < span.end_time:
            trace_start_time = min(trace.start_time, span.start_time)
            trace_end_time = max(trace.end_time, span.end_time)
            await session.execute(
                update(models.Trace)
                .where(models.Trace.id == trace_rowid)
                .values(
                    start_time=trace_start_time,
                    end_time=trace_end_time,
                )
            )
    else:
        trace_rowid = cast(
            int,
            await session.scalar(
                insert(models.Trace)
                .values(
                    project_rowid=project_rowid,
                    trace_id=span.context.trace_id,
                    start_time=span.start_time,
                    end_time=span.end_time,
                )
                .returning(models.Trace.id)
            ),
        )
    cumulative_error_count = int(span.status_code is SpanStatusCode.ERROR)
    cumulative_llm_token_count_prompt = cast(
        int, get_attribute_value(span.attributes, SpanAttributes.LLM_TOKEN_COUNT_PROMPT) or 0
    )
    cumulative_llm_token_count_completion = cast(
        int, get_attribute_value(span.attributes, SpanAttributes.LLM_TOKEN_COUNT_COMPLETION) or 0
    )
    if accumulation := (
        await session.execute(
            select(
                func.sum(models.Span.cumulative_error_count),
                func.sum(models.Span.cumulative_llm_token_count_prompt),
                func.sum(models.Span.cumulative_llm_token_count_completion),
            ).where(models.Span.parent_id == span.context.span_id)
        )
    ).first():
        cumulative_error_count += cast(int, accumulation[0] or 0)
        cumulative_llm_token_count_prompt += cast(int, accumulation[1] or 0)
        cumulative_llm_token_count_completion += cast(int, accumulation[2] or 0)
    span_rowid = await session.scalar(
        insert_stmt(
            dialect=dialect,
            table=models.Span,
            constraint="uq_span_span_id",
            column_names=("span_id",),
            values=dict(
                span_id=span.context.span_id,
                trace_rowid=trace_rowid,
                parent_id=span.parent_id,
                span_kind=span.span_kind.value,
                name=span.name,
                start_time=span.start_time,
                end_time=span.end_time,
                attributes=span.attributes,
                events=[asdict(event) for event in span.events],
                status_code=span.status_code.value,
                status_message=span.status_message,
                cumulative_error_count=cumulative_error_count,
                cumulative_llm_token_count_prompt=cumulative_llm_token_count_prompt,
                cumulative_llm_token_count_completion=cumulative_llm_token_count_completion,
            ),
            on_conflict=OnConflict.DO_NOTHING,
        ).returning(models.Span.id)
    )
    if span_rowid is None:
        return None
    # Propagate cumulative values to ancestors. This is usually a no-op, since
    # the parent usually arrives after the child. But in the event that a
    # child arrives after its parent, we need to make sure that all the
    # ancestors' cumulative values are updated.
    ancestors = (
        select(models.Span.id, models.Span.parent_id)
        .where(models.Span.span_id == span.parent_id)
        .cte(recursive=True)
    )
    child = ancestors.alias()
    ancestors = ancestors.union_all(
        select(models.Span.id, models.Span.parent_id).join(
            child, models.Span.span_id == child.c.parent_id
        )
    )
    await session.execute(
        update(models.Span)
        .where(models.Span.id.in_(select(ancestors.c.id)))
        .values(
            cumulative_error_count=models.Span.cumulative_error_count + cumulative_error_count,
            cumulative_llm_token_count_prompt=models.Span.cumulative_llm_token_count_prompt
            + cumulative_llm_token_count_prompt,
            cumulative_llm_token_count_completion=models.Span.cumulative_llm_token_count_completion
            + cumulative_llm_token_count_completion,
        )
    )
    return SpanInsertionEvent(project_rowid)<|MERGE_RESOLUTION|>--- conflicted
+++ resolved
@@ -24,8 +24,7 @@
     session: AsyncSession,
     span: Span,
     project_name: str,
-<<<<<<< HEAD
-) -> Optional[SpanInsertionResult]:
+) -> Optional[SpanInsertionEvent]:
     dialect = SupportedSQLDialect(session.bind.dialect.name)
     project_rowid = await session.scalar(
         insert_stmt(
@@ -38,20 +37,6 @@
             set_=dict(name=project_name),
         ).returning(models.Project.id)
     )
-=======
-) -> Optional[SpanInsertionEvent]:
-    if await session.scalar(select(1).where(models.Span.span_id == span.context.span_id)):
-        # Span already exists
-        return None
-    if not (
-        project_rowid := await session.scalar(
-            select(models.Project.id).where(models.Project.name == project_name)
-        )
-    ):
-        project_rowid = await session.scalar(
-            insert(models.Project).values(name=project_name).returning(models.Project.id)
-        )
->>>>>>> 888552c4
     assert project_rowid is not None
     if trace := await session.scalar(
         select(models.Trace).where(models.Trace.trace_id == span.context.trace_id)
