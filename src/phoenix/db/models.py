from datetime import datetime, timezone
<<<<<<< HEAD
=======
from enum import Enum
>>>>>>> 4fa5c57a
from typing import Any, Iterable, Literal, Optional, Sequence, TypedDict, cast

import sqlalchemy.sql as sql
from openinference.semconv.trace import RerankerAttributes, SpanAttributes
from sqlalchemy import (
    JSON,
    NUMERIC,
    TIMESTAMP,
    CheckConstraint,
    ColumnElement,
    Dialect,
    Float,
    ForeignKey,
    Index,
    Integer,
    MetaData,
    Null,
    String,
    TypeDecorator,
    UniqueConstraint,
    case,
    func,
    insert,
    select,
    text,
)
from sqlalchemy.dialects import postgresql
from sqlalchemy.dialects.sqlite.base import SQLiteCompiler
from sqlalchemy.ext.asyncio import AsyncEngine, AsyncSession
from sqlalchemy.ext.compiler import compiles
from sqlalchemy.ext.hybrid import hybrid_property
from sqlalchemy.orm import (
    DeclarativeBase,
    Mapped,
    WriteOnlyMapped,
    mapped_column,
    relationship,
)
from sqlalchemy.sql import Values, column, compiler, expression, literal, roles, union_all
from sqlalchemy.sql.compiler import SQLCompiler
from sqlalchemy.sql.functions import coalesce
from typing_extensions import TypeAlias

from phoenix.config import get_env_database_schema
from phoenix.datetime_utils import normalize_datetime
from phoenix.db.types.annotation_configs import (
    AnnotationConfig as AnnotationConfigModel,
)
from phoenix.db.types.annotation_configs import (
    AnnotationConfigType,
)
from phoenix.db.types.identifier import Identifier
from phoenix.db.types.model_provider import ModelProvider
from phoenix.db.types.trace_retention import TraceRetentionCronExpression, TraceRetentionRule
from phoenix.server.api.helpers.prompts.models import (
    PromptInvocationParameters,
    PromptInvocationParametersRootModel,
    PromptResponseFormat,
    PromptResponseFormatRootModel,
    PromptTemplate,
    PromptTemplateFormat,
    PromptTemplateRootModel,
    PromptTemplateType,
    PromptTools,
    is_prompt_invocation_parameters,
    is_prompt_template,
)
from phoenix.trace.attributes import get_attribute_value

INPUT_MIME_TYPE = SpanAttributes.INPUT_MIME_TYPE.split(".")
INPUT_VALUE = SpanAttributes.INPUT_VALUE.split(".")
LLM_TOKEN_COUNT_TOTAL = SpanAttributes.LLM_TOKEN_COUNT_TOTAL.split(".")
LLM_TOKEN_COUNT_PROMPT = SpanAttributes.LLM_TOKEN_COUNT_PROMPT.split(".")
LLM_TOKEN_COUNT_COMPLETION = SpanAttributes.LLM_TOKEN_COUNT_COMPLETION.split(".")
METADATA = SpanAttributes.METADATA.split(".")
OUTPUT_MIME_TYPE = SpanAttributes.OUTPUT_MIME_TYPE.split(".")
OUTPUT_VALUE = SpanAttributes.OUTPUT_VALUE.split(".")
RERANKER_OUTPUT_DOCUMENTS = RerankerAttributes.RERANKER_OUTPUT_DOCUMENTS.split(".")
RETRIEVAL_DOCUMENTS = SpanAttributes.RETRIEVAL_DOCUMENTS.split(".")


class SubValues(Values, roles.CompoundElementRole):
    """
    Adapted from the following recipe:
    https://github.com/sqlalchemy/sqlalchemy/issues/7228#issuecomment-1746837960

    This is part of a workaround to make it more convenient to construct the VALUES clause in
    SQLite. The VALUES clause is useful for creating a temporary table in the database with a set
    of user inputs in the form of multi-value tuples, which can then be joined with other tables.
    """

    inherit_cache = True

    @property
    def _all_selected_columns(self) -> Iterable[ColumnElement[Any]]:
        return self.columns


@compiles(SubValues, "sqlite")
def render_subvalues_w_union(elem: SubValues, compiler: compiler.SQLCompiler, **kw: Any) -> str:
    """
    Adapted from the following recipe:
    https://github.com/sqlalchemy/sqlalchemy/issues/7228#issuecomment-1746837960

    This is part of a workaround to make it more convenient to construct the VALUES clause in
    SQLite. The VALUES clause is useful for creating a temporary table in the database with a set
    of user inputs in the form of multi-value tuples, which can then be joined with other tables.
    """
    # omit rendering parenthesis, columns, "AS name", etc.
    kw.pop("asfrom", None)
    return cast(str, compiler.visit_values(elem, **kw))  # type: ignore[no-untyped-call]


@compiles(Values, "sqlite")
def render_values_w_union(
    elem: Values,
    compiler: compiler.SQLCompiler,
    from_linter: Optional[compiler.FromLinter] = None,
    **kw: Any,
) -> str:
    """
    Adapted from the following recipe:
    https://github.com/sqlalchemy/sqlalchemy/issues/7228#issuecomment-1746837960

    This is part of a workaround to make it more convenient to construct the VALUES clause in
    SQLite. The VALUES clause is useful for creating a temporary table in the database with a set
    of user inputs in the form of multi-value tuples, which can then be joined with other tables.
    """
    first: tuple[Any, ...]
    rest: list[tuple[Any, ...]]
    first, *rest = [e for chunk in elem._data for e in chunk]
    stmt = select(*(literal(val).label(col.key) for col, val in zip(elem.columns, first)))
    if rest:
        cols = [column(c.key, c.type) for c in elem.columns]
        stmt = union_all(stmt, SubValues(*cols).data(rest))  # type: ignore[assignment]
    subquery = stmt.subquery(elem.name)
    if from_linter:
        # replace all occurrences of elem with subquery so the from linter
        # can eliminate the values object from its cartesian product check.
        edges = set(from_linter.edges)
        from_linter.edges.clear()
        from_linter.edges.update(
            tuple(subquery if node == elem else node for node in edge) for edge in edges
        )
    return compiler.process(subquery, from_linter=from_linter, **kw)


AuthMethod: TypeAlias = Literal["LOCAL", "OAUTH2"]


class JSONB(JSON):
    # See https://docs.sqlalchemy.org/en/20/core/custom_types.html
    __visit_name__ = "JSONB"


@compiles(JSONB, "sqlite")
def _(*args: Any, **kwargs: Any) -> str:
    # See https://docs.sqlalchemy.org/en/20/core/custom_types.html
    return "JSONB"


JSON_ = (
    JSON()
    .with_variant(
        postgresql.JSONB(),
        "postgresql",
    )
    .with_variant(
        JSONB(),
        "sqlite",
    )
)


class JsonDict(TypeDecorator[dict[str, Any]]):
    # See # See https://docs.sqlalchemy.org/en/20/core/custom_types.html
    cache_ok = True
    impl = JSON_

    def process_bind_param(self, value: Optional[dict[str, Any]], _: Dialect) -> dict[str, Any]:
        return value if isinstance(value, dict) else {}


class JsonList(TypeDecorator[list[Any]]):
    # See # See https://docs.sqlalchemy.org/en/20/core/custom_types.html
    cache_ok = True
    impl = JSON_

    def process_bind_param(self, value: Optional[list[Any]], _: Dialect) -> list[Any]:
        return value if isinstance(value, list) else []


class UtcTimeStamp(TypeDecorator[datetime]):
    # See # See https://docs.sqlalchemy.org/en/20/core/custom_types.html
    cache_ok = True
    impl = TIMESTAMP(timezone=True)

    def process_bind_param(self, value: Optional[datetime], _: Dialect) -> Optional[datetime]:
        return normalize_datetime(value)

    def process_result_value(self, value: Optional[Any], _: Dialect) -> Optional[datetime]:
        return normalize_datetime(value, timezone.utc)


class _Identifier(TypeDecorator[Identifier]):
    # See # See https://docs.sqlalchemy.org/en/20/core/custom_types.html
    cache_ok = True
    impl = String

    def process_bind_param(self, value: Optional[Identifier], _: Dialect) -> Optional[str]:
        assert isinstance(value, Identifier) or value is None
        return None if value is None else value.root

    def process_result_value(self, value: Optional[str], _: Dialect) -> Optional[Identifier]:
        return None if value is None else Identifier.model_validate(value)


class _ModelProvider(TypeDecorator[ModelProvider]):
    # See # See https://docs.sqlalchemy.org/en/20/core/custom_types.html
    cache_ok = True
    impl = String

    def process_bind_param(self, value: Optional[ModelProvider], _: Dialect) -> Optional[str]:
        if isinstance(value, str):
            return ModelProvider(value).value
        return None if value is None else value.value

    def process_result_value(self, value: Optional[str], _: Dialect) -> Optional[ModelProvider]:
        return None if value is None else ModelProvider(value)


class _InvocationParameters(TypeDecorator[PromptInvocationParameters]):
    # See # See https://docs.sqlalchemy.org/en/20/core/custom_types.html
    cache_ok = True
    impl = JSON_

    def process_bind_param(
        self, value: Optional[PromptInvocationParameters], _: Dialect
    ) -> Optional[dict[str, Any]]:
        assert is_prompt_invocation_parameters(value)
        invocation_parameters = value.model_dump()
        assert isinstance(invocation_parameters, dict)
        return invocation_parameters

    def process_result_value(
        self, value: Optional[dict[str, Any]], _: Dialect
    ) -> Optional[PromptInvocationParameters]:
        assert isinstance(value, dict)
        return PromptInvocationParametersRootModel.model_validate(value).root


class _PromptTemplate(TypeDecorator[PromptTemplate]):
    # See # See https://docs.sqlalchemy.org/en/20/core/custom_types.html
    cache_ok = True
    impl = JSON_

    def process_bind_param(
        self, value: Optional[PromptTemplate], _: Dialect
    ) -> Optional[dict[str, Any]]:
        assert is_prompt_template(value)
        return value.model_dump() if value is not None else None

    def process_result_value(
        self, value: Optional[dict[str, Any]], _: Dialect
    ) -> Optional[PromptTemplate]:
        assert isinstance(value, dict)
        return PromptTemplateRootModel.model_validate(value).root


class _Tools(TypeDecorator[PromptTools]):
    # See # See https://docs.sqlalchemy.org/en/20/core/custom_types.html
    cache_ok = True
    impl = JSON

    def process_bind_param(
        self, value: Optional[PromptTools], _: Dialect
    ) -> Optional[dict[str, Any]]:
        return value.model_dump() if value is not None else None

    def process_result_value(
        self, value: Optional[dict[str, Any]], _: Dialect
    ) -> Optional[PromptTools]:
        return PromptTools.model_validate(value) if value is not None else None


class _PromptResponseFormat(TypeDecorator[PromptResponseFormat]):
    # See https://docs.sqlalchemy.org/en/20/core/custom_types.html
    cache_ok = True
    impl = JSON

    def process_bind_param(
        self, value: Optional[PromptResponseFormat], _: Dialect
    ) -> Optional[dict[str, Any]]:
        return value.model_dump() if value is not None else None

    def process_result_value(
        self, value: Optional[dict[str, Any]], _: Dialect
    ) -> Optional[PromptResponseFormat]:
        return (
            PromptResponseFormatRootModel.model_validate(value).root if value is not None else None
        )


class _PromptTemplateType(TypeDecorator[PromptTemplateType]):
    # See # See https://docs.sqlalchemy.org/en/20/core/custom_types.html
    cache_ok = True
    impl = String

    def process_bind_param(self, value: Optional[PromptTemplateType], _: Dialect) -> Optional[str]:
        if isinstance(value, str):
            return PromptTemplateType(value).value
        return None if value is None else value.value

    def process_result_value(
        self, value: Optional[str], _: Dialect
    ) -> Optional[PromptTemplateType]:
        return None if value is None else PromptTemplateType(value)


class _TemplateFormat(TypeDecorator[PromptTemplateFormat]):
    # See # See https://docs.sqlalchemy.org/en/20/core/custom_types.html
    cache_ok = True
    impl = String

    def process_bind_param(
        self, value: Optional[PromptTemplateFormat], _: Dialect
    ) -> Optional[str]:
        if isinstance(value, str):
            return PromptTemplateFormat(value).value
        return None if value is None else value.value

    def process_result_value(
        self, value: Optional[str], _: Dialect
    ) -> Optional[PromptTemplateFormat]:
        return None if value is None else PromptTemplateFormat(value)


class _TraceRetentionCronExpression(TypeDecorator[TraceRetentionCronExpression]):
    # See # See https://docs.sqlalchemy.org/en/20/core/custom_types.html
    cache_ok = True
    impl = String

    def process_bind_param(
        self, value: Optional[TraceRetentionCronExpression], _: Dialect
    ) -> Optional[str]:
        assert isinstance(value, TraceRetentionCronExpression)
        assert isinstance(ans := value.model_dump(), str)
        return ans

    def process_result_value(
        self, value: Optional[str], _: Dialect
    ) -> Optional[TraceRetentionCronExpression]:
        assert value and isinstance(value, str)
        return TraceRetentionCronExpression.model_validate(value)


class _TraceRetentionRule(TypeDecorator[TraceRetentionRule]):
    # See # See https://docs.sqlalchemy.org/en/20/core/custom_types.html
    cache_ok = True
    impl = JSON_

    def process_bind_param(
        self, value: Optional[TraceRetentionRule], _: Dialect
    ) -> Optional[dict[str, Any]]:
        assert isinstance(value, TraceRetentionRule)
        assert isinstance(ans := value.model_dump(), dict)
        return ans

    def process_result_value(
        self, value: Optional[dict[str, Any]], _: Dialect
    ) -> Optional[TraceRetentionRule]:
        assert value and isinstance(value, dict)
        return TraceRetentionRule.model_validate(value)


class _AnnotationConfig(TypeDecorator[AnnotationConfigType]):
    # See # See https://docs.sqlalchemy.org/en/20/core/custom_types.html
    cache_ok = True
    impl = JSON_

    def process_bind_param(
        self, value: Optional[AnnotationConfigType], _: Dialect
    ) -> Optional[dict[str, Any]]:
        return AnnotationConfigModel(root=value).model_dump() if value is not None else None

    def process_result_value(
        self, value: Optional[str], _: Dialect
    ) -> Optional[AnnotationConfigType]:
        return AnnotationConfigModel.model_validate(value).root if value is not None else None


class ExperimentRunOutput(TypedDict, total=False):
    task_output: Any


class Base(DeclarativeBase):
    id: Mapped[int] = mapped_column(Integer, primary_key=True)
    # Enforce best practices for naming constraints
    # https://alembic.sqlalchemy.org/en/latest/naming.html#integration-of-naming-conventions-into-operations-autogenerate
    metadata = MetaData(
        schema=get_env_database_schema(),
        naming_convention={
            "ix": "ix_%(table_name)s_%(column_0_N_name)s",
            "uq": "uq_%(table_name)s_%(column_0_N_name)s",
            "ck": "ck_%(table_name)s_`%(constraint_name)s`",
            "fk": "fk_%(table_name)s_%(column_0_name)s_%(referred_table_name)s",
            "pk": "pk_%(table_name)s",
        },
    )
    type_annotation_map = {
        dict[str, Any]: JsonDict,
        list[dict[str, Any]]: JsonList,
        ExperimentRunOutput: JsonDict,
    }


class ProjectTraceRetentionPolicy(Base):
    __tablename__ = "project_trace_retention_policies"
    id: Mapped[int] = mapped_column(Integer, primary_key=True)
    name: Mapped[str] = mapped_column(String, nullable=False)
    cron_expression: Mapped[TraceRetentionCronExpression] = mapped_column(
        _TraceRetentionCronExpression, nullable=False
    )
    rule: Mapped[TraceRetentionRule] = mapped_column(_TraceRetentionRule, nullable=False)
    projects: Mapped[list["Project"]] = relationship(
        "Project", back_populates="trace_retention_policy", uselist=True
    )


class Project(Base):
    __tablename__ = "projects"
    name: Mapped[str]
    description: Mapped[Optional[str]]
    gradient_start_color: Mapped[str] = mapped_column(
        String,
        server_default=text("'#5bdbff'"),
    )

    gradient_end_color: Mapped[str] = mapped_column(
        String,
        server_default=text("'#1c76fc'"),
    )
    created_at: Mapped[datetime] = mapped_column(UtcTimeStamp, server_default=func.now())
    updated_at: Mapped[datetime] = mapped_column(
        UtcTimeStamp, server_default=func.now(), onupdate=func.now()
    )
    trace_retention_policy_id: Mapped[Optional[int]] = mapped_column(
        ForeignKey("project_trace_retention_policies.id", ondelete="SET NULL"),
        nullable=True,
        index=True,
    )
    trace_retention_policy: Mapped[Optional[ProjectTraceRetentionPolicy]] = relationship(
        "ProjectTraceRetentionPolicy",
        back_populates="projects",
    )
    traces: WriteOnlyMapped[list["Trace"]] = relationship(
        "Trace",
        back_populates="project",
        cascade="all, delete-orphan",
        passive_deletes=True,
        uselist=True,
    )
    __table_args__ = (
        UniqueConstraint(
            "name",
        ),
    )


class ProjectSession(Base):
    __tablename__ = "project_sessions"
    session_id: Mapped[str] = mapped_column(String, nullable=False, unique=True)
    project_id: Mapped[int] = mapped_column(
        ForeignKey("projects.id", ondelete="CASCADE"),
        nullable=False,
        index=True,
    )
    start_time: Mapped[datetime] = mapped_column(UtcTimeStamp, index=True, nullable=False)
    end_time: Mapped[datetime] = mapped_column(UtcTimeStamp, index=True, nullable=False)
    traces: Mapped[list["Trace"]] = relationship(
        "Trace",
        back_populates="project_session",
        uselist=True,
    )


class Trace(Base):
    __tablename__ = "traces"
    project_rowid: Mapped[int] = mapped_column(
        ForeignKey("projects.id", ondelete="CASCADE"),
        nullable=False,
        index=True,
    )
    trace_id: Mapped[str]
    project_session_rowid: Mapped[Optional[int]] = mapped_column(
        ForeignKey("project_sessions.id", ondelete="CASCADE"),
        index=True,
    )
    start_time: Mapped[datetime] = mapped_column(UtcTimeStamp, index=True)
    end_time: Mapped[datetime] = mapped_column(UtcTimeStamp)

    @hybrid_property
    def latency_ms(self) -> float:
        return (self.end_time - self.start_time).total_seconds() * 1000

    @latency_ms.inplace.expression
    @classmethod
    def _latency_ms_expression(cls) -> ColumnElement[float]:
        return LatencyMs(cls.start_time, cls.end_time)

    project: Mapped["Project"] = relationship(
        "Project",
        back_populates="traces",
    )
    spans: Mapped[list["Span"]] = relationship(
        "Span",
        back_populates="trace",
        cascade="all, delete-orphan",
        uselist=True,
    )
    project_session: Mapped[ProjectSession] = relationship(
        "ProjectSession",
        back_populates="traces",
    )
    experiment_runs: Mapped[list["ExperimentRun"]] = relationship(
        primaryjoin="foreign(ExperimentRun.trace_id) == Trace.trace_id",
        back_populates="trace",
    )
    __table_args__ = (
        UniqueConstraint(
            "trace_id",
        ),
    )


class Span(Base):
    __tablename__ = "spans"
    trace_rowid: Mapped[int] = mapped_column(
        ForeignKey("traces.id", ondelete="CASCADE"),
        index=True,
    )
    span_id: Mapped[str] = mapped_column(index=True)
    parent_id: Mapped[Optional[str]] = mapped_column(index=True)
    name: Mapped[str]
    span_kind: Mapped[str]
    start_time: Mapped[datetime] = mapped_column(UtcTimeStamp, index=True)
    end_time: Mapped[datetime] = mapped_column(UtcTimeStamp)
    attributes: Mapped[dict[str, Any]]
    events: Mapped[list[dict[str, Any]]]
    status_code: Mapped[str] = mapped_column(
        CheckConstraint("status_code IN ('OK', 'ERROR', 'UNSET')", name="valid_status")
    )
    status_message: Mapped[str]

    # TODO(mikeldking): is computed columns possible here
    cumulative_error_count: Mapped[int]
    cumulative_llm_token_count_prompt: Mapped[int]
    cumulative_llm_token_count_completion: Mapped[int]
    llm_token_count_prompt: Mapped[Optional[int]]
    llm_token_count_completion: Mapped[Optional[int]]

    @hybrid_property
    def latency_ms(self) -> float:
        return round((self.end_time - self.start_time).total_seconds() * 1000, 1)

    @latency_ms.inplace.expression
    @classmethod
    def _latency_ms_expression(cls) -> ColumnElement[float]:
        return LatencyMs(cls.start_time, cls.end_time)

    @hybrid_property
    def input_value(self) -> Any:
        return get_attribute_value(self.attributes, INPUT_VALUE)

    @input_value.inplace.expression
    @classmethod
    def _input_value_expression(cls) -> ColumnElement[Any]:
        return cls.attributes[INPUT_VALUE]

    @hybrid_property
    def input_value_first_101_chars(self) -> Any:
        if (v := get_attribute_value(self.attributes, INPUT_VALUE)) is None:
            return None
        return str(v)[:101]

    @input_value_first_101_chars.inplace.expression
    @classmethod
    def _input_value_first_101_chars_expression(cls) -> ColumnElement[Any]:
        return case(
            (
                cls.attributes[INPUT_VALUE] != sql.null(),
                func.substr(cls.attributes[INPUT_VALUE].as_string(), 1, 101),
            ),
        )

    @hybrid_property
    def input_mime_type(self) -> Any:
        return get_attribute_value(self.attributes, INPUT_MIME_TYPE)

    @input_mime_type.inplace.expression
    @classmethod
    def _input_mime_type_expression(cls) -> ColumnElement[Any]:
        return cls.attributes[INPUT_MIME_TYPE]

    @hybrid_property
    def output_value(self) -> Any:
        return get_attribute_value(self.attributes, OUTPUT_VALUE)

    @output_value.inplace.expression
    @classmethod
    def _output_value_expression(cls) -> ColumnElement[Any]:
        return cls.attributes[OUTPUT_VALUE]

    @hybrid_property
    def output_value_first_101_chars(self) -> Any:
        if (v := get_attribute_value(self.attributes, OUTPUT_VALUE)) is None:
            return None
        return str(v)[:101]

    @output_value_first_101_chars.inplace.expression
    @classmethod
    def _output_value_first_101_chars_expression(cls) -> ColumnElement[Any]:
        return case(
            (
                cls.attributes[OUTPUT_VALUE] != sql.null(),
                func.substr(cls.attributes[OUTPUT_VALUE].as_string(), 1, 101),
            ),
        )

    @hybrid_property
    def output_mime_type(self) -> Any:
        return get_attribute_value(self.attributes, OUTPUT_MIME_TYPE)

    @output_mime_type.inplace.expression
    @classmethod
    def _output_mime_type_expression(cls) -> ColumnElement[Any]:
        return cls.attributes[OUTPUT_MIME_TYPE]

    @hybrid_property
    def metadata_(self) -> Any:
        return get_attribute_value(self.attributes, METADATA)

    @metadata_.inplace.expression
    @classmethod
    def _metadata_expression(cls) -> ColumnElement[Any]:
        return cls.attributes[METADATA]

    @hybrid_property
    def num_documents(self) -> int:
        if self.span_kind.upper() == "RERANKER":
            reranker_documents = get_attribute_value(self.attributes, RERANKER_OUTPUT_DOCUMENTS)
            return len(reranker_documents) if isinstance(reranker_documents, Sequence) else 0
        retrieval_documents = get_attribute_value(self.attributes, RETRIEVAL_DOCUMENTS)
        return len(retrieval_documents) if isinstance(retrieval_documents, Sequence) else 0

    @num_documents.inplace.expression
    @classmethod
    def _num_documents_expression(cls) -> ColumnElement[int]:
        return NumDocuments(cls.attributes, cls.span_kind)

    @hybrid_property
    def cumulative_llm_token_count_total(self) -> int:
        return self.cumulative_llm_token_count_prompt + self.cumulative_llm_token_count_completion

    @cumulative_llm_token_count_total.inplace.expression
    @classmethod
    def _cumulative_llm_token_count_total_expression(cls) -> ColumnElement[int]:
        return cls.cumulative_llm_token_count_prompt + cls.cumulative_llm_token_count_completion

    @hybrid_property
    def llm_token_count_total(self) -> int:
        return (self.llm_token_count_prompt or 0) + (self.llm_token_count_completion or 0)

    @llm_token_count_total.inplace.expression
    @classmethod
    def _llm_token_count_total_expression(cls) -> ColumnElement[int]:
        return coalesce(
            coalesce(cls.llm_token_count_prompt, 0) + coalesce(cls.llm_token_count_completion, 0),
            0,
        )

    trace: Mapped["Trace"] = relationship("Trace", back_populates="spans")
    span_annotations: Mapped[list["SpanAnnotation"]] = relationship(back_populates="span")
    document_annotations: Mapped[list["DocumentAnnotation"]] = relationship(back_populates="span")
    dataset_examples: Mapped[list["DatasetExample"]] = relationship(back_populates="span")

    __table_args__ = (
        UniqueConstraint(
            "span_id",
            sqlite_on_conflict="IGNORE",
        ),
        Index("ix_latency", text("(end_time - start_time)")),
        Index(
            "ix_cumulative_llm_token_count_total",
            text("(cumulative_llm_token_count_prompt + cumulative_llm_token_count_completion)"),
        ),
    )


class LatencyMs(expression.FunctionElement[float]):
    # See https://docs.sqlalchemy.org/en/20/core/compiler.html
    inherit_cache = True
    type = Float()
    name = "latency_ms"


@compiles(LatencyMs)
def _(element: Any, compiler: Any, **kw: Any) -> Any:
    # See https://docs.sqlalchemy.org/en/20/core/compiler.html
    start_time, end_time = list(element.clauses)
    return compiler.process(
        func.round(
            func.cast(
                (func.extract("EPOCH", end_time) - func.extract("EPOCH", start_time)) * 1000,
                NUMERIC,
            ),
            1,
        ),
        **kw,
    )


@compiles(LatencyMs, "sqlite")
def _(element: Any, compiler: Any, **kw: Any) -> Any:
    # See https://docs.sqlalchemy.org/en/20/core/compiler.html
    start_time, end_time = list(element.clauses)
    return compiler.process(
        # We don't know why sqlite returns a slightly different value.
        # postgresql is correct because it matches the value computed by Python.
        func.round(
            (func.unixepoch(end_time, "subsec") - func.unixepoch(start_time, "subsec")) * 1000, 1
        ),
        **kw,
    )


class NumDocuments(expression.FunctionElement[int]):
    # See https://docs.sqlalchemy.org/en/20/core/compiler.html
    inherit_cache = True
    type = Integer()
    name = "num_documents"


@compiles(NumDocuments)
def _(element: Any, compiler: SQLCompiler, **kw: Any) -> Any:
    # See https://docs.sqlalchemy.org/en/20/core/compiler.html
    array_length = (
        func.json_array_length if isinstance(compiler, SQLiteCompiler) else func.jsonb_array_length
    )
    attributes, span_kind = list(element.clauses)
    retrieval_docs = attributes[RETRIEVAL_DOCUMENTS]
    num_retrieval_docs = coalesce(array_length(retrieval_docs), 0)
    reranker_docs = attributes[RERANKER_OUTPUT_DOCUMENTS]
    num_reranker_docs = coalesce(array_length(reranker_docs), 0)
    return compiler.process(
        sql.case(
            (func.upper(span_kind) == "RERANKER", num_reranker_docs),
            else_=num_retrieval_docs,
        ),
        **kw,
    )


class TextContains(expression.FunctionElement[str]):
    # See https://docs.sqlalchemy.org/en/20/core/compiler.html
    inherit_cache = True
    type = String()
    name = "text_contains"


@compiles(TextContains)
def _(element: Any, compiler: Any, **kw: Any) -> Any:
    # See https://docs.sqlalchemy.org/en/20/core/compiler.html
    string, substring = list(element.clauses)
    return compiler.process(string.contains(substring), **kw)


@compiles(TextContains, "postgresql")
def _(element: Any, compiler: Any, **kw: Any) -> Any:
    # See https://docs.sqlalchemy.org/en/20/core/compiler.html
    string, substring = list(element.clauses)
    return compiler.process(func.strpos(string, substring) > 0, **kw)


@compiles(TextContains, "sqlite")
def _(element: Any, compiler: Any, **kw: Any) -> Any:
    # See https://docs.sqlalchemy.org/en/20/core/compiler.html
    string, substring = list(element.clauses)
    return compiler.process(func.text_contains(string, substring) > 0, **kw)


async def init_models(engine: AsyncEngine) -> None:
    async with engine.begin() as conn:
        await conn.run_sync(Base.metadata.create_all)
        await conn.execute(
            insert(Project).values(
                name="default",
                description="default project",
            )
        )


class SpanAnnotation(Base):
    __tablename__ = "span_annotations"
    span_rowid: Mapped[int] = mapped_column(
        ForeignKey("spans.id", ondelete="CASCADE"),
        index=True,
    )
    name: Mapped[str]
    label: Mapped[Optional[str]] = mapped_column(String, index=True)
    score: Mapped[Optional[float]] = mapped_column(Float, index=True)
    explanation: Mapped[Optional[str]]
    metadata_: Mapped[dict[str, Any]] = mapped_column("metadata")
    annotator_kind: Mapped[Literal["LLM", "CODE", "HUMAN"]] = mapped_column(
        CheckConstraint("annotator_kind IN ('LLM', 'CODE', 'HUMAN')", name="valid_annotator_kind"),
    )
    created_at: Mapped[datetime] = mapped_column(UtcTimeStamp, server_default=func.now())
    updated_at: Mapped[datetime] = mapped_column(
        UtcTimeStamp, server_default=func.now(), onupdate=func.now()
    )
    identifier: Mapped[str] = mapped_column(
        String,
        server_default="",
        nullable=False,
    )
    source: Mapped[Literal["API", "APP"]] = mapped_column(
        CheckConstraint("source IN ('API', 'APP')", name="valid_source"),
    )
    user_id: Mapped[Optional[int]] = mapped_column(ForeignKey("users.id", ondelete="SET NULL"))

    span: Mapped["Span"] = relationship(back_populates="span_annotations")
    user: Mapped[Optional["User"]] = relationship("User")

    __table_args__ = (
        UniqueConstraint(
            "name",
            "span_rowid",
            "identifier",
        ),
    )


class TraceAnnotation(Base):
    __tablename__ = "trace_annotations"
    trace_rowid: Mapped[int] = mapped_column(
        ForeignKey("traces.id", ondelete="CASCADE"),
        index=True,
    )
    name: Mapped[str]
    label: Mapped[Optional[str]] = mapped_column(String, index=True)
    score: Mapped[Optional[float]] = mapped_column(Float, index=True)
    explanation: Mapped[Optional[str]]
    metadata_: Mapped[dict[str, Any]] = mapped_column("metadata")
    annotator_kind: Mapped[Literal["LLM", "CODE", "HUMAN"]] = mapped_column(
        CheckConstraint("annotator_kind IN ('LLM', 'CODE', 'HUMAN')", name="valid_annotator_kind"),
    )
    created_at: Mapped[datetime] = mapped_column(UtcTimeStamp, server_default=func.now())
    updated_at: Mapped[datetime] = mapped_column(
        UtcTimeStamp, server_default=func.now(), onupdate=func.now()
    )
    identifier: Mapped[str] = mapped_column(
        String,
        server_default="",
        nullable=False,
    )
    source: Mapped[Literal["API", "APP"]] = mapped_column(
        CheckConstraint("source IN ('API', 'APP')", name="valid_source"),
    )
    user_id: Mapped[Optional[int]] = mapped_column(ForeignKey("users.id", ondelete="SET NULL"))

    __table_args__ = (
        UniqueConstraint(
            "name",
            "trace_rowid",
            "identifier",
        ),
    )


class DocumentAnnotation(Base):
    __tablename__ = "document_annotations"
    span_rowid: Mapped[int] = mapped_column(
        ForeignKey("spans.id", ondelete="CASCADE"),
        index=True,
    )
    document_position: Mapped[int]
    name: Mapped[str]
    label: Mapped[Optional[str]] = mapped_column(String, index=True)
    score: Mapped[Optional[float]] = mapped_column(Float, index=True)
    explanation: Mapped[Optional[str]]
    metadata_: Mapped[dict[str, Any]] = mapped_column("metadata")
    annotator_kind: Mapped[Literal["LLM", "CODE", "HUMAN"]] = mapped_column(
        CheckConstraint("annotator_kind IN ('LLM', 'CODE', 'HUMAN')", name="valid_annotator_kind"),
    )
    created_at: Mapped[datetime] = mapped_column(UtcTimeStamp, server_default=func.now())
    updated_at: Mapped[datetime] = mapped_column(
        UtcTimeStamp, server_default=func.now(), onupdate=func.now()
    )
    identifier: Mapped[str] = mapped_column(
        String,
        server_default="",
        nullable=False,
    )
    source: Mapped[Literal["API", "APP"]] = mapped_column(
        CheckConstraint("source IN ('API', 'APP')", name="valid_source"),
    )
    user_id: Mapped[Optional[int]] = mapped_column(ForeignKey("users.id", ondelete="SET NULL"))

    span: Mapped["Span"] = relationship(back_populates="document_annotations")

    __table_args__ = (
        UniqueConstraint(
            "name",
            "span_rowid",
            "document_position",
            "identifier",
        ),
    )


class Dataset(Base):
    __tablename__ = "datasets"
    name: Mapped[str] = mapped_column(unique=True)
    description: Mapped[Optional[str]]
    metadata_: Mapped[dict[str, Any]] = mapped_column("metadata")
    created_at: Mapped[datetime] = mapped_column(UtcTimeStamp, server_default=func.now())
    updated_at: Mapped[datetime] = mapped_column(
        UtcTimeStamp, server_default=func.now(), onupdate=func.now()
    )

    @hybrid_property
    def example_count(self) -> Optional[int]:
        if hasattr(self, "_example_count_value"):
            assert isinstance(self._example_count_value, int)
            return self._example_count_value
        return None

    @example_count.inplace.expression
    def _example_count(cls) -> ColumnElement[int]:
        return (
            select(
                func.sum(
                    case(
                        (DatasetExampleRevision.revision_kind == "CREATE", 1),
                        (DatasetExampleRevision.revision_kind == "DELETE", -1),
                        else_=0,
                    )
                )
            )
            .select_from(DatasetExampleRevision)
            .join(
                DatasetExample,
                onclause=DatasetExample.id == DatasetExampleRevision.dataset_example_id,
            )
            .filter(DatasetExample.dataset_id == cls.id)
            .label("example_count")
        )

    async def load_example_count(self, session: AsyncSession) -> None:
        if not hasattr(self, "_example_count_value"):
            self._example_count_value = await session.scalar(
                select(
                    func.sum(
                        case(
                            (DatasetExampleRevision.revision_kind == "CREATE", 1),
                            (DatasetExampleRevision.revision_kind == "DELETE", -1),
                            else_=0,
                        )
                    )
                )
                .select_from(DatasetExampleRevision)
                .join(
                    DatasetExample,
                    onclause=DatasetExample.id == DatasetExampleRevision.dataset_example_id,
                )
                .filter(DatasetExample.dataset_id == self.id)
            )


class DatasetVersion(Base):
    __tablename__ = "dataset_versions"
    dataset_id: Mapped[int] = mapped_column(
        ForeignKey("datasets.id", ondelete="CASCADE"),
        index=True,
    )
    description: Mapped[Optional[str]]
    metadata_: Mapped[dict[str, Any]] = mapped_column("metadata")
    created_at: Mapped[datetime] = mapped_column(UtcTimeStamp, server_default=func.now())


class DatasetExample(Base):
    __tablename__ = "dataset_examples"
    dataset_id: Mapped[int] = mapped_column(
        ForeignKey("datasets.id", ondelete="CASCADE"),
        index=True,
    )
    span_rowid: Mapped[Optional[int]] = mapped_column(
        ForeignKey("spans.id", ondelete="SET NULL"),
        index=True,
        nullable=True,
    )
    created_at: Mapped[datetime] = mapped_column(UtcTimeStamp, server_default=func.now())

    span: Mapped[Optional[Span]] = relationship(back_populates="dataset_examples")


class DatasetExampleRevision(Base):
    __tablename__ = "dataset_example_revisions"
    dataset_example_id: Mapped[int] = mapped_column(
        ForeignKey("dataset_examples.id", ondelete="CASCADE"),
        index=True,
    )
    dataset_version_id: Mapped[int] = mapped_column(
        ForeignKey("dataset_versions.id", ondelete="CASCADE"),
        index=True,
    )
    input: Mapped[dict[str, Any]]
    output: Mapped[dict[str, Any]]
    metadata_: Mapped[dict[str, Any]] = mapped_column("metadata")
    revision_kind: Mapped[str] = mapped_column(
        CheckConstraint(
            "revision_kind IN ('CREATE', 'PATCH', 'DELETE')", name="valid_revision_kind"
        ),
    )
    created_at: Mapped[datetime] = mapped_column(UtcTimeStamp, server_default=func.now())

    __table_args__ = (
        UniqueConstraint(
            "dataset_example_id",
            "dataset_version_id",
        ),
    )


class Experiment(Base):
    __tablename__ = "experiments"
    dataset_id: Mapped[int] = mapped_column(
        ForeignKey("datasets.id", ondelete="CASCADE"),
        index=True,
    )
    dataset_version_id: Mapped[int] = mapped_column(
        ForeignKey("dataset_versions.id", ondelete="CASCADE"),
        index=True,
    )
    name: Mapped[str]
    description: Mapped[Optional[str]]
    repetitions: Mapped[int]
    metadata_: Mapped[dict[str, Any]] = mapped_column("metadata")
    project_name: Mapped[Optional[str]] = mapped_column(index=True)
    created_at: Mapped[datetime] = mapped_column(UtcTimeStamp, server_default=func.now())
    updated_at: Mapped[datetime] = mapped_column(
        UtcTimeStamp, server_default=func.now(), onupdate=func.now()
    )


class ExperimentRun(Base):
    __tablename__ = "experiment_runs"
    experiment_id: Mapped[int] = mapped_column(
        ForeignKey("experiments.id", ondelete="CASCADE"),
        index=True,
    )
    dataset_example_id: Mapped[int] = mapped_column(
        ForeignKey("dataset_examples.id", ondelete="CASCADE"),
        index=True,
    )
    repetition_number: Mapped[int]
    trace_id: Mapped[Optional[str]]
    output: Mapped[ExperimentRunOutput]
    start_time: Mapped[datetime] = mapped_column(UtcTimeStamp)
    end_time: Mapped[datetime] = mapped_column(UtcTimeStamp)
    prompt_token_count: Mapped[Optional[int]]
    completion_token_count: Mapped[Optional[int]]
    error: Mapped[Optional[str]]

    @hybrid_property
    def latency_ms(self) -> float:
        return (self.end_time - self.start_time).total_seconds() * 1000

    @latency_ms.inplace.expression
    @classmethod
    def _latency_expression(cls) -> ColumnElement[float]:
        return LatencyMs(cls.start_time, cls.end_time)

    trace: Mapped["Trace"] = relationship(
        primaryjoin="foreign(ExperimentRun.trace_id) == Trace.trace_id",
        back_populates="experiment_runs",
    )
    annotations: Mapped[list["ExperimentRunAnnotation"]] = relationship(
        back_populates="experiment_run"
    )

    __table_args__ = (
        UniqueConstraint(
            "experiment_id",
            "dataset_example_id",
            "repetition_number",
        ),
    )


class ExperimentRunAnnotation(Base):
    __tablename__ = "experiment_run_annotations"
    experiment_run_id: Mapped[int] = mapped_column(
        ForeignKey("experiment_runs.id", ondelete="CASCADE"),
        index=True,
    )
    name: Mapped[str]
    annotator_kind: Mapped[str] = mapped_column(
        CheckConstraint("annotator_kind IN ('LLM', 'CODE', 'HUMAN')", name="valid_annotator_kind"),
    )
    label: Mapped[Optional[str]]
    score: Mapped[Optional[float]]
    explanation: Mapped[Optional[str]]
    trace_id: Mapped[Optional[str]]
    error: Mapped[Optional[str]]
    metadata_: Mapped[dict[str, Any]] = mapped_column("metadata")
    start_time: Mapped[datetime] = mapped_column(UtcTimeStamp)
    end_time: Mapped[datetime] = mapped_column(UtcTimeStamp)

    experiment_run: Mapped["ExperimentRun"] = relationship(
        back_populates="annotations",
    )

    __table_args__ = (
        UniqueConstraint(
            "experiment_run_id",
            "name",
        ),
    )


class UserRole(Base):
    __tablename__ = "user_roles"
    name: Mapped[str] = mapped_column(unique=True, index=True)
    users: Mapped[list["User"]] = relationship("User", back_populates="role")


class User(Base):
    __tablename__ = "users"
    user_role_id: Mapped[int] = mapped_column(
        ForeignKey("user_roles.id", ondelete="CASCADE"),
        index=True,
    )
    role: Mapped["UserRole"] = relationship("UserRole", back_populates="users")
    username: Mapped[str] = mapped_column(nullable=False, unique=True, index=True)
    email: Mapped[str] = mapped_column(nullable=False, unique=True, index=True)
    profile_picture_url: Mapped[Optional[str]]
    password_hash: Mapped[Optional[bytes]]
    password_salt: Mapped[Optional[bytes]]
    reset_password: Mapped[bool]
    oauth2_client_id: Mapped[Optional[str]] = mapped_column(index=True, nullable=True)
    oauth2_user_id: Mapped[Optional[str]] = mapped_column(index=True, nullable=True)
    auth_method: Mapped[AuthMethod] = mapped_column(
        CheckConstraint("auth_method IN ('LOCAL', 'OAUTH2')", name="valid_auth_method")
    )
    created_at: Mapped[datetime] = mapped_column(UtcTimeStamp, server_default=func.now())
    updated_at: Mapped[datetime] = mapped_column(
        UtcTimeStamp, server_default=func.now(), onupdate=func.now()
    )
    password_reset_token: Mapped[Optional["PasswordResetToken"]] = relationship(
        "PasswordResetToken",
        back_populates="user",
        uselist=False,
    )
    access_tokens: Mapped[list["AccessToken"]] = relationship("AccessToken", back_populates="user")
    refresh_tokens: Mapped[list["RefreshToken"]] = relationship(
        "RefreshToken", back_populates="user"
    )
    api_keys: Mapped[list["ApiKey"]] = relationship("ApiKey", back_populates="user")

    __mapper_args__ = {
        "polymorphic_on": "auth_method",
        "polymorphic_identity": None,  # Base class is abstract
    }

    __table_args__ = (
        CheckConstraint(
            "(password_hash IS NULL) = (password_salt IS NULL)",
            name="password_hash_and_salt",
        ),
        CheckConstraint(
            "(auth_method = 'LOCAL' AND password_hash IS NOT NULL) OR "
            "(auth_method = 'OAUTH2' AND password_hash IS NULL)",
            name="auth_method_password",
        ),
        UniqueConstraint(
            "oauth2_client_id",
            "oauth2_user_id",
        ),
        dict(sqlite_autoincrement=True),
    )

    def __init__(self, **kwargs: Any) -> None:
        if "auth_method" not in kwargs:
            if kwargs.get("password_hash") and kwargs.get("password_salt"):
                kwargs["auth_method"] = "LOCAL"
            else:
                kwargs["auth_method"] = "OAUTH2"
        super().__init__(**kwargs)


class LocalUser(User):
    __mapper_args__ = {
        "polymorphic_identity": "LOCAL",
    }

    def __init__(
        self,
        *,
        email: str,
        username: str,
        password_hash: bytes,
        password_salt: bytes,
        reset_password: bool = True,
    ) -> None:
        if not password_hash or not password_salt:
            raise ValueError("password_hash and password_salt are required for LocalUser")
        super().__init__(
            email=email,
            username=username,
            password_hash=password_hash,
            password_salt=password_salt,
            reset_password=reset_password,
            auth_method="LOCAL",
        )


class OAuth2User(User):
    __mapper_args__ = {
        "polymorphic_identity": "OAUTH2",
    }

    def __init__(
        self,
        *,
        email: str,
        username: str,
    ) -> None:
        super().__init__(
            email=email,
            username=username,
            reset_password=False,
            auth_method="OAUTH2",
        )


class PasswordResetToken(Base):
    __tablename__ = "password_reset_tokens"
    user_id: Mapped[int] = mapped_column(
        ForeignKey("users.id", ondelete="CASCADE"),
        unique=True,
        index=True,
    )
    user: Mapped["User"] = relationship("User", back_populates="password_reset_token")
    created_at: Mapped[datetime] = mapped_column(UtcTimeStamp, server_default=func.now())
    expires_at: Mapped[Optional[datetime]] = mapped_column(UtcTimeStamp, nullable=False, index=True)
    __table_args__ = (dict(sqlite_autoincrement=True),)


class RefreshToken(Base):
    __tablename__ = "refresh_tokens"
    user_id: Mapped[int] = mapped_column(
        ForeignKey("users.id", ondelete="CASCADE"),
        index=True,
    )
    user: Mapped["User"] = relationship("User", back_populates="refresh_tokens")
    created_at: Mapped[datetime] = mapped_column(UtcTimeStamp, server_default=func.now())
    expires_at: Mapped[Optional[datetime]] = mapped_column(UtcTimeStamp, nullable=False, index=True)
    __table_args__ = (dict(sqlite_autoincrement=True),)


class AccessToken(Base):
    __tablename__ = "access_tokens"
    user_id: Mapped[int] = mapped_column(
        ForeignKey("users.id", ondelete="CASCADE"),
        index=True,
    )
    user: Mapped["User"] = relationship("User", back_populates="access_tokens")
    created_at: Mapped[datetime] = mapped_column(UtcTimeStamp, server_default=func.now())
    expires_at: Mapped[Optional[datetime]] = mapped_column(UtcTimeStamp, nullable=False, index=True)
    refresh_token_id: Mapped[int] = mapped_column(
        ForeignKey("refresh_tokens.id", ondelete="CASCADE"),
        index=True,
        unique=True,
    )
    __table_args__ = (dict(sqlite_autoincrement=True),)


class ApiKey(Base):
    __tablename__ = "api_keys"
    user_id: Mapped[int] = mapped_column(
        ForeignKey("users.id", ondelete="CASCADE"),
        index=True,
    )
    user: Mapped["User"] = relationship("User", back_populates="api_keys")
    name: Mapped[str]
    description: Mapped[Optional[str]]
    created_at: Mapped[datetime] = mapped_column(UtcTimeStamp, server_default=func.now())
    expires_at: Mapped[Optional[datetime]] = mapped_column(UtcTimeStamp, nullable=True, index=True)
    __table_args__ = (dict(sqlite_autoincrement=True),)


class PromptLabel(Base):
    __tablename__ = "prompt_labels"

    name: Mapped[str] = mapped_column(String, unique=True, index=True, nullable=False)
    description: Mapped[Optional[str]]
    color: Mapped[str] = mapped_column(String, nullable=True)

    prompts_prompt_labels: Mapped[list["PromptPromptLabel"]] = relationship(
        "PromptPromptLabel",
        back_populates="prompt_label",
        cascade="all, delete-orphan",
        uselist=True,
    )


class Prompt(Base):
    __tablename__ = "prompts"

    source_prompt_id: Mapped[Optional[int]] = mapped_column(
        ForeignKey("prompts.id", ondelete="SET NULL"),
        index=True,
        nullable=True,
    )
    name: Mapped[Identifier] = mapped_column(_Identifier, unique=True, index=True, nullable=False)
    description: Mapped[Optional[str]]
    metadata_: Mapped[dict[str, Any]] = mapped_column("metadata")
    created_at: Mapped[datetime] = mapped_column(UtcTimeStamp, server_default=func.now())
    updated_at: Mapped[datetime] = mapped_column(
        UtcTimeStamp, server_default=func.now(), onupdate=func.now()
    )

    prompts_prompt_labels: Mapped[list["PromptPromptLabel"]] = relationship(
        "PromptPromptLabel",
        back_populates="prompt",
        cascade="all, delete-orphan",
        uselist=True,
    )

    prompt_versions: Mapped[list["PromptVersion"]] = relationship(
        "PromptVersion",
        back_populates="prompt",
        cascade="all, delete-orphan",
        uselist=True,
    )

    prompt_version_tags: Mapped[list["PromptVersionTag"]] = relationship(
        "PromptVersionTag",
        back_populates="prompt",
        cascade="all, delete-orphan",
        uselist=True,
    )


class PromptPromptLabel(Base):
    __tablename__ = "prompts_prompt_labels"

    prompt_label_id: Mapped[int] = mapped_column(
        ForeignKey("prompt_labels.id", ondelete="CASCADE"),
        index=True,
        nullable=False,
    )
    prompt_id: Mapped[int] = mapped_column(
        ForeignKey("prompts.id", ondelete="CASCADE"),
        index=True,
        nullable=False,
    )

    prompt_label: Mapped["PromptLabel"] = relationship(
        "PromptLabel", back_populates="prompts_prompt_labels"
    )
    prompt: Mapped["Prompt"] = relationship("Prompt", back_populates="prompts_prompt_labels")

    __table_args__ = (UniqueConstraint("prompt_label_id", "prompt_id"),)


class PromptVersion(Base):
    __tablename__ = "prompt_versions"

    prompt_id: Mapped[int] = mapped_column(
        ForeignKey("prompts.id", ondelete="CASCADE"),
        index=True,
        nullable=False,
    )
    description: Mapped[Optional[str]] = mapped_column(String, nullable=True)
    user_id: Mapped[Optional[int]] = mapped_column(
        ForeignKey("users.id", ondelete="SET NULL"),
        index=True,
        nullable=True,
    )
    template_type: Mapped[PromptTemplateType] = mapped_column(
        _PromptTemplateType,
        CheckConstraint("template_type IN ('CHAT', 'STR')", name="template_type"),
        nullable=False,
    )
    template_format: Mapped[PromptTemplateFormat] = mapped_column(
        _TemplateFormat,
        CheckConstraint(
            "template_format IN ('F_STRING', 'MUSTACHE', 'NONE')", name="template_format"
        ),
        nullable=False,
    )
    template: Mapped[PromptTemplate] = mapped_column(_PromptTemplate, nullable=False)
    invocation_parameters: Mapped[PromptInvocationParameters] = mapped_column(
        _InvocationParameters, nullable=False
    )
    tools: Mapped[Optional[PromptTools]] = mapped_column(_Tools, default=Null(), nullable=True)
    response_format: Mapped[Optional[PromptResponseFormat]] = mapped_column(
        _PromptResponseFormat, default=Null(), nullable=True
    )
    model_provider: Mapped[ModelProvider] = mapped_column(_ModelProvider)
    model_name: Mapped[str]
    metadata_: Mapped[dict[str, Any]] = mapped_column("metadata")
    created_at: Mapped[datetime] = mapped_column(UtcTimeStamp, server_default=func.now())

    prompt: Mapped["Prompt"] = relationship("Prompt", back_populates="prompt_versions")

    prompt_version_tags: Mapped[list["PromptVersionTag"]] = relationship(
        "PromptVersionTag",
        back_populates="prompt_version",
        cascade="all, delete-orphan",
        uselist=True,
    )


class PromptVersionTag(Base):
    __tablename__ = "prompt_version_tags"

    name: Mapped[Identifier] = mapped_column(_Identifier, nullable=False)
    description: Mapped[Optional[str]] = mapped_column(String, nullable=True)
    prompt_id: Mapped[int] = mapped_column(
        ForeignKey("prompts.id", ondelete="CASCADE"),
        index=True,
        nullable=False,
    )
    prompt_version_id: Mapped[int] = mapped_column(
        ForeignKey("prompt_versions.id", ondelete="CASCADE"),
        index=True,
        nullable=False,
    )
    user_id: Mapped[Optional[int]] = mapped_column(
        ForeignKey("users.id", ondelete="SET NULL"),
        index=True,
        nullable=True,
    )

    prompt: Mapped["Prompt"] = relationship("Prompt", back_populates="prompt_version_tags")
    prompt_version: Mapped["PromptVersion"] = relationship(
        "PromptVersion", back_populates="prompt_version_tags"
    )

    __table_args__ = (UniqueConstraint("name", "prompt_id"),)


class AnnotationConfig(Base):
    __tablename__ = "annotation_configs"

    id: Mapped[int] = mapped_column(primary_key=True)
    name: Mapped[str] = mapped_column(String, nullable=False, unique=True)
    config: Mapped[AnnotationConfigType] = mapped_column(_AnnotationConfig, nullable=False)


class ProjectAnnotationConfig(Base):
    __tablename__ = "project_annotation_configs"

    id: Mapped[int] = mapped_column(primary_key=True)
    project_id: Mapped[int] = mapped_column(
        ForeignKey("projects.id", ondelete="CASCADE"), nullable=False, index=True
    )
    annotation_config_id: Mapped[int] = mapped_column(
        ForeignKey("annotation_configs.id", ondelete="CASCADE"), nullable=False, index=True
    )

    __table_args__ = (UniqueConstraint("project_id", "annotation_config_id"),)<|MERGE_RESOLUTION|>--- conflicted
+++ resolved
@@ -1,8 +1,4 @@
 from datetime import datetime, timezone
-<<<<<<< HEAD
-=======
-from enum import Enum
->>>>>>> 4fa5c57a
 from typing import Any, Iterable, Literal, Optional, Sequence, TypedDict, cast
 
 import sqlalchemy.sql as sql
