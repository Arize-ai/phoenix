import asyncio
from functools import partial
from typing import AsyncIterator, Optional, cast

import pandas as pd
import pyarrow as pa
from starlette.endpoints import HTTPEndpoint
from starlette.requests import Request
from starlette.responses import Response, StreamingResponse
from starlette.status import HTTP_404_NOT_FOUND, HTTP_422_UNPROCESSABLE_ENTITY

from phoenix.core.evals import Evals
from phoenix.core.traces import Traces
from phoenix.trace.dsl import SpanFilter, SpanQuery
from phoenix.utilities import get_spans_dataframe, query_spans


class GetSpansDataFrameHandler(HTTPEndpoint):
    traces: Traces
    evals: Optional[Evals] = None

    async def post(self, request: Request) -> Response:
        payload = await request.json()
        filter_condition = cast(str, payload.pop("filter_condition", None) or "")
        loop = asyncio.get_running_loop()
        valid_eval_names = (
            await loop.run_in_executor(
                None,
                self.evals.get_span_evaluation_names,
            )
            if self.evals
            else ()
        )
        try:
            span_filter = SpanFilter(
                filter_condition,
                evals=self.evals,
                valid_eval_names=valid_eval_names,
            )
        except Exception as e:
            return Response(
                status_code=HTTP_422_UNPROCESSABLE_ENTITY,
                content=f"Invalid filter condition: {e}",
            )
        df = await loop.run_in_executor(
            None,
            partial(
                get_spans_dataframe,
                self.traces,
                span_filter,
                start_time=payload.get("start_time"),
                stop_time=payload.get("stop_time"),
                root_spans_only=payload.get("root_spans_only"),
            ),
        )
        if df is None:
            return Response(status_code=HTTP_404_NOT_FOUND)
<<<<<<< HEAD

=======
>>>>>>> a5e2bcc2
        return Response(
            content=_df_to_bytes(df),
            media_type="application/x-pandas-arrow",
        )


class QuerySpansHandler(HTTPEndpoint):
    traces: Traces
    evals: Optional[Evals] = None

    async def post(self, request: Request) -> Response:
        payload = await request.json()
        queries = payload.pop("queries", [])
        loop = asyncio.get_running_loop()
        valid_eval_names = (
            await loop.run_in_executor(
                None,
                self.evals.get_span_evaluation_names,
            )
            if self.evals
            else ()
        )
        try:
            span_queries = [
                SpanQuery.from_dict(
                    query,
                    evals=self.evals,
                    valid_eval_names=valid_eval_names,
                )
                for query in queries
            ]
        except Exception as e:
            return Response(
                status_code=HTTP_422_UNPROCESSABLE_ENTITY,
                content=f"Invalid query: {e}",
            )
        results = await loop.run_in_executor(
            None,
            partial(
                query_spans,
                self.traces,
                *span_queries,
                start_time=payload.get("start_time"),
                stop_time=payload.get("stop_time"),
                root_spans_only=payload.get("root_spans_only"),
            ),
        )
        if not results:
            return Response(status_code=HTTP_404_NOT_FOUND)

        async def content() -> AsyncIterator[bytes]:
            for result in results:
                yield _df_to_bytes(result)
<<<<<<< HEAD

        return StreamingResponse(
            content=content(),
            media_type="application/x-pandas-arrow",
        )


class GetEvaluationsHandler(HTTPEndpoint):
    evals: Evals

    async def post(self, _: Request) -> Response:
        loop = asyncio.get_running_loop()
        results = await loop.run_in_executor(
            None,
            self.evals.export_evaluations,
        )
        if not results:
            return Response(status_code=HTTP_404_NOT_FOUND)

        async def content() -> AsyncIterator[bytes]:
            for result in results:
                yield await loop.run_in_executor(
                    None,
                    lambda: _table_to_bytes(result.to_pyarrow_table()),
                )
=======
>>>>>>> a5e2bcc2

        return StreamingResponse(
            content=content(),
            media_type="application/x-pandas-arrow",
        )


def _df_to_bytes(df: pd.DataFrame) -> bytes:
    pa_table = pa.Table.from_pandas(df)
    return _table_to_bytes(pa_table)


def _table_to_bytes(table: pa.Table) -> bytes:
    sink = pa.BufferOutputStream()
    with pa.ipc.new_stream(sink, table.schema) as writer:
        writer.write_table(table)
    return cast(bytes, sink.getvalue().to_pybytes())<|MERGE_RESOLUTION|>--- conflicted
+++ resolved
@@ -55,10 +55,6 @@
         )
         if df is None:
             return Response(status_code=HTTP_404_NOT_FOUND)
-<<<<<<< HEAD
-
-=======
->>>>>>> a5e2bcc2
         return Response(
             content=_df_to_bytes(df),
             media_type="application/x-pandas-arrow",
@@ -112,7 +108,6 @@
         async def content() -> AsyncIterator[bytes]:
             for result in results:
                 yield _df_to_bytes(result)
-<<<<<<< HEAD
 
         return StreamingResponse(
             content=content(),
@@ -138,8 +133,6 @@
                     None,
                     lambda: _table_to_bytes(result.to_pyarrow_table()),
                 )
-=======
->>>>>>> a5e2bcc2
 
         return StreamingResponse(
             content=content(),
