import logging
from pathlib import Path
from typing import Optional, Union

from starlette.applications import Starlette
from starlette.datastructures import QueryParams
from starlette.endpoints import HTTPEndpoint
from starlette.exceptions import HTTPException
from starlette.middleware import Middleware
from starlette.middleware.base import BaseHTTPMiddleware, RequestResponseEndpoint
from starlette.requests import Request
from starlette.responses import FileResponse, Response
from starlette.routing import Mount, Route, WebSocketRoute
from starlette.staticfiles import StaticFiles
from starlette.types import Scope
from starlette.websockets import WebSocket
from strawberry.asgi import GraphQL
from strawberry.schema import BaseSchema

from phoenix.config import SERVER_DIR
from phoenix.core.model_schema import Model
from phoenix.core.traces import Traces
<<<<<<< HEAD
from phoenix.core.umap_parameters import UMAPParameters

from .api.context import Context
from .api.schema import schema
=======
from phoenix.server.api.context import Context
from phoenix.server.api.schema import schema
from phoenix.server.span_handler import SpanHandler
>>>>>>> c340f1ac

logger = logging.getLogger(__name__)


class Static(StaticFiles):
    "Static file serving with a fallback to index.html"

    async def get_response(self, path: str, scope: Scope) -> Response:
        response = None
        try:
            response = await super().get_response(path, scope)
        except HTTPException as e:
            if e.status_code != 404:
                raise e
            # Fallback to to the index.html
            full_path, stat_result = self.lookup_path("index.html")
            if stat_result is None:
                raise RuntimeError("Failed to find index.html")
            response = self.file_response(full_path, stat_result, scope)
        except Exception as e:
            raise e
        return response


class HeadersMiddleware(BaseHTTPMiddleware):
    async def dispatch(
        self,
        request: Request,
        call_next: RequestResponseEndpoint,
    ) -> Response:
        response = await call_next(request)
        response.headers["x-colab-notebook-cache-control"] = "no-cache"
        return response


class GraphQLWithContext(GraphQL):  # type: ignore
    def __init__(
        self,
        schema: BaseSchema,
        model: Model,
        export_path: Path,
        graphiql: bool = False,
        corpus: Optional[Model] = None,
        traces: Optional[Traces] = None,
        config: Optional[UMAPParameters] = None,
    ) -> None:
        self.model = model
        self.corpus = corpus
        self.traces = traces
        self.config = config
        self.export_path = export_path
        super().__init__(schema, graphiql=graphiql)

    async def get_context(
        self,
        request: Union[Request, WebSocket],
        response: Optional[Response] = None,
    ) -> Context:
        return Context(
            request=request,
            response=response,
            model=self.model,
            corpus=self.corpus,
            traces=self.traces,
            config=self.config,
            export_path=self.export_path,
        )


class Download(HTTPEndpoint):
    path: Path

    async def get(self, request: Request) -> FileResponse:
        params = QueryParams(request.query_params)
        file = self.path / (params.get("filename", "") + ".parquet")
        if not file.is_file():
            raise HTTPException(status_code=404)
        return FileResponse(
            path=file,
            filename=file.name,
            media_type="application/x-octet-stream",
        )


def create_app(
    export_path: Path,
    model: Model,
    corpus: Optional[Model] = None,
    traces: Optional[Traces] = None,
    config: Optional[UMAPParameters] = None,
    debug: bool = False,
) -> Starlette:
    graphql = GraphQLWithContext(
        schema=schema,
        model=model,
        corpus=corpus,
        traces=traces,
        config=config,
        export_path=export_path,
        graphiql=True,
    )
    return Starlette(
        middleware=[
            Middleware(HeadersMiddleware),
        ],
        debug=debug,
        routes=(
            []
            if traces is None
            else [
                Route(
                    "/v1/spans",
                    type(
                        "SpanEndpoint",
                        (SpanHandler,),
                        {"queue": traces},
                    ),
                ),
            ]
        )
        + [
            Route(
                "/exports",
                type(
                    "DownloadExports",
                    (Download,),
                    {"path": export_path},
                ),
            ),
            Route(
                "/graphql",
                graphql,
            ),
            WebSocketRoute("/graphql", graphql),
            Mount(
                "/",
                app=Static(
                    directory=SERVER_DIR / "static",
                    html=True,
                ),
                name="static",
            ),
        ],
    )<|MERGE_RESOLUTION|>--- conflicted
+++ resolved
@@ -20,16 +20,11 @@
 from phoenix.config import SERVER_DIR
 from phoenix.core.model_schema import Model
 from phoenix.core.traces import Traces
-<<<<<<< HEAD
 from phoenix.core.umap_parameters import UMAPParameters
-
-from .api.context import Context
-from .api.schema import schema
-=======
 from phoenix.server.api.context import Context
 from phoenix.server.api.schema import schema
 from phoenix.server.span_handler import SpanHandler
->>>>>>> c340f1ac
+
 
 logger = logging.getLogger(__name__)
 
