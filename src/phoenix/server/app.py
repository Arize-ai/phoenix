--- conflicted
+++ resolved
@@ -1,14 +1,9 @@
-from __future__ import annotations
-
 import asyncio
 import contextlib
 import json
 import logging
 from contextlib import AsyncExitStack
-<<<<<<< HEAD
-=======
 from dataclasses import dataclass, field
->>>>>>> 1bc1bb31
 from datetime import datetime, timedelta, timezone
 from functools import cached_property
 from pathlib import Path
@@ -56,11 +51,8 @@
 from phoenix.config import (
     DEFAULT_PROJECT_NAME,
     SERVER_DIR,
-<<<<<<< HEAD
-=======
     get_env_host,
     get_env_port,
->>>>>>> 1bc1bb31
     server_instrumentation_is_enabled,
 )
 from phoenix.core.model_schema import Model
@@ -281,11 +273,6 @@
         config: ScaffolderConfig,
         queue_span: Callable[[Span, ProjectName], Awaitable[None]],
         queue_evaluation: Callable[[pb.Evaluation], Awaitable[None]],
-<<<<<<< HEAD
-        tracing_fixture_names: Iterable[str] = (),
-        force_fixture_ingestion: bool = False,
-=======
->>>>>>> 1bc1bb31
     ) -> None:
         super().__init__()
         self._db = config.db
@@ -298,17 +285,11 @@
         self._scaffold_datasets = config.scaffold_datasets
         self._phoenix_url = config.phoenix_url
 
-<<<<<<< HEAD
-=======
     async def __aenter__(self) -> None:
         if not self._tracing_fixtures:
             return
         await self.start()
 
-    async def __aexit__(self, *args: Any, **kwargs: Any) -> None:
-        await self.stop()
-
->>>>>>> 1bc1bb31
     async def _run(self) -> None:
         """
         Main entry point for Scaffolder.
@@ -403,12 +384,7 @@
     startup_callbacks: Iterable[_Callback] = (),
     shutdown_callbacks: Iterable[_Callback] = (),
     read_only: bool = False,
-<<<<<<< HEAD
-    tracing_fixture_names: Iterable[str] = (),
-    force_fixture_ingestion: bool = False,
-=======
     scaffolder_config: Optional[ScaffolderConfig] = None,
->>>>>>> 1bc1bb31
 ) -> StatefulLifespan[FastAPI]:
     @contextlib.asynccontextmanager
     async def lifespan(_: FastAPI) -> AsyncIterator[Dict[str, Any]]:
@@ -429,22 +405,7 @@
                 disabled=read_only,
                 tracer_provider=tracer_provider,
                 enable_prometheus=enable_prometheus,
-<<<<<<< HEAD
                 token_store=token_store,
-            )
-            scaffolder = Scaffolder(
-                db=db,
-                queue_span=queue_span,
-                queue_evaluation=queue_evaluation,
-                tracing_fixture_names=tracing_fixture_names,
-                force_fixture_ingestion=force_fixture_ingestion,
-            )
-            await stack.enter_async_context(grpc_server)
-            await stack.enter_async_context(dml_event_handler)
-            await stack.enter_async_context(scaffolder)
-            if isinstance(token_store, AsyncContextManager):
-                await stack.enter_async_context(token_store)
-=======
             )
             await stack.enter_async_context(grpc_server)
             await stack.enter_async_context(dml_event_handler)
@@ -455,9 +416,8 @@
                     queue_evaluation=queue_evaluation,
                 )
                 await stack.enter_async_context(scaffolder)
-            for callback in startup_callbacks:
-                callback()
->>>>>>> 1bc1bb31
+            if isinstance(token_store, AsyncContextManager):
+                await stack.enter_async_context(token_store)
             yield {
                 "event_queue": dml_event_handler,
                 "enqueue": enqueue,
@@ -650,12 +610,7 @@
     startup_callbacks: Iterable[_Callback] = (),
     shutdown_callbacks: Iterable[_Callback] = (),
     secret: Optional[str] = None,
-<<<<<<< HEAD
-    tracing_fixture_names: Iterable[str] = (),
-    force_fixture_ingestion: bool = False,
-=======
     scaffolder_config: Optional[ScaffolderConfig] = None,
->>>>>>> 1bc1bb31
 ) -> FastAPI:
     startup_callbacks_list: List[_Callback] = list(startup_callbacks)
     shutdown_callbacks_list: List[_Callback] = list(shutdown_callbacks)
