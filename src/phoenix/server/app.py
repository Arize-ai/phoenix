import contextlib
import logging
from datetime import datetime
from pathlib import Path
from typing import (
    Any,
    AsyncContextManager,
    AsyncIterator,
    Callable,
    Dict,
    Iterable,
    NamedTuple,
    Optional,
    Tuple,
    Union,
)

from sqlalchemy.ext.asyncio import (
    AsyncEngine,
    AsyncSession,
    async_sessionmaker,
)
from starlette.applications import Starlette
from starlette.datastructures import QueryParams
from starlette.endpoints import HTTPEndpoint
from starlette.exceptions import HTTPException
from starlette.middleware import Middleware
from starlette.middleware.base import BaseHTTPMiddleware, RequestResponseEndpoint
from starlette.requests import Request
from starlette.responses import FileResponse, PlainTextResponse, Response
from starlette.routing import Mount, Route
from starlette.schemas import SchemaGenerator
from starlette.staticfiles import StaticFiles
from starlette.templating import Jinja2Templates
from starlette.types import Scope, StatefulLifespan
from starlette.websockets import WebSocket
from strawberry.asgi import GraphQL
from strawberry.schema import BaseSchema

import phoenix
import phoenix.trace.v1 as pb
from phoenix.config import (
    DEFAULT_PROJECT_NAME,
    SERVER_DIR,
    is_server_instrumentation_enabled,
)
from phoenix.core.model_schema import Model
from phoenix.db.bulk_inserter import BulkInserter
from phoenix.db.engines import create_engine
from phoenix.exceptions import PhoenixMigrationError
from phoenix.pointcloud.umap_parameters import UMAPParameters
from phoenix.server.api.context import Context, DataLoaders
from phoenix.server.api.dataloaders import (
    DocumentEvaluationsDataLoader,
    DocumentRetrievalMetricsDataLoader,
    LatencyMsQuantileDataLoader,
    SpanEvaluationsDataLoader,
    TraceEvaluationsDataLoader,
)
from phoenix.server.api.dataloaders.span_descendants import SpanDescendantsDataLoader
from phoenix.server.api.routers.v1 import V1_ROUTES
from phoenix.server.api.schema import schema
from phoenix.trace.schemas import Span

logger = logging.getLogger(__name__)

templates = Jinja2Templates(directory=SERVER_DIR / "templates")

schemas = SchemaGenerator(
    {"openapi": "3.0.0", "info": {"title": "ArizePhoenix API", "version": "1.0"}}
)


class AppConfig(NamedTuple):
    has_inferences: bool
    """ Whether the model has inferences (e.g. a primary dataset) """
    has_corpus: bool
    min_dist: float
    n_neighbors: int
    n_samples: int


class Static(StaticFiles):
    "Static file serving with a fallback to index.html"

    _app_config: AppConfig

    def __init__(self, *, app_config: AppConfig, **kwargs: Any):
        self._app_config = app_config
        super().__init__(**kwargs)

    async def get_response(self, path: str, scope: Scope) -> Response:
        response = None
        try:
            response = await super().get_response(path, scope)
        except HTTPException as e:
            if e.status_code != 404:
                raise e
            # Fallback to to the index.html
            request = Request(scope)

            response = templates.TemplateResponse(
                "index.html",
                context={
                    "has_inferences": self._app_config.has_inferences,
                    "has_corpus": self._app_config.has_corpus,
                    "min_dist": self._app_config.min_dist,
                    "n_neighbors": self._app_config.n_neighbors,
                    "n_samples": self._app_config.n_samples,
                    "basename": request.scope.get("root_path", ""),
                    "request": request,
                },
            )
        except Exception as e:
            raise e
        return response


class HeadersMiddleware(BaseHTTPMiddleware):
    async def dispatch(
        self,
        request: Request,
        call_next: RequestResponseEndpoint,
    ) -> Response:
        response = await call_next(request)
        response.headers["x-colab-notebook-cache-control"] = "no-cache"
        response.headers["Cache-Control"] = "no-store"
        return response


class GraphQLWithContext(GraphQL):  # type: ignore
    def __init__(
        self,
        schema: BaseSchema,
        db: Callable[[], AsyncContextManager[AsyncSession]],
        model: Model,
        export_path: Path,
        graphiql: bool = False,
        corpus: Optional[Model] = None,
        streaming_last_updated_at: Callable[[], Optional[datetime]] = lambda: None,
    ) -> None:
        self.db = db
        self.model = model
        self.corpus = corpus
        self.export_path = export_path
        self.streaming_last_updated_at = streaming_last_updated_at
        super().__init__(schema, graphiql=graphiql)

    async def get_context(
        self,
        request: Union[Request, WebSocket],
        response: Optional[Response] = None,
    ) -> Context:
        return Context(
            request=request,
            response=response,
            db=self.db,
            model=self.model,
            corpus=self.corpus,
            export_path=self.export_path,
            streaming_last_updated_at=self.streaming_last_updated_at,
            data_loaders=DataLoaders(
                latency_ms_quantile=LatencyMsQuantileDataLoader(self.db),
                span_evaluations=SpanEvaluationsDataLoader(self.db),
                document_evaluations=DocumentEvaluationsDataLoader(self.db),
                trace_evaluations=TraceEvaluationsDataLoader(self.db),
                document_retrieval_metrics=DocumentRetrievalMetricsDataLoader(self.db),
                span_descendants=SpanDescendantsDataLoader(self.db),
            ),
        )


class Download(HTTPEndpoint):
    path: Path

    async def get(self, request: Request) -> FileResponse:
        params = QueryParams(request.query_params)
        file = self.path / (params.get("filename", "") + ".parquet")
        if not file.is_file():
            raise HTTPException(status_code=404)
        return FileResponse(
            path=file,
            filename=file.name,
            media_type="application/x-octet-stream",
        )


async def version(_: Request) -> PlainTextResponse:
    return PlainTextResponse(f"{phoenix.__version__}")


def _db(engine: AsyncEngine) -> Callable[[], AsyncContextManager[AsyncSession]]:
    Session = async_sessionmaker(engine, expire_on_commit=False)

    @contextlib.asynccontextmanager
    async def factory() -> AsyncIterator[AsyncSession]:
        async with Session.begin() as session:
            yield session

    return factory


def _lifespan(
    bulk_inserter: BulkInserter,
) -> StatefulLifespan[Starlette]:
    @contextlib.asynccontextmanager
    async def lifespan(_: Starlette) -> AsyncIterator[Dict[str, Any]]:
        async with bulk_inserter as (queue_span, queue_evaluation):
            yield {
                "queue_span_for_bulk_insert": queue_span,
                "queue_evaluation_for_bulk_insert": queue_evaluation,
            }

    return lifespan


async def check_healthz(_: Request) -> PlainTextResponse:
    return PlainTextResponse("OK")


async def openapi_schema(request: Request) -> Response:
    return schemas.OpenAPIResponse(request=request)


def create_app(
    database_url: str,
    export_path: Path,
    model: Model,
    umap_params: UMAPParameters,
    corpus: Optional[Model] = None,
    debug: bool = False,
    read_only: bool = False,
    enable_prometheus: bool = False,
    initial_spans: Optional[Iterable[Union[Span, Tuple[Span, str]]]] = None,
    initial_evaluations: Optional[Iterable[pb.Evaluation]] = None,
) -> Starlette:
    initial_batch_of_spans: Iterable[Tuple[Span, str]] = (
        ()
        if initial_spans is None
        else (
            ((item, DEFAULT_PROJECT_NAME) if isinstance(item, Span) else item)
            for item in initial_spans
        )
    )
    initial_batch_of_evaluations = () if initial_evaluations is None else initial_evaluations
<<<<<<< HEAD
    try:
        engine = create_engine(database_url)
    except PhoenixMigrationError as e:
        msg = (
            "\n\n⚠️⚠️ Phoenix failed to migrate the database to the latest version. ⚠️⚠️\n\n"
            "The database may be in a dirty state. To resolve this, the Alembic CLI can be used\n"
            "from the `src/phoenix/db` directory inside the Phoenix project root. From here,\n"
            "revert any partial migrations and run `alembic stamp` to reset the migration state,\n"
            "then try starting Phoenix again.\n\n"
            "If issues persist, please reach out for support in the Arize community Slack:\n"
            "https://arize-ai.slack.com\n\n"
            "You can also refer to the Alembic documentation for more information:\n"
            "https://alembic.sqlalchemy.org/en/latest/tutorial.html\n\n"
            ""
        )
        raise PhoenixMigrationError(msg) from e
=======
    engine = create_engine(database_url)
    if is_server_instrumentation_enabled():
        from opentelemetry.instrumentation.sqlalchemy import SQLAlchemyInstrumentor

        SQLAlchemyInstrumentor().instrument(engine=engine.sync_engine)
>>>>>>> a717ff6c
    db = _db(engine)
    bulk_inserter = BulkInserter(
        db,
        initial_batch_of_spans=initial_batch_of_spans,
        initial_batch_of_evaluations=initial_batch_of_evaluations,
    )
    graphql = GraphQLWithContext(
        db=db,
        schema=schema,
        model=model,
        corpus=corpus,
        export_path=export_path,
        graphiql=True,
        streaming_last_updated_at=lambda: bulk_inserter.last_inserted_at,
    )
    if enable_prometheus:
        from phoenix.server.prometheus import PrometheusMiddleware

        prometheus_middlewares = [Middleware(PrometheusMiddleware)]
    else:
        prometheus_middlewares = []

    app = Starlette(
        lifespan=_lifespan(bulk_inserter),
        middleware=[
            Middleware(HeadersMiddleware),
            *prometheus_middlewares,
        ],
        debug=debug,
        routes=V1_ROUTES
        + [
            Route("/schema", endpoint=openapi_schema, include_in_schema=False),
            Route("/arize_phoenix_version", version),
            Route("/healthz", check_healthz),
            Route(
                "/exports",
                type(
                    "DownloadExports",
                    (Download,),
                    {"path": export_path},
                ),
            ),
            Route(
                "/graphql",
                graphql,
            ),
            Mount(
                "/",
                app=Static(
                    directory=SERVER_DIR / "static",
                    app_config=AppConfig(
                        has_inferences=model.is_empty is not True,
                        has_corpus=corpus is not None,
                        min_dist=umap_params.min_dist,
                        n_neighbors=umap_params.n_neighbors,
                        n_samples=umap_params.n_samples,
                    ),
                ),
                name="static",
            ),
        ],
    )
    app.state.read_only = read_only
    app.state.db = db
    return app<|MERGE_RESOLUTION|>--- conflicted
+++ resolved
@@ -243,7 +243,6 @@
         )
     )
     initial_batch_of_evaluations = () if initial_evaluations is None else initial_evaluations
-<<<<<<< HEAD
     try:
         engine = create_engine(database_url)
     except PhoenixMigrationError as e:
@@ -260,13 +259,12 @@
             ""
         )
         raise PhoenixMigrationError(msg) from e
-=======
-    engine = create_engine(database_url)
+
     if is_server_instrumentation_enabled():
         from opentelemetry.instrumentation.sqlalchemy import SQLAlchemyInstrumentor
 
         SQLAlchemyInstrumentor().instrument(engine=engine.sync_engine)
->>>>>>> a717ff6c
+
     db = _db(engine)
     bulk_inserter = BulkInserter(
         db,
