--- conflicted
+++ resolved
@@ -299,11 +299,9 @@
     engine = create_engine_and_run_migrations(db_connection_str)
     instrumentation_cleanups = instrument_engine_if_enabled(engine)
     factory = DbSessionFactory(db=_db(engine), dialect=engine.dialect.name)
-<<<<<<< HEAD
     corpus_model = (
         None if corpus_inferences is None else create_model_from_inferences(corpus_inferences)
     )
-=======
     # Print information about the server
     msg = _WELCOME_MESSAGE.format(
         version=version("arize-phoenix"),
@@ -316,7 +314,6 @@
         msg += _EXPERIMENTAL_WARNING.format(auth_enabled=True)
     if sys.platform.startswith("win"):
         msg = codecs.encode(msg, "ascii", errors="ignore").decode("ascii").strip()
->>>>>>> ee4c5ef2
     app = create_app(
         db=factory,
         export_path=export_path,
