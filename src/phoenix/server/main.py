--- conflicted
+++ resolved
@@ -206,10 +206,7 @@
         host = None
 
     port = args.port or get_env_port()
-<<<<<<< HEAD
-=======
     host_root_path = get_env_host_root_path()
->>>>>>> a297fda7
     read_only = args.read_only
 
     model = create_model_from_inferences(
