from collections import defaultdict
from datetime import datetime
from itertools import chain
from typing import Dict, List, Optional, Set, Tuple, Union, cast
from uuid import UUID

import numpy as np
import numpy.typing as npt
import strawberry
from strawberry import ID, UNSET
from strawberry.types import Info
from typing_extensions import Annotated

from phoenix.metrics.retrieval_metrics import RetrievalMetrics
from phoenix.pointcloud.clustering import Hdbscan
from phoenix.server.api.helpers import ensure_list
from phoenix.server.api.input_types.ClusterInput import ClusterInput
from phoenix.server.api.input_types.Coordinates import (
    InputCoordinate2D,
    InputCoordinate3D,
)
from phoenix.server.api.input_types.SpanSort import SpanSort
from phoenix.server.api.types.Cluster import Cluster, to_gql_clusters
from phoenix.trace.filter import SpanFilter
from phoenix.trace.schemas import SpanID

<<<<<<< HEAD
from ...metrics.retrieval_metrics import RetrievalMetrics
from ...trace.filter import SpanFilter
from ...trace.schemas import SpanID
=======
>>>>>>> 8a6a0632
from .context import Context
from .input_types.TimeRange import TimeRange
from .types.DatasetInfo import TraceDatasetInfo
from .types.DatasetRole import AncillaryDatasetRole, DatasetRole
from .types.Dimension import to_gql_dimension
from .types.DocumentEvaluationSummary import DocumentEvaluationSummary
from .types.EmbeddingDimension import (
    DEFAULT_CLUSTER_SELECTION_EPSILON,
    DEFAULT_MIN_CLUSTER_SIZE,
    DEFAULT_MIN_SAMPLES,
    to_gql_embedding_dimension,
)
from .types.EvaluationSummary import EvaluationSummary
from .types.Event import create_event_id, unpack_event_id
from .types.ExportEventsMutation import ExportEventsMutation
from .types.Functionality import Functionality
from .types.Model import Model
from .types.node import GlobalID, Node, from_global_id
from .types.pagination import Connection, ConnectionArgs, Cursor, connection_from_list
from .types.Span import Span, to_gql_span
from .types.ValidationResult import ValidationResult


@strawberry.type
class Query:
    @strawberry.field
    def functionality(self, info: Info[Context, None]) -> "Functionality":
        has_model_inferences = not info.context.model.is_empty
        has_traces = info.context.traces is not None
        return Functionality(
            model_inferences=has_model_inferences,
            tracing=has_traces,
        )

    @strawberry.field
    def model(self) -> Model:
        return Model()

    @strawberry.field
    def node(self, id: GlobalID, info: Info[Context, None]) -> Node:
        type_name, node_id = from_global_id(str(id))
        if type_name == "Dimension":
            dimension = info.context.model.scalar_dimensions[node_id]
            return to_gql_dimension(node_id, dimension)
        elif type_name == "EmbeddingDimension":
            embedding_dimension = info.context.model.embedding_dimensions[node_id]
            return to_gql_embedding_dimension(node_id, embedding_dimension)

        raise Exception(f"Unknown node type: {type}")

    @strawberry.field
    def clusters(
        self,
        clusters: List[ClusterInput],
    ) -> List[Cluster]:
        clustered_events: Dict[str, Set[ID]] = defaultdict(set)
        for i, cluster in enumerate(clusters):
            clustered_events[cluster.id or str(i)].update(cluster.event_ids)
        return to_gql_clusters(
            clustered_events=clustered_events,
        )

    @strawberry.field
    def hdbscan_clustering(
        self,
        info: Info[Context, None],
        event_ids: Annotated[
            List[ID],
            strawberry.argument(
                description="Event ID of the coordinates",
            ),
        ],
        coordinates_2d: Annotated[
            Optional[List[InputCoordinate2D]],
            strawberry.argument(
                description="Point coordinates. Must be either 2D or 3D.",
            ),
        ] = UNSET,
        coordinates_3d: Annotated[
            Optional[List[InputCoordinate3D]],
            strawberry.argument(
                description="Point coordinates. Must be either 2D or 3D.",
            ),
        ] = UNSET,
        min_cluster_size: Annotated[
            int,
            strawberry.argument(
                description="HDBSCAN minimum cluster size",
            ),
        ] = DEFAULT_MIN_CLUSTER_SIZE,
        cluster_min_samples: Annotated[
            int,
            strawberry.argument(
                description="HDBSCAN minimum samples",
            ),
        ] = DEFAULT_MIN_SAMPLES,
        cluster_selection_epsilon: Annotated[
            float,
            strawberry.argument(
                description="HDBSCAN cluster selection epsilon",
            ),
        ] = DEFAULT_CLUSTER_SELECTION_EPSILON,
    ) -> List[Cluster]:
        coordinates_3d = ensure_list(coordinates_3d)
        coordinates_2d = ensure_list(coordinates_2d)

        if len(coordinates_3d) > 0 and len(coordinates_2d) > 0:
            raise ValueError("must specify only one of 2D or 3D coordinates")

        if len(coordinates_3d) > 0:
            coordinates = list(
                map(
                    lambda coord: np.array(
                        [coord.x, coord.y, coord.z],
                    ),
                    coordinates_3d,
                )
            )
        else:
            coordinates = list(
                map(
                    lambda coord: np.array(
                        [coord.x, coord.y],
                    ),
                    coordinates_2d,
                )
            )

        if len(event_ids) != len(coordinates):
            raise ValueError(
                f"length mismatch between "
                f"event_ids ({len(event_ids)}) "
                f"and coordinates ({len(coordinates)})"
            )

        if len(event_ids) == 0:
            return []

        grouped_event_ids: Dict[
            Union[DatasetRole, AncillaryDatasetRole],
            List[ID],
        ] = defaultdict(list)
        grouped_coordinates: Dict[
            Union[DatasetRole, AncillaryDatasetRole],
            List[npt.NDArray[np.float64]],
        ] = defaultdict(list)

        for event_id, coordinate in zip(event_ids, coordinates):
            row_id, dataset_role = unpack_event_id(event_id)
            grouped_coordinates[dataset_role].append(coordinate)
            grouped_event_ids[dataset_role].append(create_event_id(row_id, dataset_role))

        stacked_event_ids = (
            grouped_event_ids[DatasetRole.primary]
            + grouped_event_ids[DatasetRole.reference]
            + grouped_event_ids[AncillaryDatasetRole.corpus]
        )
        stacked_coordinates = np.stack(
            grouped_coordinates[DatasetRole.primary]
            + grouped_coordinates[DatasetRole.reference]
            + grouped_coordinates[AncillaryDatasetRole.corpus]
        )

        clusters = Hdbscan(
            min_cluster_size=min_cluster_size,
            min_samples=cluster_min_samples,
            cluster_selection_epsilon=cluster_selection_epsilon,
        ).find_clusters(stacked_coordinates)

        clustered_events = {
            str(i): {stacked_event_ids[row_idx] for row_idx in cluster}
            for i, cluster in enumerate(clusters)
        }

        return to_gql_clusters(
            clustered_events=clustered_events,
        )

    @strawberry.field
    def spans(
        self,
        info: Info[Context, None],
        time_range: Optional[TimeRange] = UNSET,
        trace_ids: Optional[List[ID]] = UNSET,
        first: Optional[int] = 50,
        last: Optional[int] = UNSET,
        after: Optional[Cursor] = UNSET,
        before: Optional[Cursor] = UNSET,
        sort: Optional[SpanSort] = UNSET,
        root_spans_only: Optional[bool] = UNSET,
        filter_condition: Optional[str] = UNSET,
    ) -> Connection[Span]:
        args = ConnectionArgs(
            first=first,
            after=after if isinstance(after, Cursor) else None,
            last=last,
            before=before if isinstance(before, Cursor) else None,
        )
        if (traces := info.context.traces) is None:
            return connection_from_list(data=[], args=args)
        evals = info.context.evals
        predicate = (
            SpanFilter(
                condition=filter_condition,
                evals=evals,
            )
            if filter_condition
            else None
        )
        if not trace_ids:
            spans = traces.get_spans(
                start_time=time_range.start if time_range else None,
                stop_time=time_range.end if time_range else None,
                root_spans_only=root_spans_only,
            )
        else:
            spans = chain.from_iterable(map(traces.get_trace, map(UUID, trace_ids)))
        if predicate:
            spans = filter(predicate, spans)
        if sort:
            spans = sort(spans, evals=evals)
        data = list(map(to_gql_span, spans))
        return connection_from_list(data=data, args=args)

    @strawberry.field(
        description="Names of all available evaluations for spans. "
        "(The list contains no duplicates.)"
    )  # type: ignore
    def span_evaluation_names(
        self,
        info: Info[Context, None],
    ) -> List[str]:
        if (evals := info.context.evals) is None:
            return []
        return evals.get_span_evaluation_names()

    @strawberry.field(
        description="Names of available document evaluations.",
    )  # type: ignore
    def document_evaluation_names(
        self,
        info: Info[Context, None],
        span_id: Optional[ID] = UNSET,
    ) -> List[str]:
        if (evals := info.context.evals) is None:
            return []
        return evals.get_document_evaluation_names(
            None if span_id is UNSET else SpanID(span_id),
        )

    @strawberry.field
    def span_evaluation_summary(
        self,
        info: Info[Context, None],
        evaluation_name: str,
        time_range: Optional[TimeRange] = UNSET,
        filter_condition: Optional[str] = UNSET,
    ) -> Optional[EvaluationSummary]:
        if (evals := info.context.evals) is None:
            return None
        if (traces := info.context.traces) is None:
            return None
        predicate = (
            SpanFilter(
                condition=filter_condition,
                evals=evals,
            )
            if filter_condition
            else None
        )
        span_ids = evals.get_span_evaluation_span_ids(evaluation_name)
        if not span_ids:
            return None
        spans = traces.get_spans(
            start_time=time_range.start if time_range else None,
            stop_time=time_range.end if time_range else None,
            span_ids=span_ids,
        )
        if predicate:
            spans = filter(predicate, spans)
        evaluations = tuple(
            evaluation
            for span in spans
            if (
                evaluation := evals.get_span_evaluation(
                    span.context.span_id,
                    evaluation_name,
                )
            )
            is not None
        )
        if not evaluations:
            return None
        labels = evals.get_span_evaluation_labels(evaluation_name)
        return EvaluationSummary(evaluations, labels)

    @strawberry.field
    def document_evaluation_summary(
        self,
        info: Info[Context, None],
        evaluation_name: str,
<<<<<<< HEAD
        time_range: Optional[TimeRange] = UNSET,
        filter_condition: Optional[str] = UNSET,
=======
>>>>>>> 8a6a0632
    ) -> Optional[DocumentEvaluationSummary]:
        if (evals := info.context.evals) is None:
            return None
        if (traces := info.context.traces) is None:
            return None
<<<<<<< HEAD
        predicate = (
            SpanFilter(condition=filter_condition, evals=evals) if filter_condition else None
        )
        span_ids = evals.get_document_evaluation_span_ids(evaluation_name)
        if not span_ids:
            return None
        spans = traces.get_spans(
            start_time=time_range.start if time_range else None,
            stop_time=time_range.end if time_range else None,
            span_ids=span_ids,
        )
        if predicate:
            spans = filter(predicate, spans)
        metrics_collection = []
        for span in spans:
            span_id = span.context.span_id
=======
        span_ids = evals.get_document_evaluation_span_ids(evaluation_name)
        if not span_ids:
            return None
        metrics_collection = []
        for span_id in span_ids:
>>>>>>> 8a6a0632
            num_documents = traces.get_num_documents(span_id)
            if not num_documents:
                continue
            evaluation_scores = evals.get_document_evaluation_scores(
                span_id=span_id,
                evaluation_name=evaluation_name,
                num_documents=num_documents,
            )
            metrics_collection.append(RetrievalMetrics(evaluation_scores))
        if not metrics_collection:
            return None
        return DocumentEvaluationSummary(
            evaluation_name=evaluation_name,
            metrics_collection=metrics_collection,
        )

    @strawberry.field
    def trace_dataset_info(
        self,
        info: Info[Context, None],
    ) -> Optional[TraceDatasetInfo]:
        if (traces := info.context.traces) is None:
            return None
        if not (span_count := traces.span_count):
            return None
        start_time, stop_time = cast(
            Tuple[datetime, datetime],
            traces.right_open_time_range,
        )
        latency_ms_p50, latency_ms_p99 = traces.root_span_latency_ms_quantiles(0.50, 0.99)
        return TraceDatasetInfo(
            start_time=start_time,
            end_time=stop_time,
            record_count=span_count,
            token_count_total=traces.token_count_total,
            latency_ms_p50=latency_ms_p50,
            latency_ms_p99=latency_ms_p99,
        )

    @strawberry.field
    def validate_span_filter_condition(
        self, info: Info[Context, None], condition: str
    ) -> ValidationResult:
        evals = info.context.evals
        valid_eval_names = evals.get_span_evaluation_names() if evals else ()
        try:
            SpanFilter(
                condition=condition,
                evals=evals,
                valid_eval_names=valid_eval_names,
            )
            return ValidationResult(is_valid=True, error_message=None)
        except SyntaxError as e:
            return ValidationResult(
                is_valid=False,
                error_message=e.msg,
            )


@strawberry.type
class Mutation(ExportEventsMutation):
    ...


schema = strawberry.Schema(query=Query, mutation=Mutation)<|MERGE_RESOLUTION|>--- conflicted
+++ resolved
@@ -24,12 +24,6 @@
 from phoenix.trace.filter import SpanFilter
 from phoenix.trace.schemas import SpanID
 
-<<<<<<< HEAD
-from ...metrics.retrieval_metrics import RetrievalMetrics
-from ...trace.filter import SpanFilter
-from ...trace.schemas import SpanID
-=======
->>>>>>> 8a6a0632
 from .context import Context
 from .input_types.TimeRange import TimeRange
 from .types.DatasetInfo import TraceDatasetInfo
@@ -331,17 +325,13 @@
         self,
         info: Info[Context, None],
         evaluation_name: str,
-<<<<<<< HEAD
         time_range: Optional[TimeRange] = UNSET,
         filter_condition: Optional[str] = UNSET,
-=======
->>>>>>> 8a6a0632
     ) -> Optional[DocumentEvaluationSummary]:
         if (evals := info.context.evals) is None:
             return None
         if (traces := info.context.traces) is None:
             return None
-<<<<<<< HEAD
         predicate = (
             SpanFilter(condition=filter_condition, evals=evals) if filter_condition else None
         )
@@ -358,13 +348,6 @@
         metrics_collection = []
         for span in spans:
             span_id = span.context.span_id
-=======
-        span_ids = evals.get_document_evaluation_span_ids(evaluation_name)
-        if not span_ids:
-            return None
-        metrics_collection = []
-        for span_id in span_ids:
->>>>>>> 8a6a0632
             num_documents = traces.get_num_documents(span_id)
             if not num_documents:
                 continue
