from collections import defaultdict
from itertools import chain
from typing import Dict, List, Optional, Set, Union

import numpy as np
import numpy.typing as npt
import strawberry
from strawberry import ID, UNSET
from strawberry.types import Info
from typing_extensions import Annotated

from phoenix.pointcloud.clustering import Hdbscan
from phoenix.server.api.helpers import ensure_list
from phoenix.server.api.input_types.ClusterInput import ClusterInput
from phoenix.server.api.types.Cluster import Cluster, to_gql_clusters

from .context import Context
from .input_types import Coordinates
from .types.DatasetRole import AncillaryDatasetRole, DatasetRole
from .types.Dimension import to_gql_dimension
from .types.EmbeddingDimension import (
    DEFAULT_CLUSTER_SELECTION_EPSILON,
    DEFAULT_MIN_CLUSTER_SIZE,
    DEFAULT_MIN_SAMPLES,
    to_gql_embedding_dimension,
)
from .types.Event import create_event_id, unpack_event_id
from .types.ExportEventsMutation import ExportEventsMutation
from .types.Functionality import Functionality
from .types.Model import Model
from .types.node import GlobalID, Node, from_global_id
from .types.pagination import Connection, ConnectionArgs, Cursor, connection_from_list
from .types.Span import Span, SpanContext


@strawberry.type
class Query:
    @strawberry.field
    def functionality(self, info: Info[Context, None]) -> "Functionality":
        has_model_inferences = info.context.model.is_empty is not False
        has_traces = info.context.traces is not None
        return Functionality(
            model_inferences=has_model_inferences,
            tracing=has_traces,
        )

    @strawberry.field
    def model(self) -> Model:
        return Model()

    @strawberry.field
    def node(self, id: GlobalID, info: Info[Context, None]) -> Node:
        type_name, node_id = from_global_id(str(id))
        if type_name == "Dimension":
            dimension = info.context.model.scalar_dimensions[node_id]
            return to_gql_dimension(node_id, dimension)
        elif type_name == "EmbeddingDimension":
            embedding_dimension = info.context.model.embedding_dimensions[node_id]
            return to_gql_embedding_dimension(node_id, embedding_dimension)

        raise Exception(f"Unknown node type: {type}")

    @strawberry.field
    def clusters(
        self,
        clusters: List[ClusterInput],
    ) -> List[Cluster]:
        clustered_events: Dict[str, Set[ID]] = defaultdict(set)
        for i, cluster in enumerate(clusters):
            clustered_events[cluster.id or str(i)].update(cluster.event_ids)
        return to_gql_clusters(
            clustered_events=clustered_events,
        )

    @strawberry.field
    def hdbscan_clustering(
        self,
        info: Info[Context, None],
        event_ids: Annotated[
            List[ID],
            strawberry.argument(
                description="Event ID of the coordinates",
            ),
        ],
        coordinates_2d: Annotated[
            Optional[List[Coordinates.InputCoordinate2D]],
            strawberry.argument(
                description="Point coordinates. Must be either 2D or 3D.",
            ),
        ] = UNSET,
        coordinates_3d: Annotated[
            Optional[List[Coordinates.InputCoordinate3D]],
            strawberry.argument(
                description="Point coordinates. Must be either 2D or 3D.",
            ),
        ] = UNSET,
        min_cluster_size: Annotated[
            int,
            strawberry.argument(
                description="HDBSCAN minimum cluster size",
            ),
        ] = DEFAULT_MIN_CLUSTER_SIZE,
        cluster_min_samples: Annotated[
            int,
            strawberry.argument(
                description="HDBSCAN minimum samples",
            ),
        ] = DEFAULT_MIN_SAMPLES,
        cluster_selection_epsilon: Annotated[
            float,
            strawberry.argument(
                description="HDBSCAN cluster selection epsilon",
            ),
        ] = DEFAULT_CLUSTER_SELECTION_EPSILON,
    ) -> List[Cluster]:
        coordinates_3d = ensure_list(coordinates_3d)
        coordinates_2d = ensure_list(coordinates_2d)

        if len(coordinates_3d) > 0 and len(coordinates_2d) > 0:
            raise ValueError("must specify only one of 2D or 3D coordinates")

        if len(coordinates_3d) > 0:
            coordinates = list(
                map(
                    lambda coord: np.array(
                        [coord.x, coord.y, coord.z],
                    ),
                    coordinates_3d,
                )
            )
        else:
            coordinates = list(
                map(
                    lambda coord: np.array(
                        [coord.x, coord.y],
                    ),
                    coordinates_2d,
                )
            )

        if len(event_ids) != len(coordinates):
            raise ValueError(
                f"length mismatch between "
                f"event_ids ({len(event_ids)}) "
                f"and coordinates ({len(coordinates)})"
            )

        if len(event_ids) == 0:
            return []

        grouped_event_ids: Dict[
            Union[DatasetRole, AncillaryDatasetRole],
            List[ID],
        ] = defaultdict(list)
        grouped_coordinates: Dict[
            Union[DatasetRole, AncillaryDatasetRole],
            List[npt.NDArray[np.float64]],
        ] = defaultdict(list)

        for event_id, coordinate in zip(event_ids, coordinates):
            row_id, dataset_role = unpack_event_id(event_id)
            grouped_coordinates[dataset_role].append(coordinate)
            grouped_event_ids[dataset_role].append(create_event_id(row_id, dataset_role))

        stacked_event_ids = (
            grouped_event_ids[DatasetRole.primary]
            + grouped_event_ids[DatasetRole.reference]
            + grouped_event_ids[AncillaryDatasetRole.corpus]
        )
        stacked_coordinates = np.stack(
            chain(
                grouped_coordinates[DatasetRole.primary],
                grouped_coordinates[DatasetRole.reference],
                grouped_coordinates[AncillaryDatasetRole.corpus],
            )
        )  # type: ignore

        clusters = Hdbscan(
            min_cluster_size=min_cluster_size,
            min_samples=cluster_min_samples,
            cluster_selection_epsilon=cluster_selection_epsilon,
        ).find_clusters(stacked_coordinates)

        clustered_events = {
            str(i): {stacked_event_ids[row_idx] for row_idx in cluster}
            for i, cluster in enumerate(clusters)
        }

        return to_gql_clusters(
            clustered_events=clustered_events,
        )

    @strawberry.field
    def spans(
        self,
        info: Info[Context, None],
        first: Optional[int] = 50,
        last: Optional[int] = UNSET,
        after: Optional[Cursor] = UNSET,
        before: Optional[Cursor] = UNSET,
    ) -> Connection[Span]:
<<<<<<< HEAD
        if info.context.traces is None:
            return connection_from_list(
                data=[],
                args=ConnectionArgs(
                    first=first,
                    after=after if isinstance(after, Cursor) else None,
                    last=last,
                    before=before if isinstance(before, Cursor) else None,
                ),
            )

        # Convert dataframe rows to Span objects
        spans = [
            Span(
                name=row["name"],
                parent_id=row["parent_id"],
                span_kind=row["span_kind"],
                context=SpanContext(
                    trace_id=row["context.trace_id"],
                    span_id=row["context.span_id"],
                ),
            )
            for _, row in info.context.traces._dataframe.iterrows()
        ]

        # TODO: use connection_from_list_slice and paginate
=======
        # Convert dataframe rows to Span objects
        spans = (
            []
            if info.context.traces is None
            else [
                Span(
                    name=row["name"],
                    parent_id=row["parent_id"],
                    span_kind=row["span_kind"],
                    context=SpanContext(
                        trace_id=row["context.trace_id"],
                        span_id=row["context.span_id"],
                    ),
                )
                for _, row in info.context.traces._dataframe.iterrows()
            ]
        )

>>>>>>> 115849a1
        return connection_from_list(
            data=spans,
            args=ConnectionArgs(
                first=first,
                after=after if isinstance(after, Cursor) else None,
                last=last,
                before=before if isinstance(before, Cursor) else None,
            ),
        )


@strawberry.type
class Mutation(ExportEventsMutation):
    ...


schema = strawberry.Schema(query=Query, mutation=Mutation)<|MERGE_RESOLUTION|>--- conflicted
+++ resolved
@@ -199,34 +199,6 @@
         after: Optional[Cursor] = UNSET,
         before: Optional[Cursor] = UNSET,
     ) -> Connection[Span]:
-<<<<<<< HEAD
-        if info.context.traces is None:
-            return connection_from_list(
-                data=[],
-                args=ConnectionArgs(
-                    first=first,
-                    after=after if isinstance(after, Cursor) else None,
-                    last=last,
-                    before=before if isinstance(before, Cursor) else None,
-                ),
-            )
-
-        # Convert dataframe rows to Span objects
-        spans = [
-            Span(
-                name=row["name"],
-                parent_id=row["parent_id"],
-                span_kind=row["span_kind"],
-                context=SpanContext(
-                    trace_id=row["context.trace_id"],
-                    span_id=row["context.span_id"],
-                ),
-            )
-            for _, row in info.context.traces._dataframe.iterrows()
-        ]
-
-        # TODO: use connection_from_list_slice and paginate
-=======
         # Convert dataframe rows to Span objects
         spans = (
             []
@@ -245,7 +217,6 @@
             ]
         )
 
->>>>>>> 115849a1
         return connection_from_list(
             data=spans,
             args=ConnectionArgs(
