from collections import defaultdict
from itertools import chain
from typing import Dict, List, Optional, Set, Union, cast

import numpy as np
import numpy.typing as npt
import pandas as pd
import strawberry
from strawberry import ID, UNSET
from strawberry.types import Info
from typing_extensions import Annotated

from phoenix.pointcloud.clustering import Hdbscan
from phoenix.server.api.helpers import ensure_list
from phoenix.server.api.input_types.ClusterInput import ClusterInput
from phoenix.server.api.input_types.Coordinates import (
    InputCoordinate2D,
    InputCoordinate3D,
)
from phoenix.server.api.input_types.SpanSort import SpanColumn, SpanSort
from phoenix.server.api.types.Cluster import Cluster, to_gql_clusters

from .context import Context
from .types.DatasetRole import AncillaryDatasetRole, DatasetRole
from .types.Dimension import to_gql_dimension
from .types.EmbeddingDimension import (
    DEFAULT_CLUSTER_SELECTION_EPSILON,
    DEFAULT_MIN_CLUSTER_SIZE,
    DEFAULT_MIN_SAMPLES,
    to_gql_embedding_dimension,
)
from .types.Event import create_event_id, unpack_event_id
from .types.ExportEventsMutation import ExportEventsMutation
from .types.Functionality import Functionality
from .types.Model import Model
from .types.node import GlobalID, Node, from_global_id
from .types.pagination import Connection, ConnectionArgs, Cursor, connection_from_list
from .types.SortDir import SortDir
from .types.Span import Span, to_gql_span


@strawberry.type
class Query:
    @strawberry.field
    def functionality(self, info: Info[Context, None]) -> "Functionality":
        has_model_inferences = not info.context.model.is_empty
        has_traces = info.context.traces is not None
        return Functionality(
            model_inferences=has_model_inferences,
            tracing=has_traces,
        )

    @strawberry.field
    def model(self) -> Model:
        return Model()

    @strawberry.field
    def node(self, id: GlobalID, info: Info[Context, None]) -> Node:
        type_name, node_id = from_global_id(str(id))
        if type_name == "Dimension":
            dimension = info.context.model.scalar_dimensions[node_id]
            return to_gql_dimension(node_id, dimension)
        elif type_name == "EmbeddingDimension":
            embedding_dimension = info.context.model.embedding_dimensions[node_id]
            return to_gql_embedding_dimension(node_id, embedding_dimension)

        raise Exception(f"Unknown node type: {type}")

    @strawberry.field
    def clusters(
        self,
        clusters: List[ClusterInput],
    ) -> List[Cluster]:
        clustered_events: Dict[str, Set[ID]] = defaultdict(set)
        for i, cluster in enumerate(clusters):
            clustered_events[cluster.id or str(i)].update(cluster.event_ids)
        return to_gql_clusters(
            clustered_events=clustered_events,
        )

    @strawberry.field
    def hdbscan_clustering(
        self,
        info: Info[Context, None],
        event_ids: Annotated[
            List[ID],
            strawberry.argument(
                description="Event ID of the coordinates",
            ),
        ],
        coordinates_2d: Annotated[
            Optional[List[InputCoordinate2D]],
            strawberry.argument(
                description="Point coordinates. Must be either 2D or 3D.",
            ),
        ] = UNSET,
        coordinates_3d: Annotated[
            Optional[List[InputCoordinate3D]],
            strawberry.argument(
                description="Point coordinates. Must be either 2D or 3D.",
            ),
        ] = UNSET,
        min_cluster_size: Annotated[
            int,
            strawberry.argument(
                description="HDBSCAN minimum cluster size",
            ),
        ] = DEFAULT_MIN_CLUSTER_SIZE,
        cluster_min_samples: Annotated[
            int,
            strawberry.argument(
                description="HDBSCAN minimum samples",
            ),
        ] = DEFAULT_MIN_SAMPLES,
        cluster_selection_epsilon: Annotated[
            float,
            strawberry.argument(
                description="HDBSCAN cluster selection epsilon",
            ),
        ] = DEFAULT_CLUSTER_SELECTION_EPSILON,
    ) -> List[Cluster]:
        coordinates_3d = ensure_list(coordinates_3d)
        coordinates_2d = ensure_list(coordinates_2d)

        if len(coordinates_3d) > 0 and len(coordinates_2d) > 0:
            raise ValueError("must specify only one of 2D or 3D coordinates")

        if len(coordinates_3d) > 0:
            coordinates = list(
                map(
                    lambda coord: np.array(
                        [coord.x, coord.y, coord.z],
                    ),
                    coordinates_3d,
                )
            )
        else:
            coordinates = list(
                map(
                    lambda coord: np.array(
                        [coord.x, coord.y],
                    ),
                    coordinates_2d,
                )
            )

        if len(event_ids) != len(coordinates):
            raise ValueError(
                f"length mismatch between "
                f"event_ids ({len(event_ids)}) "
                f"and coordinates ({len(coordinates)})"
            )

        if len(event_ids) == 0:
            return []

        grouped_event_ids: Dict[
            Union[DatasetRole, AncillaryDatasetRole],
            List[ID],
        ] = defaultdict(list)
        grouped_coordinates: Dict[
            Union[DatasetRole, AncillaryDatasetRole],
            List[npt.NDArray[np.float64]],
        ] = defaultdict(list)

        for event_id, coordinate in zip(event_ids, coordinates):
            row_id, dataset_role = unpack_event_id(event_id)
            grouped_coordinates[dataset_role].append(coordinate)
            grouped_event_ids[dataset_role].append(create_event_id(row_id, dataset_role))

        stacked_event_ids = (
            grouped_event_ids[DatasetRole.primary]
            + grouped_event_ids[DatasetRole.reference]
            + grouped_event_ids[AncillaryDatasetRole.corpus]
        )
        stacked_coordinates = np.stack(
            chain(
                grouped_coordinates[DatasetRole.primary],
                grouped_coordinates[DatasetRole.reference],
                grouped_coordinates[AncillaryDatasetRole.corpus],
            )
        )  # type: ignore

        clusters = Hdbscan(
            min_cluster_size=min_cluster_size,
            min_samples=cluster_min_samples,
            cluster_selection_epsilon=cluster_selection_epsilon,
        ).find_clusters(stacked_coordinates)

        clustered_events = {
            str(i): {stacked_event_ids[row_idx] for row_idx in cluster}
            for i, cluster in enumerate(clusters)
        }

        return to_gql_clusters(
            clustered_events=clustered_events,
        )

    @strawberry.field
    def spans(
        self,
        info: Info[Context, None],
        trace_ids: Optional[List[ID]] = UNSET,
        first: Optional[int] = 50,
        last: Optional[int] = UNSET,
        after: Optional[Cursor] = UNSET,
        before: Optional[Cursor] = UNSET,
        sort: Optional[SpanSort] = UNSET,
        root_span_only: Optional[bool] = False,
    ) -> Connection[Span]:
        if info.context.traces is None:
            spans = []
        else:
            df = cast(pd.DataFrame, info.context.traces)
            if trace_ids:
                df = df[df["context.trace_id"].isin(trace_ids)]
<<<<<<< HEAD
            if root_span_only:
                df = df[df["parent_id"].isna()]
            sort = sort or SpanSort(col=SpanColumn.startTime, dir=SortDir.asc)
=======
            sort = (
                SpanSort(col=SpanColumn.startTime, dir=SortDir.asc)
                if not sort or sort.col.value not in df.columns
                else sort
            )
>>>>>>> 1345714c
            # Convert dataframe rows to Span objects
            spans = sort.apply(df).apply(to_gql_span, axis=1).to_list()  # type: ignore

        return connection_from_list(
            data=spans,
            args=ConnectionArgs(
                first=first,
                after=after if isinstance(after, Cursor) else None,
                last=last,
                before=before if isinstance(before, Cursor) else None,
            ),
        )


@strawberry.type
class Mutation(ExportEventsMutation):
    ...


schema = strawberry.Schema(query=Query, mutation=Mutation)<|MERGE_RESOLUTION|>--- conflicted
+++ resolved
@@ -214,17 +214,13 @@
             df = cast(pd.DataFrame, info.context.traces)
             if trace_ids:
                 df = df[df["context.trace_id"].isin(trace_ids)]
-<<<<<<< HEAD
             if root_span_only:
                 df = df[df["parent_id"].isna()]
-            sort = sort or SpanSort(col=SpanColumn.startTime, dir=SortDir.asc)
-=======
             sort = (
                 SpanSort(col=SpanColumn.startTime, dir=SortDir.asc)
                 if not sort or sort.col.value not in df.columns
                 else sort
             )
->>>>>>> 1345714c
             # Convert dataframe rows to Span objects
             spans = sort.apply(df).apply(to_gql_span, axis=1).to_list()  # type: ignore
 
