import re
from collections import defaultdict
from datetime import datetime
from typing import Any, Iterable, Iterator, Literal, Optional, Union
from typing import cast as type_cast

import numpy as np
import numpy.typing as npt
import strawberry
from sqlalchemy import ColumnElement, String, and_, case, cast, func, select, text
from sqlalchemy.orm import joinedload, load_only
from starlette.authentication import UnauthenticatedUser
from strawberry import ID, UNSET
from strawberry.relay import Connection, GlobalID, Node
from strawberry.types import Info
from typing_extensions import Annotated, TypeAlias, assert_never

from phoenix.config import (
    ENV_PHOENIX_SQL_DATABASE_SCHEMA,
    get_env_database_allocated_storage_capacity_gibibytes,
    getenv,
)
from phoenix.db import models
from phoenix.db.constants import DEFAULT_PROJECT_TRACE_RETENTION_POLICY_ID
from phoenix.db.helpers import (
    SupportedSQLDialect,
    exclude_experiment_projects,
)
from phoenix.db.models import LatencyMs
from phoenix.pointcloud.clustering import Hdbscan
from phoenix.server.api.auth import MSG_ADMIN_ONLY, IsAdmin
from phoenix.server.api.context import Context
from phoenix.server.api.exceptions import BadRequest, NotFound, Unauthorized
from phoenix.server.api.helpers import ensure_list
from phoenix.server.api.helpers.experiment_run_filters import (
    ExperimentRunFilterConditionSyntaxError,
    compile_sqlalchemy_filter_condition,
    update_examples_query_with_filter_condition,
)
from phoenix.server.api.helpers.playground_clients import initialize_playground_clients
from phoenix.server.api.helpers.playground_registry import PLAYGROUND_CLIENT_REGISTRY
from phoenix.server.api.input_types.ClusterInput import ClusterInput
from phoenix.server.api.input_types.Coordinates import InputCoordinate2D, InputCoordinate3D
from phoenix.server.api.input_types.DatasetFilter import DatasetFilter
from phoenix.server.api.input_types.DatasetSort import DatasetSort
from phoenix.server.api.input_types.InvocationParameters import InvocationParameter
from phoenix.server.api.input_types.ProjectFilter import ProjectFilter
from phoenix.server.api.input_types.ProjectSort import ProjectColumn, ProjectSort
from phoenix.server.api.input_types.PromptFilter import PromptFilter
from phoenix.server.api.types.AnnotationConfig import AnnotationConfig, to_gql_annotation_config
from phoenix.server.api.types.Cluster import Cluster, to_gql_clusters
from phoenix.server.api.types.Dataset import Dataset
from phoenix.server.api.types.DatasetExample import DatasetExample
from phoenix.server.api.types.DatasetLabel import DatasetLabel
from phoenix.server.api.types.DatasetSplit import DatasetSplit
from phoenix.server.api.types.Dimension import to_gql_dimension
from phoenix.server.api.types.EmbeddingDimension import (
    DEFAULT_CLUSTER_SELECTION_EPSILON,
    DEFAULT_MIN_CLUSTER_SIZE,
    DEFAULT_MIN_SAMPLES,
    to_gql_embedding_dimension,
)
from phoenix.server.api.types.Event import create_event_id, unpack_event_id
from phoenix.server.api.types.Experiment import Experiment, to_gql_experiment
from phoenix.server.api.types.ExperimentComparison import (
    ExperimentComparison,
)
from phoenix.server.api.types.ExperimentRepeatedRunGroup import (
    ExperimentRepeatedRunGroup,
    parse_experiment_repeated_run_group_node_id,
)
from phoenix.server.api.types.ExperimentRun import ExperimentRun, to_gql_experiment_run
from phoenix.server.api.types.Functionality import Functionality
from phoenix.server.api.types.GenerativeModel import GenerativeModel, to_gql_generative_model
from phoenix.server.api.types.GenerativeProvider import GenerativeProvider, GenerativeProviderKey
from phoenix.server.api.types.InferenceModel import InferenceModel
from phoenix.server.api.types.InferencesRole import AncillaryInferencesRole, InferencesRole
from phoenix.server.api.types.node import (
    from_global_id,
    from_global_id_with_expected_type,
    is_global_id,
)
from phoenix.server.api.types.pagination import (
    ConnectionArgs,
    Cursor,
    CursorString,
    connection_from_cursors_and_nodes,
    connection_from_list,
)
from phoenix.server.api.types.PlaygroundModel import PlaygroundModel
from phoenix.server.api.types.Project import Project
from phoenix.server.api.types.ProjectSession import ProjectSession
from phoenix.server.api.types.ProjectTraceRetentionPolicy import ProjectTraceRetentionPolicy
from phoenix.server.api.types.Prompt import Prompt
from phoenix.server.api.types.PromptLabel import PromptLabel
from phoenix.server.api.types.PromptVersion import PromptVersion, to_gql_prompt_version
from phoenix.server.api.types.PromptVersionTag import PromptVersionTag
from phoenix.server.api.types.ServerStatus import ServerStatus
from phoenix.server.api.types.SortDir import SortDir
from phoenix.server.api.types.Span import Span
from phoenix.server.api.types.SpanAnnotation import SpanAnnotation
from phoenix.server.api.types.SystemApiKey import SystemApiKey
from phoenix.server.api.types.Trace import Trace
from phoenix.server.api.types.TraceAnnotation import TraceAnnotation
from phoenix.server.api.types.User import User
from phoenix.server.api.types.UserApiKey import UserApiKey
from phoenix.server.api.types.UserRole import UserRole
from phoenix.server.api.types.ValidationResult import ValidationResult

initialize_playground_clients()


@strawberry.input
class ModelsInput:
    provider_key: Optional[GenerativeProviderKey]
    model_name: Optional[str] = None


@strawberry.type
class DbTableStats:
    table_name: str
    num_bytes: float


@strawberry.type
class ExperimentRunMetricComparison:
    num_runs_improved: int = strawberry.field(
        description=(
            "The number of runs in which the base experiment improved "
            "on the best run in any compare experiment."
        )
    )
    num_runs_regressed: int = strawberry.field(
        description=(
            "The number of runs in which the base experiment regressed "
            "on the best run in any compare experiment."
        )
    )
    num_runs_equal: int = strawberry.field(
        description=(
            "The number of runs in which the base experiment is equal to the best run "
            "in any compare experiment."
        )
    )
    num_total_runs: strawberry.Private[int]

    @strawberry.field(
        description=(
            "The number of runs in the base experiment that could not be compared, either because "
            "the base experiment run was missing a value or because all compare experiment runs "
            "were missing values."
        )
    )  # type: ignore[misc]
    def num_runs_without_comparison(self) -> int:
        return (
            self.num_total_runs
            - self.num_runs_improved
            - self.num_runs_regressed
            - self.num_runs_equal
        )


@strawberry.type
class ExperimentRunMetricComparisons:
    latency: ExperimentRunMetricComparison
    total_token_count: ExperimentRunMetricComparison
    prompt_token_count: ExperimentRunMetricComparison
    completion_token_count: ExperimentRunMetricComparison
    total_cost: ExperimentRunMetricComparison
    prompt_cost: ExperimentRunMetricComparison
    completion_cost: ExperimentRunMetricComparison


@strawberry.type
class Query:
    @strawberry.field
    async def model_providers(self) -> list[GenerativeProvider]:
        available_providers = PLAYGROUND_CLIENT_REGISTRY.list_all_providers()
        return [
            GenerativeProvider(
                name=provider_key.value,
                key=provider_key,
            )
            for provider_key in available_providers
        ]

    @strawberry.field
    async def generative_models(
        self,
        info: Info[Context, None],
        first: Optional[int] = 50,
        last: Optional[int] = UNSET,
        after: Optional[CursorString] = UNSET,
        before: Optional[CursorString] = UNSET,
    ) -> Connection[GenerativeModel]:
        args = ConnectionArgs(
            first=first,
            after=after if isinstance(after, CursorString) else None,
            last=last,
            before=before if isinstance(before, CursorString) else None,
        )
        async with info.context.db() as session:
            result = await session.scalars(
                select(models.GenerativeModel)
                .where(models.GenerativeModel.deleted_at.is_(None))
                .order_by(
                    models.GenerativeModel.is_built_in.asc(),  # display custom models first
                    models.GenerativeModel.provider.nullslast(),
                    models.GenerativeModel.name,
                )
                .options(joinedload(models.GenerativeModel.token_prices))
            )
            data = [to_gql_generative_model(model) for model in result.unique()]
        return connection_from_list(data=data, args=args)

    @strawberry.field
    async def playground_models(self, input: Optional[ModelsInput] = None) -> list[PlaygroundModel]:
        if input is not None and input.provider_key is not None:
            supported_model_names = PLAYGROUND_CLIENT_REGISTRY.list_models(input.provider_key)
            supported_models = [
                PlaygroundModel(name=model_name, provider_key=input.provider_key)
                for model_name in supported_model_names
            ]
            return supported_models

        registered_models = PLAYGROUND_CLIENT_REGISTRY.list_all_models()
        all_models: list[PlaygroundModel] = []
        for provider_key, model_name in registered_models:
            if model_name is not None and provider_key is not None:
                all_models.append(PlaygroundModel(name=model_name, provider_key=provider_key))
        return all_models

    @strawberry.field
    async def model_invocation_parameters(
        self, input: Optional[ModelsInput] = None
    ) -> list[InvocationParameter]:
        if input is None:
            return []
        provider_key = input.provider_key
        model_name = input.model_name
        if provider_key is not None:
            client = PLAYGROUND_CLIENT_REGISTRY.get_client(provider_key, model_name)
            if client is None:
                return []
            invocation_parameters = client.supported_invocation_parameters()
            return invocation_parameters
        else:
            return []

    @strawberry.field(permission_classes=[IsAdmin])  # type: ignore
    async def users(
        self,
        info: Info[Context, None],
        first: Optional[int] = 50,
        last: Optional[int] = UNSET,
        after: Optional[CursorString] = UNSET,
        before: Optional[CursorString] = UNSET,
    ) -> Connection[User]:
        args = ConnectionArgs(
            first=first,
            after=after if isinstance(after, CursorString) else None,
            last=last,
            before=before if isinstance(before, CursorString) else None,
        )
        stmt = (
            select(models.User)
            .join(models.UserRole)
            .where(models.UserRole.name != "SYSTEM")
            .order_by(models.User.email)
            .options(joinedload(models.User.role))
        )
        async with info.context.db() as session:
            users = await session.stream_scalars(stmt)
            data = [User(id=user.id, db_record=user) async for user in users]
        return connection_from_list(data=data, args=args)

    @strawberry.field
    async def user_roles(
        self,
        info: Info[Context, None],
    ) -> list[UserRole]:
        async with info.context.db() as session:
            roles = await session.scalars(
                select(models.UserRole).where(models.UserRole.name != "SYSTEM")
            )
        return [
            UserRole(
                id_attr=role.id,
                name=role.name,
            )
            for role in roles
        ]

    @strawberry.field(permission_classes=[IsAdmin])  # type: ignore
    async def user_api_keys(self, info: Info[Context, None]) -> list[UserApiKey]:
        stmt = (
            select(models.ApiKey)
            .join(models.User)
            .join(models.UserRole)
            .where(models.UserRole.name != "SYSTEM")
        )
        async with info.context.db() as session:
            api_keys = await session.scalars(stmt)
        return [UserApiKey(id=api_key.id, db_record=api_key) for api_key in api_keys]

    @strawberry.field(permission_classes=[IsAdmin])  # type: ignore
    async def system_api_keys(self, info: Info[Context, None]) -> list[SystemApiKey]:
        stmt = (
            select(models.ApiKey)
            .join(models.User)
            .join(models.UserRole)
            .where(models.UserRole.name == "SYSTEM")
        )
        async with info.context.db() as session:
            api_keys = await session.scalars(stmt)
        return [SystemApiKey(id=api_key.id, db_record=api_key) for api_key in api_keys]

    @strawberry.field
    async def projects(
        self,
        info: Info[Context, None],
        first: Optional[int] = 50,
        last: Optional[int] = UNSET,
        after: Optional[CursorString] = UNSET,
        before: Optional[CursorString] = UNSET,
        sort: Optional[ProjectSort] = UNSET,
        filter: Optional[ProjectFilter] = UNSET,
    ) -> Connection[Project]:
        args = ConnectionArgs(
            first=first,
            after=after if isinstance(after, CursorString) else None,
            last=last,
            before=before if isinstance(before, CursorString) else None,
        )
        stmt = select(models.Project)

        if sort and sort.col is ProjectColumn.endTime:
            # For end time sorting, we need to use a correlated subquery
            # The end_time comes from the Trace model, and we need to get the max end_time for
            # each project
            end_time_subq = (
                select(func.max(models.Trace.end_time))
                .where(models.Trace.project_rowid == models.Project.id)
                .scalar_subquery()
            )
            stmt = stmt.order_by(
                end_time_subq.desc() if sort.dir is SortDir.desc else end_time_subq.asc()
            )
        elif sort:
            sort_col = getattr(models.Project, sort.col.value)
            stmt = stmt.order_by(sort_col.desc() if sort.dir is SortDir.desc else sort_col.asc())
        if filter:
            stmt = stmt.where(getattr(models.Project, filter.col.value).ilike(f"%{filter.value}%"))
        stmt = exclude_experiment_projects(stmt)
        async with info.context.db() as session:
            projects = await session.stream_scalars(stmt)
            data = [Project(id=project.id, db_record=project) async for project in projects]
        return connection_from_list(data=data, args=args)

    @strawberry.field
    def projects_last_updated_at(self, info: Info[Context, None]) -> Optional[datetime]:
        return info.context.last_updated_at.get(models.Project)

    @strawberry.field
    async def datasets(
        self,
        info: Info[Context, None],
        first: Optional[int] = 50,
        last: Optional[int] = UNSET,
        after: Optional[CursorString] = UNSET,
        before: Optional[CursorString] = UNSET,
        sort: Optional[DatasetSort] = UNSET,
        filter: Optional[DatasetFilter] = UNSET,
    ) -> Connection[Dataset]:
        args = ConnectionArgs(
            first=first,
            after=after if isinstance(after, CursorString) else None,
            last=last,
            before=before if isinstance(before, CursorString) else None,
        )
        stmt = select(models.Dataset)
        if sort:
            sort_col = getattr(models.Dataset, sort.col.value)
            stmt = stmt.order_by(sort_col.desc() if sort.dir is SortDir.desc else sort_col.asc())
        if filter:
            # Apply name filter
            if filter.col and filter.value:
                stmt = stmt.where(
                    getattr(models.Dataset, filter.col.value).ilike(f"%{filter.value}%")
                )

            # Apply label filter
            if filter.filter_labels and filter.filter_labels is not UNSET:
                label_rowids = []
                for label_id in filter.filter_labels:
                    try:
                        label_rowid = from_global_id_with_expected_type(
                            global_id=GlobalID.from_id(label_id),
                            expected_type_name="DatasetLabel",
                        )
                        label_rowids.append(label_rowid)
                    except ValueError:
                        continue  # Skip invalid label IDs

                if label_rowids:
                    # Join with the junction table to filter by labels
                    stmt = (
                        stmt.join(
                            models.DatasetsDatasetLabel,
                            models.Dataset.id == models.DatasetsDatasetLabel.dataset_id,
                        )
                        .where(models.DatasetsDatasetLabel.dataset_label_id.in_(label_rowids))
                        .distinct()
                    )
        async with info.context.db() as session:
            datasets = await session.scalars(stmt)
        return connection_from_list(
            data=[Dataset(id=dataset.id, db_record=dataset) for dataset in datasets], args=args
        )

    @strawberry.field
    def datasets_last_updated_at(self, info: Info[Context, None]) -> Optional[datetime]:
        return info.context.last_updated_at.get(models.Dataset)

    @strawberry.field
    async def compare_experiments(
        self,
        info: Info[Context, None],
        base_experiment_id: GlobalID,
        compare_experiment_ids: list[GlobalID],
        first: Optional[int] = 50,
        after: Optional[CursorString] = UNSET,
        filter_condition: Optional[str] = UNSET,
    ) -> Connection[ExperimentComparison]:
        if base_experiment_id in compare_experiment_ids:
            raise BadRequest("Compare experiment IDs cannot contain the base experiment ID")
        if len(set(compare_experiment_ids)) < len(compare_experiment_ids):
            raise BadRequest("Compare experiment IDs must be unique")

        try:
            base_experiment_rowid = from_global_id_with_expected_type(
                base_experiment_id, models.Experiment.__name__
            )
        except ValueError:
            raise BadRequest(f"Invalid base experiment ID: {base_experiment_id}")

        compare_experiment_rowids = []
        for compare_experiment_id in compare_experiment_ids:
            try:
                compare_experiment_rowids.append(
                    from_global_id_with_expected_type(
                        compare_experiment_id, models.Experiment.__name__
                    )
                )
            except ValueError:
                raise BadRequest(f"Invalid compare experiment ID: {compare_experiment_id}")

        experiment_rowids = [base_experiment_rowid, *compare_experiment_rowids]

        cursor = Cursor.from_string(after) if after else None
        page_size = first or 50

        async with info.context.db() as session:
            experiments = (
                await session.scalars(
                    select(
                        models.Experiment,
                    )
                    .where(models.Experiment.id.in_(experiment_rowids))
                    .options(
                        load_only(
                            models.Experiment.dataset_id, models.Experiment.dataset_version_id
                        )
                    )
                )
            ).all()

            if not experiments or len(experiments) < len(experiment_rowids):
                raise NotFound("Unable to resolve one or more experiment IDs.")
            num_datasets = len(set(experiment.dataset_id for experiment in experiments))
            if num_datasets > 1:
                raise BadRequest("Experiments must belong to the same dataset.")
            base_experiment = next(
                experiment for experiment in experiments if experiment.id == base_experiment_rowid
            )

            # Use ExperimentDatasetExample to pull down examples.
            # Splits are mutable and should not be used for comparison.
            # The comparison should only occur against examples which were assigned to the same
            # splits at the time of execution of the ExperimentRun.
            examples_query = (
                select(models.DatasetExample)
                .join(models.ExperimentDatasetExample)
                .where(models.ExperimentDatasetExample.experiment_id == base_experiment_rowid)
                .order_by(models.DatasetExample.id.desc())
                .limit(page_size + 1)
            )

            if cursor is not None:
                examples_query = examples_query.where(models.DatasetExample.id < cursor.rowid)

            if filter_condition:
                examples_query = update_examples_query_with_filter_condition(
                    query=examples_query,
                    filter_condition=filter_condition,
                    experiment_ids=experiment_rowids,
                )

            examples = (await session.scalars(examples_query)).all()
            has_next_page = len(examples) > page_size
            examples = examples[:page_size]

            ExampleID: TypeAlias = int
            ExperimentID: TypeAlias = int
            runs: defaultdict[ExampleID, defaultdict[ExperimentID, list[models.ExperimentRun]]] = (
                defaultdict(lambda: defaultdict(list))
            )
            async for run in await session.stream_scalars(
                select(models.ExperimentRun)
                .where(
                    and_(
                        models.ExperimentRun.dataset_example_id.in_(
                            example.id for example in examples
                        ),
                        models.ExperimentRun.experiment_id.in_(experiment_rowids),
                    )
                )
                .options(joinedload(models.ExperimentRun.trace).load_only(models.Trace.trace_id))
                .order_by(
                    models.ExperimentRun.repetition_number.asc()
                )  # repetitions are not currently implemented, but this ensures that the repetitions will be properly ordered once implemented # noqa: E501
            ):
                runs[run.dataset_example_id][run.experiment_id].append(run)

        cursors_and_nodes = []
        for example in examples:
            repeated_run_groups = []
            for experiment_id in experiment_rowids:
                repeated_run_groups.append(
                    ExperimentRepeatedRunGroup(
                        experiment_rowid=experiment_id,
                        dataset_example_rowid=example.id,
                        runs=[
                            to_gql_experiment_run(run)
                            for run in sorted(
                                runs[example.id][experiment_id], key=lambda run: run.id
                            )
                        ],
                    )
                )
            experiment_comparison = ExperimentComparison(
                id_attr=example.id,
                example=DatasetExample(
                    id_attr=example.id,
                    created_at=example.created_at,
                    version_id=base_experiment.dataset_version_id,
                ),
                repeated_run_groups=repeated_run_groups,
            )
            cursors_and_nodes.append((Cursor(rowid=example.id), experiment_comparison))

        return connection_from_cursors_and_nodes(
            cursors_and_nodes=cursors_and_nodes,
            has_previous_page=False,  # set to false since we are only doing forward pagination (https://relay.dev/graphql/connections.htm#sec-undefined.PageInfo.Fields) # noqa: E501
            has_next_page=has_next_page,
        )

    @strawberry.field
    async def experiment_run_metric_comparisons(
        self,
        info: Info[Context, None],
        base_experiment_id: GlobalID,
        compare_experiment_ids: list[GlobalID],
    ) -> ExperimentRunMetricComparisons:
        if base_experiment_id in compare_experiment_ids:
            raise BadRequest("Compare experiment IDs cannot contain the base experiment ID")
        if not compare_experiment_ids:
            raise BadRequest("At least one compare experiment ID must be provided")
        if len(set(compare_experiment_ids)) < len(compare_experiment_ids):
            raise BadRequest("Compare experiment IDs must be unique")

        try:
            base_experiment_rowid = from_global_id_with_expected_type(
                base_experiment_id, models.Experiment.__name__
            )
        except ValueError:
            raise BadRequest(f"Invalid base experiment ID: {base_experiment_id}")

        compare_experiment_rowids = []
        for compare_experiment_id in compare_experiment_ids:
            try:
                compare_experiment_rowids.append(
                    from_global_id_with_expected_type(
                        compare_experiment_id, models.Experiment.__name__
                    )
                )
            except ValueError:
                raise BadRequest(f"Invalid compare experiment ID: {compare_experiment_id}")

        base_experiment_runs = (
            select(
                models.ExperimentRun.dataset_example_id,
                func.min(models.ExperimentRun.start_time).label("start_time"),
                func.min(models.ExperimentRun.end_time).label("end_time"),
                func.sum(models.SpanCost.total_tokens).label("total_tokens"),
                func.sum(models.SpanCost.prompt_tokens).label("prompt_tokens"),
                func.sum(models.SpanCost.completion_tokens).label("completion_tokens"),
                func.sum(models.SpanCost.total_cost).label("total_cost"),
                func.sum(models.SpanCost.prompt_cost).label("prompt_cost"),
                func.sum(models.SpanCost.completion_cost).label("completion_cost"),
            )
            .select_from(models.ExperimentRun)
            .join(
                models.Trace,
                onclause=models.ExperimentRun.trace_id == models.Trace.trace_id,
                isouter=True,
            )
            .join(
                models.SpanCost,
                onclause=models.Trace.id == models.SpanCost.trace_rowid,
                isouter=True,
            )
            .where(models.ExperimentRun.experiment_id == base_experiment_rowid)
            .group_by(models.ExperimentRun.dataset_example_id)
            .subquery()
            .alias("base_experiment_runs")
        )
        compare_experiment_runs = (
            select(
                models.ExperimentRun.dataset_example_id,
                func.min(
                    LatencyMs(models.ExperimentRun.start_time, models.ExperimentRun.end_time)
                ).label("min_latency_ms"),
                func.min(models.SpanCost.total_tokens).label("min_total_tokens"),
                func.min(models.SpanCost.prompt_tokens).label("min_prompt_tokens"),
                func.min(models.SpanCost.completion_tokens).label("min_completion_tokens"),
                func.min(models.SpanCost.total_cost).label("min_total_cost"),
                func.min(models.SpanCost.prompt_cost).label("min_prompt_cost"),
                func.min(models.SpanCost.completion_cost).label("min_completion_cost"),
            )
            .select_from(models.ExperimentRun)
            .join(
                models.Trace,
                onclause=models.ExperimentRun.trace_id == models.Trace.trace_id,
                isouter=True,
            )
            .join(
                models.SpanCost,
                onclause=models.Trace.id == models.SpanCost.trace_rowid,
                isouter=True,
            )
            .where(
                models.ExperimentRun.experiment_id.in_(compare_experiment_rowids),
            )
            .group_by(models.ExperimentRun.dataset_example_id)
            .subquery()
            .alias("comp_exp_run_mins")
        )

        base_experiment_run_latency = LatencyMs(
            base_experiment_runs.c.start_time, base_experiment_runs.c.end_time
        ).label("base_experiment_run_latency_ms")

        comparisons_query = (
            select(
                func.count().label("num_base_experiment_runs"),
                _comparison_count_expression(
                    base_column=base_experiment_run_latency,
                    compare_column=compare_experiment_runs.c.min_latency_ms,
                    optimization_direction="minimize",
                    comparison_type="improvement",
                ).label("num_latency_improved"),
                _comparison_count_expression(
                    base_column=base_experiment_run_latency,
                    compare_column=compare_experiment_runs.c.min_latency_ms,
                    optimization_direction="minimize",
                    comparison_type="regression",
                ).label("num_latency_regressed"),
                _comparison_count_expression(
                    base_column=base_experiment_run_latency,
                    compare_column=compare_experiment_runs.c.min_latency_ms,
                    optimization_direction="minimize",
                    comparison_type="equality",
                ).label("num_latency_is_equal"),
                _comparison_count_expression(
                    base_column=base_experiment_runs.c.total_tokens,
                    compare_column=compare_experiment_runs.c.min_total_tokens,
                    optimization_direction="minimize",
                    comparison_type="improvement",
                ).label("num_total_token_count_improved"),
                _comparison_count_expression(
                    base_column=base_experiment_runs.c.total_tokens,
                    compare_column=compare_experiment_runs.c.min_total_tokens,
                    optimization_direction="minimize",
                    comparison_type="regression",
                ).label("num_total_token_count_regressed"),
                _comparison_count_expression(
                    base_column=base_experiment_runs.c.total_tokens,
                    compare_column=compare_experiment_runs.c.min_total_tokens,
                    optimization_direction="minimize",
                    comparison_type="equality",
                ).label("num_total_token_count_is_equal"),
                _comparison_count_expression(
                    base_column=base_experiment_runs.c.prompt_tokens,
                    compare_column=compare_experiment_runs.c.min_prompt_tokens,
                    optimization_direction="minimize",
                    comparison_type="improvement",
                ).label("num_prompt_token_count_improved"),
                _comparison_count_expression(
                    base_column=base_experiment_runs.c.prompt_tokens,
                    compare_column=compare_experiment_runs.c.min_prompt_tokens,
                    optimization_direction="minimize",
                    comparison_type="regression",
                ).label("num_prompt_token_count_regressed"),
                _comparison_count_expression(
                    base_column=base_experiment_runs.c.prompt_tokens,
                    compare_column=compare_experiment_runs.c.min_prompt_tokens,
                    optimization_direction="minimize",
                    comparison_type="equality",
                ).label("num_prompt_token_count_is_equal"),
                _comparison_count_expression(
                    base_column=base_experiment_runs.c.completion_tokens,
                    compare_column=compare_experiment_runs.c.min_completion_tokens,
                    optimization_direction="minimize",
                    comparison_type="improvement",
                ).label("num_completion_token_count_improved"),
                _comparison_count_expression(
                    base_column=base_experiment_runs.c.completion_tokens,
                    compare_column=compare_experiment_runs.c.min_completion_tokens,
                    optimization_direction="minimize",
                    comparison_type="regression",
                ).label("num_completion_token_count_regressed"),
                _comparison_count_expression(
                    base_column=base_experiment_runs.c.completion_tokens,
                    compare_column=compare_experiment_runs.c.min_completion_tokens,
                    optimization_direction="minimize",
                    comparison_type="equality",
                ).label("num_completion_token_count_is_equal"),
                _comparison_count_expression(
                    base_column=base_experiment_runs.c.total_cost,
                    compare_column=compare_experiment_runs.c.min_total_cost,
                    optimization_direction="minimize",
                    comparison_type="improvement",
                ).label("num_total_cost_improved"),
                _comparison_count_expression(
                    base_column=base_experiment_runs.c.total_cost,
                    compare_column=compare_experiment_runs.c.min_total_cost,
                    optimization_direction="minimize",
                    comparison_type="regression",
                ).label("num_total_cost_regressed"),
                _comparison_count_expression(
                    base_column=base_experiment_runs.c.total_cost,
                    compare_column=compare_experiment_runs.c.min_total_cost,
                    optimization_direction="minimize",
                    comparison_type="equality",
                ).label("num_total_cost_is_equal"),
                _comparison_count_expression(
                    base_column=base_experiment_runs.c.prompt_cost,
                    compare_column=compare_experiment_runs.c.min_prompt_cost,
                    optimization_direction="minimize",
                    comparison_type="improvement",
                ).label("num_prompt_cost_improved"),
                _comparison_count_expression(
                    base_column=base_experiment_runs.c.prompt_cost,
                    compare_column=compare_experiment_runs.c.min_prompt_cost,
                    optimization_direction="minimize",
                    comparison_type="regression",
                ).label("num_prompt_cost_regressed"),
                _comparison_count_expression(
                    base_column=base_experiment_runs.c.prompt_cost,
                    compare_column=compare_experiment_runs.c.min_prompt_cost,
                    optimization_direction="minimize",
                    comparison_type="equality",
                ).label("num_prompt_cost_is_equal"),
                _comparison_count_expression(
                    base_column=base_experiment_runs.c.completion_cost,
                    compare_column=compare_experiment_runs.c.min_completion_cost,
                    optimization_direction="minimize",
                    comparison_type="improvement",
                ).label("num_completion_cost_improved"),
                _comparison_count_expression(
                    base_column=base_experiment_runs.c.completion_cost,
                    compare_column=compare_experiment_runs.c.min_completion_cost,
                    optimization_direction="minimize",
                    comparison_type="regression",
                ).label("num_completion_cost_regressed"),
                _comparison_count_expression(
                    base_column=base_experiment_runs.c.completion_cost,
                    compare_column=compare_experiment_runs.c.min_completion_cost,
                    optimization_direction="minimize",
                    comparison_type="equality",
                ).label("num_completion_cost_is_equal"),
            )
            .select_from(base_experiment_runs)
            .join(
                compare_experiment_runs,
                onclause=base_experiment_runs.c.dataset_example_id
                == compare_experiment_runs.c.dataset_example_id,
                isouter=True,
            )
        )

        async with info.context.db() as session:
            result = (await session.execute(comparisons_query)).first()
        assert result is not None

        return ExperimentRunMetricComparisons(
            latency=ExperimentRunMetricComparison(
                num_runs_improved=result.num_latency_improved,
                num_runs_regressed=result.num_latency_regressed,
                num_runs_equal=result.num_latency_is_equal,
                num_total_runs=result.num_base_experiment_runs,
            ),
            total_token_count=ExperimentRunMetricComparison(
                num_runs_improved=result.num_total_token_count_improved,
                num_runs_regressed=result.num_total_token_count_regressed,
                num_runs_equal=result.num_total_token_count_is_equal,
                num_total_runs=result.num_base_experiment_runs,
            ),
            prompt_token_count=ExperimentRunMetricComparison(
                num_runs_improved=result.num_prompt_token_count_improved,
                num_runs_regressed=result.num_prompt_token_count_regressed,
                num_runs_equal=result.num_prompt_token_count_is_equal,
                num_total_runs=result.num_base_experiment_runs,
            ),
            completion_token_count=ExperimentRunMetricComparison(
                num_runs_improved=result.num_completion_token_count_improved,
                num_runs_regressed=result.num_completion_token_count_regressed,
                num_runs_equal=result.num_completion_token_count_is_equal,
                num_total_runs=result.num_base_experiment_runs,
            ),
            total_cost=ExperimentRunMetricComparison(
                num_runs_improved=result.num_total_cost_improved,
                num_runs_regressed=result.num_total_cost_regressed,
                num_runs_equal=result.num_total_cost_is_equal,
                num_total_runs=result.num_base_experiment_runs,
            ),
            prompt_cost=ExperimentRunMetricComparison(
                num_runs_improved=result.num_prompt_cost_improved,
                num_runs_regressed=result.num_prompt_cost_regressed,
                num_runs_equal=result.num_prompt_cost_is_equal,
                num_total_runs=result.num_base_experiment_runs,
            ),
            completion_cost=ExperimentRunMetricComparison(
                num_runs_improved=result.num_completion_cost_improved,
                num_runs_regressed=result.num_completion_cost_regressed,
                num_runs_equal=result.num_completion_cost_is_equal,
                num_total_runs=result.num_base_experiment_runs,
            ),
        )

    @strawberry.field
    async def validate_experiment_run_filter_condition(
        self,
        condition: str,
        experiment_ids: list[GlobalID],
    ) -> ValidationResult:
        try:
            compile_sqlalchemy_filter_condition(
                filter_condition=condition,
                experiment_ids=[
                    from_global_id_with_expected_type(experiment_id, models.Experiment.__name__)
                    for experiment_id in experiment_ids
                ],
            )
            return ValidationResult(
                is_valid=True,
                error_message=None,
            )
        except ExperimentRunFilterConditionSyntaxError as error:
            return ValidationResult(
                is_valid=False,
                error_message=str(error),
            )

    @strawberry.field
    async def functionality(self, info: Info[Context, None]) -> "Functionality":
        has_model_inferences = not info.context.model.is_empty
        return Functionality(
            model_inferences=has_model_inferences,
        )

    @strawberry.field
    def model(self) -> InferenceModel:
        return InferenceModel()

    @strawberry.field
    async def node(self, id: strawberry.ID, info: Info[Context, None]) -> Node:
        if not is_global_id(id):
            try:
                experiment_rowid, dataset_example_rowid = (
                    parse_experiment_repeated_run_group_node_id(id)
                )
            except Exception:
                raise NotFound(f"Unknown node: {id}")

            async with info.context.db() as session:
                runs = (
                    await session.scalars(
                        select(models.ExperimentRun)
                        .where(models.ExperimentRun.experiment_id == experiment_rowid)
                        .where(models.ExperimentRun.dataset_example_id == dataset_example_rowid)
                        .order_by(models.ExperimentRun.repetition_number.asc())
                        .options(
                            joinedload(models.ExperimentRun.trace).load_only(models.Trace.trace_id)
                        )
                    )
                ).all()
            if not runs:
                raise NotFound(f"Unknown experiment or dataset example: {id}")
            return ExperimentRepeatedRunGroup(
                experiment_rowid=experiment_rowid,
                dataset_example_rowid=dataset_example_rowid,
                runs=[to_gql_experiment_run(run) for run in runs],
            )

        global_id = GlobalID.from_id(id)
        type_name, node_id = from_global_id(global_id)
        if type_name == "Dimension":
            dimension = info.context.model.scalar_dimensions[node_id]
            return to_gql_dimension(node_id, dimension)
        elif type_name == "EmbeddingDimension":
            embedding_dimension = info.context.model.embedding_dimensions[node_id]
            return to_gql_embedding_dimension(node_id, embedding_dimension)
        elif type_name == "Project":
            project_stmt = select(models.Project).filter_by(id=node_id)
            async with info.context.db() as session:
                project = await session.scalar(project_stmt)
            if project is None:
                raise NotFound(f"Unknown project: {id}")
            return Project(id=project.id, db_record=project)
        elif type_name == "Trace":
            trace_stmt = select(models.Trace).filter_by(id=node_id)
            async with info.context.db() as session:
                trace = await session.scalar(trace_stmt)
            if trace is None:
                raise NotFound(f"Unknown trace: {id}")
            return Trace(id=trace.id, db_record=trace)
        elif type_name == Span.__name__:
            span_stmt = (
                select(models.Span)
                .options(
                    joinedload(models.Span.trace, innerjoin=True).load_only(models.Trace.trace_id)
                )
                .where(models.Span.id == node_id)
            )
            async with info.context.db() as session:
                span = await session.scalar(span_stmt)
            if span is None:
                raise NotFound(f"Unknown span: {id}")
            return Span(id=span.id, db_record=span)
        elif type_name == Dataset.__name__:
            dataset_stmt = select(models.Dataset).where(models.Dataset.id == node_id)
            async with info.context.db() as session:
                if (dataset := await session.scalar(dataset_stmt)) is None:
                    raise NotFound(f"Unknown dataset: {id}")
            return Dataset(id=dataset.id, db_record=dataset)
        elif type_name == DatasetExample.__name__:
            example_id = node_id
            async with info.context.db() as session:
                example = await session.scalar(
                    select(models.DatasetExample).where(models.DatasetExample.id == example_id)
                )
            if not example:
                raise NotFound(f"Unknown dataset example: {id}")
            return DatasetExample(
                id_attr=example.id,
                created_at=example.created_at,
            )
        elif type_name == DatasetSplit.__name__:
            async with info.context.db() as session:
                dataset_split = await session.scalar(
                    select(models.DatasetSplit).where(models.DatasetSplit.id == node_id)
                )
            if not dataset_split:
                raise NotFound(f"Unknown dataset split: {id}")
            return DatasetSplit(id=dataset_split.id, db_record=dataset_split)
        elif type_name == Experiment.__name__:
            async with info.context.db() as session:
                experiment = await session.scalar(
                    select(models.Experiment).where(models.Experiment.id == node_id)
                )
            if not experiment:
                raise NotFound(f"Unknown experiment: {id}")
            return to_gql_experiment(experiment)
        elif type_name == ExperimentRun.__name__:
            async with info.context.db() as session:
                if not (
                    run := await session.scalar(
                        select(models.ExperimentRun)
                        .where(models.ExperimentRun.id == node_id)
                        .options(
                            joinedload(models.ExperimentRun.trace).load_only(models.Trace.trace_id)
                        )
                    )
                ):
                    raise NotFound(f"Unknown experiment run: {id}")
            return to_gql_experiment_run(run)
        elif type_name == User.__name__:
            if int((user := info.context.user).identity) != node_id and not user.is_admin:
                raise Unauthorized(MSG_ADMIN_ONLY)
            return User(id=node_id)
        elif type_name == ProjectSession.__name__:
            async with info.context.db() as session:
                if not (
                    project_session := await session.scalar(
                        select(models.ProjectSession).filter_by(id=node_id)
                    )
                ):
                    raise NotFound(f"Unknown user: {id}")
            return ProjectSession(id=project_session.id, db_record=project_session)
        elif type_name == Prompt.__name__:
            async with info.context.db() as session:
                if prompt := await session.get(models.Prompt, node_id):
                    return Prompt(id=prompt.id, db_record=prompt)
                raise NotFound(f"Unknown prompt: {id}")
        elif type_name == PromptVersion.__name__:
            async with info.context.db() as session:
                if orm_prompt_version := await session.scalar(
                    select(models.PromptVersion).where(models.PromptVersion.id == node_id)
                ):
                    return to_gql_prompt_version(orm_prompt_version)
                else:
                    raise NotFound(f"Unknown prompt version: {id}")
        elif type_name == PromptLabel.__name__:
            async with info.context.db() as session:
                if not (
                    prompt_label := await session.scalar(
                        select(models.PromptLabel).where(models.PromptLabel.id == node_id)
                    )
                ):
                    raise NotFound(f"Unknown prompt label: {id}")
            return PromptLabel(id=prompt_label.id, db_record=prompt_label)
        elif type_name == PromptVersionTag.__name__:
            async with info.context.db() as session:
                if not (prompt_version_tag := await session.get(models.PromptVersionTag, node_id)):
                    raise NotFound(f"Unknown prompt version tag: {id}")
            return PromptVersionTag(id=prompt_version_tag.id, db_record=prompt_version_tag)
        elif type_name == ProjectTraceRetentionPolicy.__name__:
            async with info.context.db() as session:
                db_policy = await session.scalar(
                    select(models.ProjectTraceRetentionPolicy).filter_by(id=node_id)
                )
                if not db_policy:
                    raise NotFound(f"Unknown project trace retention policy: {id}")
            return ProjectTraceRetentionPolicy(id=db_policy.id, db_policy=db_policy)
        elif type_name == SpanAnnotation.__name__:
            async with info.context.db() as session:
                span_annotation = await session.get(models.SpanAnnotation, node_id)
                if not span_annotation:
                    raise NotFound(f"Unknown span annotation: {id}")
            return SpanAnnotation(id=span_annotation.id, db_record=span_annotation)
        elif type_name == TraceAnnotation.__name__:
            async with info.context.db() as session:
                trace_annotation = await session.get(models.TraceAnnotation, node_id)
                if not trace_annotation:
                    raise NotFound(f"Unknown trace annotation: {id}")
            return TraceAnnotation(id=trace_annotation.id, db_record=trace_annotation)
        elif type_name == GenerativeModel.__name__:
            async with info.context.db() as session:
                stmt = (
                    select(models.GenerativeModel)
                    .where(models.GenerativeModel.deleted_at.is_(None))
                    .where(models.GenerativeModel.id == node_id)
                    .options(joinedload(models.GenerativeModel.token_prices))
                )
                model = await session.scalar(stmt)
                if not model:
                    raise NotFound(f"Unknown model: {id}")
            return to_gql_generative_model(model)
        raise NotFound(f"Unknown node type: {type_name}")

    @strawberry.field
    async def viewer(self, info: Info[Context, None]) -> Optional[User]:
        request = info.context.get_request()
        try:
            user = request.user
        except AssertionError:
            return None
        if isinstance(user, UnauthenticatedUser):
            return None
        return User(id=int(user.identity))

    @strawberry.field
    async def prompts(
        self,
        info: Info[Context, None],
        first: Optional[int] = 50,
        last: Optional[int] = UNSET,
        after: Optional[CursorString] = UNSET,
        before: Optional[CursorString] = UNSET,
        filter: Optional[PromptFilter] = UNSET,
        labelIds: Optional[list[GlobalID]] = UNSET,
    ) -> Connection[Prompt]:
        args = ConnectionArgs(
            first=first,
            after=after if isinstance(after, CursorString) else None,
            last=last,
            before=before if isinstance(before, CursorString) else None,
        )
        stmt = select(models.Prompt)
        if filter:
            column = getattr(models.Prompt, filter.col.value)
            # Cast Identifier columns to String for ilike operations
            if filter.col.value == "name":
                column = cast(column, String)
            stmt = stmt.where(column.ilike(f"%{filter.value}%")).order_by(
                models.Prompt.updated_at.desc()
            )
        if labelIds:
            stmt = stmt.join(models.PromptPromptLabel).where(
                models.PromptPromptLabel.prompt_label_id.in_(
                    from_global_id_with_expected_type(
                        global_id=label_id, expected_type_name="PromptLabel"
                    )
                    for label_id in labelIds
                )
            )
            stmt = stmt.distinct()
        async with info.context.db() as session:
            orm_prompts = await session.stream_scalars(stmt)
            data = [
                Prompt(id=orm_prompt.id, db_record=orm_prompt) async for orm_prompt in orm_prompts
            ]
            return connection_from_list(
                data=data,
                args=args,
            )

    @strawberry.field
    async def prompt_labels(
        self,
        info: Info[Context, None],
        first: Optional[int] = 50,
        last: Optional[int] = UNSET,
        after: Optional[CursorString] = UNSET,
        before: Optional[CursorString] = UNSET,
    ) -> Connection[PromptLabel]:
        args = ConnectionArgs(
            first=first,
            after=after if isinstance(after, CursorString) else None,
            last=last,
            before=before if isinstance(before, CursorString) else None,
        )
        async with info.context.db() as session:
            prompt_labels = await session.stream_scalars(select(models.PromptLabel))
            data = [
                PromptLabel(id=prompt_label.id, db_record=prompt_label)
                async for prompt_label in prompt_labels
            ]
            return connection_from_list(
                data=data,
                args=args,
            )

    @strawberry.field
    async def dataset_labels(
        self,
        info: Info[Context, None],
        first: Optional[int] = 50,
        last: Optional[int] = UNSET,
        after: Optional[CursorString] = UNSET,
        before: Optional[CursorString] = UNSET,
    ) -> Connection[DatasetLabel]:
        args = ConnectionArgs(
            first=first,
            after=after if isinstance(after, CursorString) else None,
            last=last,
            before=before if isinstance(before, CursorString) else None,
        )
        async with info.context.db() as session:
<<<<<<< HEAD
            dataset_labels = await session.scalars(select(models.DatasetLabel))
        data = [
            DatasetLabel(id=dataset_label.id, db_record=dataset_label)
            for dataset_label in dataset_labels
        ]
=======
            dataset_labels = await session.scalars(
                select(models.DatasetLabel).order_by(models.DatasetLabel.name.asc())
            )
        data = [to_gql_dataset_label(dataset_label) for dataset_label in dataset_labels]
>>>>>>> 05029000
        return connection_from_list(data=data, args=args)

    @strawberry.field
    async def dataset_splits(
        self,
        info: Info[Context, None],
        first: Optional[int] = 50,
        last: Optional[int] = UNSET,
        after: Optional[CursorString] = UNSET,
        before: Optional[CursorString] = UNSET,
    ) -> Connection[DatasetSplit]:
        args = ConnectionArgs(
            first=first,
            after=after if isinstance(after, CursorString) else None,
            last=last,
            before=before if isinstance(before, CursorString) else None,
        )
        async with info.context.db() as session:
            splits = await session.stream_scalars(select(models.DatasetSplit))
            data = [DatasetSplit(id=split.id, db_record=split) async for split in splits]
            return connection_from_list(
                data=data,
                args=args,
            )

    @strawberry.field
    async def annotation_configs(
        self,
        info: Info[Context, None],
        first: Optional[int] = 50,
        last: Optional[int] = None,
        after: Optional[str] = None,
        before: Optional[str] = None,
    ) -> Connection[AnnotationConfig]:
        args = ConnectionArgs(
            first=first,
            after=after if isinstance(after, CursorString) else None,
            last=last,
            before=before if isinstance(before, CursorString) else None,
        )
        async with info.context.db() as session:
            configs = await session.stream_scalars(
                select(models.AnnotationConfig).order_by(models.AnnotationConfig.name)
            )
            data = [to_gql_annotation_config(config) async for config in configs]
            return connection_from_list(data=data, args=args)

    @strawberry.field
    def clusters(
        self,
        clusters: list[ClusterInput],
    ) -> list[Cluster]:
        clustered_events: dict[str, set[ID]] = defaultdict(set)
        for i, cluster in enumerate(clusters):
            clustered_events[cluster.id or str(i)].update(cluster.event_ids)
        return to_gql_clusters(
            clustered_events=clustered_events,
        )

    @strawberry.field
    def hdbscan_clustering(
        self,
        info: Info[Context, None],
        event_ids: Annotated[
            list[ID],
            strawberry.argument(
                description="Event ID of the coordinates",
            ),
        ],
        coordinates_2d: Annotated[
            Optional[list[InputCoordinate2D]],
            strawberry.argument(
                description="Point coordinates. Must be either 2D or 3D.",
            ),
        ] = UNSET,
        coordinates_3d: Annotated[
            Optional[list[InputCoordinate3D]],
            strawberry.argument(
                description="Point coordinates. Must be either 2D or 3D.",
            ),
        ] = UNSET,
        min_cluster_size: Annotated[
            int,
            strawberry.argument(
                description="HDBSCAN minimum cluster size",
            ),
        ] = DEFAULT_MIN_CLUSTER_SIZE,
        cluster_min_samples: Annotated[
            int,
            strawberry.argument(
                description="HDBSCAN minimum samples",
            ),
        ] = DEFAULT_MIN_SAMPLES,
        cluster_selection_epsilon: Annotated[
            float,
            strawberry.argument(
                description="HDBSCAN cluster selection epsilon",
            ),
        ] = DEFAULT_CLUSTER_SELECTION_EPSILON,
    ) -> list[Cluster]:
        coordinates_3d = ensure_list(coordinates_3d)
        coordinates_2d = ensure_list(coordinates_2d)

        if len(coordinates_3d) > 0 and len(coordinates_2d) > 0:
            raise ValueError("must specify only one of 2D or 3D coordinates")

        if len(coordinates_3d) > 0:
            coordinates = list(
                map(
                    lambda coord: np.array(
                        [coord.x, coord.y, coord.z],
                    ),
                    coordinates_3d,
                )
            )
        else:
            coordinates = list(
                map(
                    lambda coord: np.array(
                        [coord.x, coord.y],
                    ),
                    coordinates_2d,
                )
            )

        if len(event_ids) != len(coordinates):
            raise ValueError(
                f"length mismatch between "
                f"event_ids ({len(event_ids)}) "
                f"and coordinates ({len(coordinates)})"
            )

        if len(event_ids) == 0:
            return []

        grouped_event_ids: dict[
            Union[InferencesRole, AncillaryInferencesRole],
            list[ID],
        ] = defaultdict(list)
        grouped_coordinates: dict[
            Union[InferencesRole, AncillaryInferencesRole],
            list[npt.NDArray[np.float64]],
        ] = defaultdict(list)

        for event_id, coordinate in zip(event_ids, coordinates):
            row_id, inferences_role = unpack_event_id(event_id)
            grouped_coordinates[inferences_role].append(coordinate)
            grouped_event_ids[inferences_role].append(create_event_id(row_id, inferences_role))

        stacked_event_ids = (
            grouped_event_ids[InferencesRole.primary]
            + grouped_event_ids[InferencesRole.reference]
            + grouped_event_ids[AncillaryInferencesRole.corpus]
        )
        stacked_coordinates = np.stack(
            grouped_coordinates[InferencesRole.primary]
            + grouped_coordinates[InferencesRole.reference]
            + grouped_coordinates[AncillaryInferencesRole.corpus]
        )

        clusters = Hdbscan(
            min_cluster_size=min_cluster_size,
            min_samples=cluster_min_samples,
            cluster_selection_epsilon=cluster_selection_epsilon,
        ).find_clusters(stacked_coordinates)

        clustered_events = {
            str(i): {stacked_event_ids[row_idx] for row_idx in cluster}
            for i, cluster in enumerate(clusters)
        }

        return to_gql_clusters(
            clustered_events=clustered_events,
        )

    @strawberry.field
    async def default_project_trace_retention_policy(
        self,
        info: Info[Context, None],
    ) -> ProjectTraceRetentionPolicy:
        stmt = select(models.ProjectTraceRetentionPolicy).filter_by(
            id=DEFAULT_PROJECT_TRACE_RETENTION_POLICY_ID
        )
        async with info.context.db() as session:
            db_policy = await session.scalar(stmt)
        assert db_policy
        return ProjectTraceRetentionPolicy(id=db_policy.id, db_policy=db_policy)

    @strawberry.field
    async def project_trace_retention_policies(
        self,
        info: Info[Context, None],
        first: Optional[int] = 100,
        last: Optional[int] = UNSET,
        after: Optional[CursorString] = UNSET,
        before: Optional[CursorString] = UNSET,
    ) -> Connection[ProjectTraceRetentionPolicy]:
        args = ConnectionArgs(
            first=first,
            after=after if isinstance(after, CursorString) else None,
            last=last,
            before=before if isinstance(before, CursorString) else None,
        )
        stmt = select(models.ProjectTraceRetentionPolicy).order_by(
            models.ProjectTraceRetentionPolicy.id
        )
        async with info.context.db() as session:
            result = await session.stream_scalars(stmt)
            data = [
                ProjectTraceRetentionPolicy(id=db_policy.id, db_policy=db_policy)
                async for db_policy in result
            ]
        return connection_from_list(data=data, args=args)

    @strawberry.field(
        description="The allocated storage capacity of the database in bytes. "
        "Return None if this information is unavailable.",
    )  # type: ignore
    async def db_storage_capacity_bytes(self) -> Optional[float]:
        if gibibytes := get_env_database_allocated_storage_capacity_gibibytes():
            return gibibytes * 2**30
        return None

    @strawberry.field
    async def db_table_stats(
        self,
        info: Info[Context, None],
    ) -> list[DbTableStats]:
        if info.context.db.dialect is SupportedSQLDialect.SQLITE:
            # TODO: temporary workaround until we can figure out why
            # the dbstat query takes longer than expected
            async with info.context.db() as session:
                page_count = await session.scalar(text("PRAGMA page_count;"))
                free_pages = await session.scalar(text("PRAGMA freelist_count;"))
                page_size = await session.scalar(text("PRAGMA page_size;"))
            num_bytes = (page_count - free_pages) * page_size
            return [DbTableStats(table_name="SQLite", num_bytes=num_bytes)]
            # stmt = text("SELECT name, sum(pgsize) FROM dbstat group by name;")
            # async with info.context.db() as session:
            #     stats = cast(Iterable[tuple[str, int]], await session.execute(stmt))
            # stats = _consolidate_sqlite_db_table_stats(stats)
        elif info.context.db.dialect is SupportedSQLDialect.POSTGRESQL:
            nspname = getenv(ENV_PHOENIX_SQL_DATABASE_SCHEMA) or "public"
            stmt = text("""\
                SELECT c.relname, pg_total_relation_size(c.oid)
                FROM pg_class as c
                INNER JOIN pg_namespace as n ON n.oid = c.relnamespace
                WHERE c.relkind = 'r'
                AND n.nspname = :nspname;
            """).bindparams(nspname=nspname)
            try:
                async with info.context.db() as session:
                    stats = type_cast(Iterable[tuple[str, int]], await session.execute(stmt))
            except Exception:
                # TODO: temporary workaround until we can reproduce the error
                return []
        else:
            assert_never(info.context.db.dialect)
        return [
            DbTableStats(table_name=table_name, num_bytes=num_bytes)
            for table_name, num_bytes in stats
        ]

    @strawberry.field
    async def server_status(
        self,
        info: Info[Context, None],
    ) -> ServerStatus:
        return ServerStatus(
            insufficient_storage=info.context.db.should_not_insert_or_update,
        )

    @strawberry.field
    def validate_regular_expression(self, regex: str) -> ValidationResult:
        try:
            re.compile(regex)
            return ValidationResult(is_valid=True, error_message=None)
        except re.error as error:
            return ValidationResult(is_valid=False, error_message=str(error))

    @strawberry.field
    async def get_span_by_otel_id(
        self,
        info: Info[Context, None],
        span_id: str,
    ) -> Optional[Span]:
        stmt = select(models.Span.id).filter_by(span_id=span_id)
        async with info.context.db() as session:
            span_rowid = await session.scalar(stmt)
        if span_rowid:
            return Span(id=span_rowid)
        return None

    @strawberry.field
    async def get_trace_by_otel_id(
        self,
        info: Info[Context, None],
        trace_id: str,
    ) -> Optional[Trace]:
        stmt = select(models.Trace.id).where(models.Trace.trace_id == trace_id)
        async with info.context.db() as session:
            trace_rowid = await session.scalar(stmt)
        if trace_rowid:
            return Trace(id=trace_rowid)
        return None

    @strawberry.field
    async def get_project_session_by_id(
        self,
        info: Info[Context, None],
        session_id: str,
    ) -> Optional[ProjectSession]:
        stmt = select(models.ProjectSession).where(models.ProjectSession.session_id == session_id)
        async with info.context.db() as session:
            session_row = await session.scalar(stmt)
        if session_row:
            return ProjectSession(id=session_row.id, db_record=session_row)
        return None


def _consolidate_sqlite_db_table_stats(
    stats: Iterable[tuple[str, int]],
) -> Iterator[tuple[str, int]]:
    """
    Consolidate SQLite database stats by combining indexes with their respective tables.
    """
    aggregate: dict[str, int] = {}
    for name, num_bytes in stats:
        # Skip internal SQLite tables and indexes.
        if name.startswith("ix_") or name.startswith("sqlite_"):
            continue
        aggregate[name] = num_bytes
    for name, num_bytes in stats:
        # Combine indexes with their respective tables.
        for flag in ["sqlite_autoindex_", "ix_"]:
            if not name.startswith(flag):
                continue
            if parent := _longest_matching_prefix(name[len(flag) :], aggregate.keys()):
                aggregate[parent] += num_bytes
            break
    yield from aggregate.items()


def _longest_matching_prefix(s: str, prefixes: Iterable[str]) -> str:
    """
    Return the longest prefix of s that matches any of the given prefixes.
    """
    longest = ""
    for prefix in prefixes:
        if s.startswith(prefix) and len(prefix) > len(longest):
            longest = prefix
    return longest


def _comparison_count_expression(
    *,
    base_column: ColumnElement[Any],
    compare_column: ColumnElement[Any],
    optimization_direction: Literal["maximize", "minimize"],
    comparison_type: Literal["improvement", "regression", "equality"],
) -> ColumnElement[int]:
    """
    Given a base and compare column, returns an expression counting the number of
    improvements, regressions, or equalities given the optimization direction.
    """
    if optimization_direction == "maximize":
        raise NotImplementedError

    if comparison_type == "improvement":
        condition = compare_column > base_column
    elif comparison_type == "regression":
        condition = compare_column < base_column
    elif comparison_type == "equality":
        condition = compare_column == base_column
    else:
        assert_never(comparison_type)

    return func.coalesce(
        func.sum(
            case(
                (
                    condition,
                    1,
                ),
                else_=0,
            )
        ),
        0,
    )<|MERGE_RESOLUTION|>--- conflicted
+++ resolved
@@ -1169,18 +1169,13 @@
             before=before if isinstance(before, CursorString) else None,
         )
         async with info.context.db() as session:
-<<<<<<< HEAD
-            dataset_labels = await session.scalars(select(models.DatasetLabel))
+            dataset_labels = await session.scalars(
+                select(models.DatasetLabel).order_by(models.DatasetLabel.name.asc())
+            )
         data = [
             DatasetLabel(id=dataset_label.id, db_record=dataset_label)
             for dataset_label in dataset_labels
         ]
-=======
-            dataset_labels = await session.scalars(
-                select(models.DatasetLabel).order_by(models.DatasetLabel.name.asc())
-            )
-        data = [to_gql_dataset_label(dataset_label) for dataset_label in dataset_labels]
->>>>>>> 05029000
         return connection_from_list(data=data, args=args)
 
     @strawberry.field
