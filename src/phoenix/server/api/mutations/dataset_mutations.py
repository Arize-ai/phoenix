from datetime import datetime
from typing import Any

import strawberry
from openinference.semconv.trace import (
    SpanAttributes,
)
from sqlalchemy import delete, insert, select
from strawberry import UNSET
from strawberry.types import Info

from phoenix.db import models
from phoenix.server.api.context import Context
from phoenix.server.api.helpers.dataset_helpers import (
    get_dataset_example_input,
    get_dataset_example_output,
)
from phoenix.server.api.input_types.AddExamplesToDatasetInput import AddExamplesToDatasetInput
from phoenix.server.api.input_types.AddSpansToDatasetInput import AddSpansToDatasetInput
from phoenix.server.api.input_types.CreateDatasetInput import CreateDatasetInput
<<<<<<< HEAD
from phoenix.server.api.input_types.DeleteDatasetInput import DeleteDatasetInput
=======
from phoenix.server.api.input_types.DeleteDatasetExamplesInput import DeleteDatasetExamplesInput
>>>>>>> a6781022
from phoenix.server.api.types.Dataset import Dataset
from phoenix.server.api.types.node import from_global_id_with_expected_type
from phoenix.server.api.types.Span import Span


@strawberry.type
class DatasetMutationPayload:
    dataset: Dataset


@strawberry.type
class DatasetMutationMixin:
    @strawberry.mutation
    async def create_dataset(
        self,
        info: Info[Context, None],
        input: CreateDatasetInput,
    ) -> DatasetMutationPayload:
        name = input.name
        description = input.description if input.description is not UNSET else None
        metadata = input.metadata or {}
        async with info.context.db() as session:
            result = await session.execute(
                insert(models.Dataset)
                .values(
                    name=name,
                    description=description,
                    metadata_=metadata,
                )
                .returning(
                    models.Dataset.id,
                    models.Dataset.name,
                    models.Dataset.description,
                    models.Dataset.created_at,
                    models.Dataset.updated_at,
                    models.Dataset.metadata_,
                )
            )
            if not (row := result.fetchone()):
                raise ValueError("Failed to create dataset")
            return DatasetMutationPayload(
                dataset=Dataset(
                    id_attr=row.id,
                    name=row.name,
                    description=row.description,
                    created_at=row.created_at,
                    updated_at=row.updated_at,
                    metadata=row.metadata_,
                )
            )

    @strawberry.mutation
    async def add_spans_to_dataset(
        self,
        info: Info[Context, None],
        input: AddSpansToDatasetInput,
    ) -> DatasetMutationPayload:
        dataset_id = input.dataset_id
        span_ids = input.span_ids
        dataset_version_description = (
            input.dataset_version_description
            if isinstance(input.dataset_version_description, str)
            else None
        )
        dataset_version_metadata = input.dataset_version_metadata
        dataset_rowid = from_global_id_with_expected_type(
            global_id=dataset_id, expected_type_name=Dataset.__name__
        )
        span_rowids = {
            from_global_id_with_expected_type(global_id=span_id, expected_type_name=Span.__name__)
            for span_id in set(span_ids)
        }
        async with info.context.db() as session:
            if (
                dataset := await session.scalar(
                    select(models.Dataset).where(models.Dataset.id == dataset_rowid)
                )
            ) is None:
                raise ValueError(
                    f"Unknown dataset: {dataset_id}"
                )  # todo: implement error types https://github.com/Arize-ai/phoenix/issues/3221
            dataset_version_rowid = await session.scalar(
                insert(models.DatasetVersion)
                .values(
                    dataset_id=dataset_rowid,
                    description=dataset_version_description,
                    metadata_=dataset_version_metadata or {},
                )
                .returning(models.DatasetVersion.id)
            )
            spans = (
                await session.execute(
                    select(
                        models.Span.id,
                        models.Span.span_kind,
                        models.Span.attributes,
                        _span_attribute(INPUT_MIME_TYPE),
                        _span_attribute(INPUT_VALUE),
                        _span_attribute(OUTPUT_MIME_TYPE),
                        _span_attribute(OUTPUT_VALUE),
                        _span_attribute(LLM_PROMPT_TEMPLATE_VARIABLES),
                        _span_attribute(LLM_INPUT_MESSAGES),
                        _span_attribute(LLM_OUTPUT_MESSAGES),
                        _span_attribute(RETRIEVAL_DOCUMENTS),
                    )
                    .select_from(models.Span)
                    .where(models.Span.id.in_(span_rowids))
                )
            ).all()
            if missing_span_rowids := span_rowids - {span.id for span in spans}:
                raise ValueError(
                    f"Could not find spans with rowids: {', '.join(map(str, missing_span_rowids))}"
                )  # todo: implement error handling types https://github.com/Arize-ai/phoenix/issues/3221
            DatasetExample = models.DatasetExample
            dataset_example_rowids = (
                await session.scalars(
                    insert(DatasetExample).returning(DatasetExample.id),
                    [
                        {
                            DatasetExample.dataset_id.key: dataset_rowid,
                            DatasetExample.span_rowid.key: span.id,
                        }
                        for span in spans
                    ],
                )
            ).all()
            assert len(dataset_example_rowids) == len(spans)
            assert all(map(lambda id: isinstance(id, int), dataset_example_rowids))
            DatasetExampleRevision = models.DatasetExampleRevision
            await session.execute(
                insert(DatasetExampleRevision),
                [
                    {
                        DatasetExampleRevision.dataset_example_id.key: dataset_example_rowid,
                        DatasetExampleRevision.dataset_version_id.key: dataset_version_rowid,
                        DatasetExampleRevision.input.key: get_dataset_example_input(span),
                        DatasetExampleRevision.output.key: get_dataset_example_output(span),
                        DatasetExampleRevision.metadata_.key: span.attributes,
                        DatasetExampleRevision.revision_kind.key: "CREATE",
                    }
                    for dataset_example_rowid, span in zip(dataset_example_rowids, spans)
                ],
            )
        return DatasetMutationPayload(
            dataset=Dataset(
                id_attr=dataset.id,
                name=dataset.name,
                description=dataset.description,
                created_at=dataset.created_at,
                updated_at=dataset.updated_at,
                metadata=dataset.metadata_,
            )
        )

    @strawberry.mutation
    async def add_examples_to_dataset(
        self, info: Info[Context, None], input: AddExamplesToDatasetInput
    ) -> DatasetMutationPayload:
        dataset_id = input.dataset_id
        # Extract the span rowids from the input examples if they exist
        span_ids = span_ids = [example.span_id for example in input.examples if example.span_id]
        span_rowids = {
            from_global_id_with_expected_type(global_id=span_id, expected_type_name=Span.__name__)
            for span_id in set(span_ids)
        }
        dataset_version_description = (
            input.dataset_version_description if input.dataset_version_description else None
        )
        dataset_version_metadata = input.dataset_version_metadata or {}
        dataset_rowid = from_global_id_with_expected_type(
            global_id=dataset_id, expected_type_name=Dataset.__name__
        )
        async with info.context.db() as session:
            if (
                dataset := await session.scalar(
                    select(models.Dataset).where(models.Dataset.id == dataset_rowid)
                )
            ) is None:
                raise ValueError(
                    f"Unknown dataset: {dataset_id}"
                )  # todo: implement error types https://github.com/Arize-ai/phoenix/issues/3221
            dataset_version_rowid = await session.scalar(
                insert(models.DatasetVersion)
                .values(
                    dataset_id=dataset_rowid,
                    description=dataset_version_description,
                    metadata_=dataset_version_metadata,
                )
                .returning(models.DatasetVersion.id)
            )
            spans = (
                await session.execute(
                    select(models.Span.id)
                    .select_from(models.Span)
                    .where(models.Span.id.in_(span_rowids))
                )
            ).all()
            # Just validate that the number of spans matches the number of span_ids
            # to ensure that the span_ids are valid
            assert len(spans) == len(span_rowids)
            DatasetExample = models.DatasetExample
            dataset_example_rowids = (
                await session.scalars(
                    insert(DatasetExample).returning(DatasetExample.id),
                    [
                        {
                            DatasetExample.dataset_id.key: dataset_rowid,
                            DatasetExample.span_rowid.key: from_global_id_with_expected_type(
                                global_id=example.span_id,
                                expected_type_name=Span.__name__,
                            )
                            if example.span_id
                            else None,
                        }
                        for example in input.examples
                    ],
                )
            ).all()
            assert len(dataset_example_rowids) == len(input.examples)
            assert all(map(lambda id: isinstance(id, int), dataset_example_rowids))
            DatasetExampleRevision = models.DatasetExampleRevision
            await session.execute(
                insert(DatasetExampleRevision),
                [
                    {
                        DatasetExampleRevision.dataset_example_id.key: dataset_example_rowid,
                        DatasetExampleRevision.dataset_version_id.key: dataset_version_rowid,
                        DatasetExampleRevision.input.key: example.input,
                        DatasetExampleRevision.output.key: example.output,
                        DatasetExampleRevision.metadata_.key: example.metadata,
                        DatasetExampleRevision.revision_kind.key: "CREATE",
                    }
                    for dataset_example_rowid, example in zip(
                        dataset_example_rowids, input.examples
                    )
                ],
            )
        return DatasetMutationPayload(
            dataset=Dataset(
                id_attr=dataset.id,
                name=dataset.name,
                description=dataset.description,
                created_at=dataset.created_at,
                updated_at=dataset.updated_at,
                metadata=dataset.metadata_,
            )
        )

    @strawberry.mutation
<<<<<<< HEAD
    async def delete_dataset(
        self,
        info: Info[Context, None],
        input: DeleteDatasetInput,
    ) -> DatasetMutationPayload:
        dataset_id = input.dataset_id
        dataset_rowid = from_global_id_with_expected_type(
            global_id=dataset_id, expected_type_name=Dataset.__name__
        )

        async with info.context.db() as session:
            delete_result = await session.execute(
                delete(models.Dataset)
                .where(models.Dataset.id == dataset_rowid)
                .returning(models.Dataset)
            )
            if not (datasets := delete_result.first()):
                raise ValueError(f"Unknown dataset: {dataset_id}")

        dataset = datasets[0]
        return DatasetMutationPayload(
            dataset=Dataset(
                id_attr=dataset.id,
                name=dataset.name,
                description=dataset.description,
                created_at=dataset.created_at,
                updated_at=dataset.updated_at,
                metadata=dataset.metadata_,
            )
        )
=======
    async def delete_dataset_examples(
        self, info: Info[Context, None], input: DeleteDatasetExamplesInput
    ) -> DatasetMutationPayload:
        timestamp = datetime.now()
        example_db_ids = [
            from_global_id_with_expected_type(global_id, models.DatasetExample.__name__)
            for global_id in input.example_ids
        ]
        # Guard against empty input
        if not example_db_ids:
            raise ValueError("Must provide examples to delete")
        dataset_version_description = (
            input.dataset_version_description
            if isinstance(input.dataset_version_description, str)
            else None
        )
        dataset_version_metadata = input.dataset_version_metadata or {}
        async with info.context.db() as session:
            # Check if the examples are from a single dataset
            datasets = (
                await session.scalars(
                    select(models.Dataset)
                    .join(
                        models.DatasetExample, models.Dataset.id == models.DatasetExample.dataset_id
                    )
                    .where(models.DatasetExample.id.in_(example_db_ids))
                    .distinct()
                    .limit(2)  # limit to 2 to check if there are more than 1 dataset
                )
            ).all()
            if len(datasets) > 1:
                raise ValueError("Examples must be from the same dataset")
            elif not datasets:
                raise ValueError("Examples not found")

            dataset = datasets[0]

            dataset_version_rowid = await session.scalar(
                insert(models.DatasetVersion)
                .values(
                    dataset_id=dataset.id,
                    description=dataset_version_description,
                    metadata_=dataset_version_metadata,
                    created_at=timestamp,
                )
                .returning(models.DatasetVersion.id)
            )

            # If the examples already have a delete revision, skip the deletion
            existing_delete_revisions = (
                await session.scalars(
                    select(models.DatasetExampleRevision).where(
                        models.DatasetExampleRevision.dataset_example_id.in_(example_db_ids),
                        models.DatasetExampleRevision.revision_kind == "DELETE",
                    )
                )
            ).all()

            if existing_delete_revisions:
                raise ValueError(
                    "Provided examples contain already deleted examples. Delete aborted."
                )

            DatasetExampleRevision = models.DatasetExampleRevision
            await session.execute(
                insert(DatasetExampleRevision),
                [
                    {
                        DatasetExampleRevision.dataset_example_id.key: dataset_example_rowid,
                        DatasetExampleRevision.dataset_version_id.key: dataset_version_rowid,
                        DatasetExampleRevision.input.key: {},
                        DatasetExampleRevision.output.key: {},
                        DatasetExampleRevision.metadata_.key: {},
                        DatasetExampleRevision.revision_kind.key: "DELETE",
                        DatasetExampleRevision.created_at.key: timestamp,
                    }
                    for dataset_example_rowid in example_db_ids
                ],
            )

            return DatasetMutationPayload(
                dataset=Dataset(
                    id_attr=dataset.id,
                    name=dataset.name,
                    description=dataset.description,
                    created_at=dataset.created_at,
                    updated_at=dataset.updated_at,
                    metadata=dataset.metadata_,
                )
            )
>>>>>>> a6781022


def _span_attribute(semconv: str) -> Any:
    """
    Extracts an attribute from the ORM span attributes column and labels the
    result.

    E.g., "input.value" -> Span.attributes["input"]["value"].label("input_value")
    """
    attribute_value: Any = models.Span.attributes
    for key in semconv.split("."):
        attribute_value = attribute_value[key]
    return attribute_value.label(semconv.replace(".", "_"))


INPUT_MIME_TYPE = SpanAttributes.INPUT_MIME_TYPE
INPUT_VALUE = SpanAttributes.INPUT_VALUE
OUTPUT_MIME_TYPE = SpanAttributes.OUTPUT_MIME_TYPE
OUTPUT_VALUE = SpanAttributes.OUTPUT_VALUE
LLM_PROMPT_TEMPLATE_VARIABLES = SpanAttributes.LLM_PROMPT_TEMPLATE_VARIABLES
LLM_INPUT_MESSAGES = SpanAttributes.LLM_INPUT_MESSAGES
LLM_OUTPUT_MESSAGES = SpanAttributes.LLM_OUTPUT_MESSAGES
RETRIEVAL_DOCUMENTS = SpanAttributes.RETRIEVAL_DOCUMENTS<|MERGE_RESOLUTION|>--- conflicted
+++ resolved
@@ -18,11 +18,8 @@
 from phoenix.server.api.input_types.AddExamplesToDatasetInput import AddExamplesToDatasetInput
 from phoenix.server.api.input_types.AddSpansToDatasetInput import AddSpansToDatasetInput
 from phoenix.server.api.input_types.CreateDatasetInput import CreateDatasetInput
-<<<<<<< HEAD
+from phoenix.server.api.input_types.DeleteDatasetExamplesInput import DeleteDatasetExamplesInput
 from phoenix.server.api.input_types.DeleteDatasetInput import DeleteDatasetInput
-=======
-from phoenix.server.api.input_types.DeleteDatasetExamplesInput import DeleteDatasetExamplesInput
->>>>>>> a6781022
 from phoenix.server.api.types.Dataset import Dataset
 from phoenix.server.api.types.node import from_global_id_with_expected_type
 from phoenix.server.api.types.Span import Span
@@ -272,7 +269,6 @@
         )
 
     @strawberry.mutation
-<<<<<<< HEAD
     async def delete_dataset(
         self,
         info: Info[Context, None],
@@ -303,7 +299,8 @@
                 metadata=dataset.metadata_,
             )
         )
-=======
+
+    @strawberry.mutation
     async def delete_dataset_examples(
         self, info: Info[Context, None], input: DeleteDatasetExamplesInput
     ) -> DatasetMutationPayload:
@@ -394,7 +391,6 @@
                     metadata=dataset.metadata_,
                 )
             )
->>>>>>> a6781022
 
 
 def _span_attribute(semconv: str) -> Any:
