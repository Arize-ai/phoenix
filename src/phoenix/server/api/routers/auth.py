import asyncio
import secrets
from datetime import datetime, timedelta, timezone
from functools import partial
from urllib.parse import urlencode, urlparse, urlunparse

from fastapi import APIRouter, Depends, HTTPException, Request, Response
from sqlalchemy import func, select
from sqlalchemy.orm import joinedload

from phoenix.auth import (
    DEFAULT_SECRET_LENGTH,
    PHOENIX_ACCESS_TOKEN_COOKIE_NAME,
    PHOENIX_REFRESH_TOKEN_COOKIE_NAME,
    Token,
    compute_password_hash,
    delete_access_token_cookie,
    delete_oauth2_nonce_cookie,
    delete_oauth2_state_cookie,
    delete_refresh_token_cookie,
    is_valid_password,
    sanitize_email,
    set_access_token_cookie,
    set_refresh_token_cookie,
    validate_password_format,
)
from phoenix.config import (
    get_base_url,
    get_env_disable_basic_auth,
    get_env_disable_rate_limit,
)
from phoenix.db import models
from phoenix.server.bearer_auth import PhoenixUser, create_access_and_refresh_tokens
from phoenix.server.email.types import EmailSender
from phoenix.server.rate_limiters import ServerRateLimiter, fastapi_ip_rate_limiter
from phoenix.server.types import (
    AccessTokenClaims,
    PasswordResetTokenClaims,
    PasswordResetTokenId,
    RefreshTokenClaims,
    TokenStore,
    UserId,
)
from phoenix.server.utils import prepend_root_path

rate_limiter = ServerRateLimiter(
    per_second_rate_limit=0.2,
    enforcement_window_seconds=60,
    partition_seconds=60,
    active_partitions=2,
)
login_rate_limiter = fastapi_ip_rate_limiter(
    rate_limiter,
    paths=[
        "/auth/login",
        "/auth/logout",
        "/auth/refresh",
        "/auth/password-reset-email",
        "/auth/password-reset",
    ],
)

auth_dependencies = [Depends(login_rate_limiter)] if not get_env_disable_rate_limit() else []
router = APIRouter(prefix="/auth", include_in_schema=False, dependencies=auth_dependencies)


@router.post("/login")
async def login(request: Request) -> Response:
    if get_env_disable_basic_auth():
        raise HTTPException(status_code=403)
    assert isinstance(access_token_expiry := request.app.state.access_token_expiry, timedelta)
    assert isinstance(refresh_token_expiry := request.app.state.refresh_token_expiry, timedelta)
    token_store: TokenStore = request.app.state.get_token_store()
    data = await request.json()
    email = data.get("email")
    password = data.get("password")

    if not email or not password:
        raise HTTPException(status_code=401, detail="Email and password required")

    # Sanitize email by trimming and lowercasing
    email = sanitize_email(email)

    async with request.app.state.db() as session:
        user = await session.scalar(
            select(models.User)
            .where(func.lower(models.User.email) == email)
            .options(joinedload(models.User.role))
        )
        if (
            user is None
            or (password_hash := user.password_hash) is None
            or (salt := user.password_salt) is None
        ):
            raise HTTPException(status_code=401, detail=LOGIN_FAILED_MESSAGE)

    loop = asyncio.get_running_loop()
    password_is_valid = partial(
        is_valid_password, password=password, salt=salt, password_hash=password_hash
    )
    if not await loop.run_in_executor(None, password_is_valid):
        raise HTTPException(status_code=401, detail=LOGIN_FAILED_MESSAGE)

    access_token, refresh_token = await create_access_and_refresh_tokens(
        token_store=token_store,
        user=user,
        access_token_expiry=access_token_expiry,
        refresh_token_expiry=refresh_token_expiry,
    )
    response = Response(status_code=204)
    response = set_access_token_cookie(
        response=response, access_token=access_token, max_age=access_token_expiry
    )
    response = set_refresh_token_cookie(
        response=response, refresh_token=refresh_token, max_age=refresh_token_expiry
    )
    return response


@router.get("/logout")
async def logout(
    request: Request,
) -> Response:
    token_store: TokenStore = request.app.state.get_token_store()
    user_id = None
    if isinstance(user := request.user, PhoenixUser):
        user_id = user.identity
    elif (refresh_token := request.cookies.get(PHOENIX_REFRESH_TOKEN_COOKIE_NAME)) and (
        isinstance(
            refresh_token_claims := await token_store.read(Token(refresh_token)),
            RefreshTokenClaims,
        )
        and isinstance(subject := refresh_token_claims.subject, UserId)
    ):
        user_id = subject
    if user_id:
        await token_store.log_out(user_id)
    redirect_path = "/logout" if get_env_disable_basic_auth() else "/login"
    redirect_url = prepend_root_path(request.scope, redirect_path)
    response = Response(status_code=302, headers={"Location": redirect_url})
    response = delete_access_token_cookie(response)
    response = delete_refresh_token_cookie(response)
    response = delete_oauth2_state_cookie(response)
    response = delete_oauth2_nonce_cookie(response)
    return response


@router.post("/refresh")
async def refresh_tokens(request: Request) -> Response:
    assert isinstance(access_token_expiry := request.app.state.access_token_expiry, timedelta)
    assert isinstance(refresh_token_expiry := request.app.state.refresh_token_expiry, timedelta)
    if (refresh_token := request.cookies.get(PHOENIX_REFRESH_TOKEN_COOKIE_NAME)) is None:
        raise HTTPException(status_code=401, detail="Missing refresh token")
    token_store: TokenStore = request.app.state.get_token_store()
    refresh_token_claims = await token_store.read(Token(refresh_token))
    if (
        not isinstance(refresh_token_claims, RefreshTokenClaims)
        or (refresh_token_id := refresh_token_claims.token_id) is None
        or refresh_token_claims.subject is None
        or (user_id := int(refresh_token_claims.subject)) is None
        or (expiration_time := refresh_token_claims.expiration_time) is None
    ):
<<<<<<< HEAD
        raise HTTPException(status_code=HTTP_401_UNAUTHORIZED, detail="Invalid refresh token")
    if expiration_time.timestamp() <= datetime.now(timezone.utc).timestamp():
        raise HTTPException(status_code=HTTP_401_UNAUTHORIZED, detail="Expired refresh token")
=======
        raise HTTPException(status_code=401, detail="Invalid refresh token")
    if expiration_time.timestamp() < datetime.now().timestamp():
        raise HTTPException(status_code=401, detail="Expired refresh token")
>>>>>>> ef9fb834
    await token_store.revoke(refresh_token_id)

    if (
        (access_token := request.cookies.get(PHOENIX_ACCESS_TOKEN_COOKIE_NAME)) is not None
        and isinstance(
            access_token_claims := await token_store.read(Token(access_token)), AccessTokenClaims
        )
        and (access_token_id := access_token_claims.token_id)
    ):
        await token_store.revoke(access_token_id)

    async with request.app.state.db() as session:
        if (
            user := await session.scalar(
                select(models.User).filter_by(id=user_id).options(joinedload(models.User.role))
            )
        ) is None:
            raise HTTPException(status_code=404, detail="User not found")
    access_token, refresh_token = await create_access_and_refresh_tokens(
        token_store=token_store,
        user=user,
        access_token_expiry=access_token_expiry,
        refresh_token_expiry=refresh_token_expiry,
    )
    response = Response(status_code=204)
    response = set_access_token_cookie(
        response=response, access_token=access_token, max_age=access_token_expiry
    )
    response = set_refresh_token_cookie(
        response=response, refresh_token=refresh_token, max_age=refresh_token_expiry
    )
    return response


@router.post("/password-reset-email")
async def initiate_password_reset(request: Request) -> Response:
    if get_env_disable_basic_auth():
        raise HTTPException(status_code=403)
    data = await request.json()
    if not (email := data.get("email")):
        raise MISSING_EMAIL

    # Sanitize email by trimming and lowercasing
    email = sanitize_email(email)

    sender: EmailSender = request.app.state.email_sender
    if sender is None:
        raise SMTP_UNAVAILABLE
    assert isinstance(token_expiry := request.app.state.password_reset_token_expiry, timedelta)
    async with request.app.state.db() as session:
        user = await session.scalar(
            select(models.User)
            .where(func.lower(models.User.email) == email)
            .options(
                joinedload(models.User.password_reset_token).load_only(models.PasswordResetToken.id)
            )
        )
    if user is None or user.auth_method != "LOCAL":
        # Withold privileged information
        return Response(status_code=204)
    token_store: TokenStore = request.app.state.get_token_store()
    if user.password_reset_token:
        await token_store.revoke(PasswordResetTokenId(user.password_reset_token.id))
    password_reset_token_claims = PasswordResetTokenClaims(
        subject=UserId(user.id),
        issued_at=datetime.now(timezone.utc),
        expiration_time=datetime.now(timezone.utc) + token_expiry,
    )
    token, _ = await token_store.create_password_reset_token(password_reset_token_claims)
    url = urlparse(request.headers.get("referer") or get_base_url())
    path = prepend_root_path(request.scope, "/reset-password-with-token")
    query_string = urlencode(dict(token=token))
    components = (url.scheme, url.netloc, path, "", query_string, "")
    reset_url = urlunparse(components)
    await sender.send_password_reset_email(email, reset_url)
    return Response(status_code=204)


@router.post("/password-reset")
async def reset_password(request: Request) -> Response:
    if get_env_disable_basic_auth():
        raise HTTPException(status_code=403)
    data = await request.json()
    if not (password := data.get("password")):
        raise MISSING_PASSWORD
    token_store: TokenStore = request.app.state.get_token_store()
    if (
        not (token := data.get("token"))
        or not isinstance((claims := await token_store.read(token)), PasswordResetTokenClaims)
        or not claims.expiration_time
        or claims.expiration_time <= datetime.now(timezone.utc)
    ):
        raise INVALID_TOKEN
    assert (user_id := claims.subject)
    async with request.app.state.db() as session:
        user = await session.scalar(select(models.User).filter_by(id=int(user_id)))
    if user is None or user.auth_method != "LOCAL":
        # Withold privileged information
        return Response(status_code=204)
    validate_password_format(password)
    user.password_salt = secrets.token_bytes(DEFAULT_SECRET_LENGTH)
    loop = asyncio.get_running_loop()
    user.password_hash = await loop.run_in_executor(
        None, partial(compute_password_hash, password=password, salt=user.password_salt)
    )
    user.reset_password = False
    async with request.app.state.db() as session:
        session.add(user)
        await session.flush()
    response = Response(status_code=204)
    assert (token_id := claims.token_id)
    await token_store.revoke(token_id)
    await token_store.log_out(UserId(user.id))
    return response


LOGIN_FAILED_MESSAGE = "Invalid email and/or password"

MISSING_EMAIL = HTTPException(
    status_code=422,
    detail="Email required",
)
MISSING_PASSWORD = HTTPException(
    status_code=422,
    detail="Password required",
)
SMTP_UNAVAILABLE = HTTPException(
    status_code=503,
    detail="SMTP server not configured",
)
INVALID_TOKEN = HTTPException(
    status_code=401,
    detail="Invalid token",
)<|MERGE_RESOLUTION|>--- conflicted
+++ resolved
@@ -160,15 +160,9 @@
         or (user_id := int(refresh_token_claims.subject)) is None
         or (expiration_time := refresh_token_claims.expiration_time) is None
     ):
-<<<<<<< HEAD
-        raise HTTPException(status_code=HTTP_401_UNAUTHORIZED, detail="Invalid refresh token")
+        raise HTTPException(status_code=401, detail="Invalid refresh token")
     if expiration_time.timestamp() <= datetime.now(timezone.utc).timestamp():
-        raise HTTPException(status_code=HTTP_401_UNAUTHORIZED, detail="Expired refresh token")
-=======
-        raise HTTPException(status_code=401, detail="Invalid refresh token")
-    if expiration_time.timestamp() < datetime.now().timestamp():
         raise HTTPException(status_code=401, detail="Expired refresh token")
->>>>>>> ef9fb834
     await token_store.revoke(refresh_token_id)
 
     if (
