--- conflicted
+++ resolved
@@ -93,8 +93,4 @@
                     trace_id=exp_run.trace_id,
                 )
             )
-<<<<<<< HEAD
-    return JSONResponse({"data": jsonify(runs)})
-=======
-    return JSONResponse(content={"data": jsonify(runs)}, status_code=200)
->>>>>>> 0b06d9af
+    return JSONResponse(content={"data": jsonify(runs)}, status_code=200)