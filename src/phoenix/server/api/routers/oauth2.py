--- conflicted
+++ resolved
@@ -27,11 +27,7 @@
     PHOENIX_OAUTH2_STATE_COOKIE_NAME,
     delete_oauth2_nonce_cookie,
     delete_oauth2_state_cookie,
-<<<<<<< HEAD
-    normalize_email,
-=======
     sanitize_email,
->>>>>>> b7f402b4
     set_access_token_cookie,
     set_oauth2_nonce_cookie,
     set_oauth2_state_cookie,
@@ -361,20 +357,8 @@
             - User has a password set
             - User has mismatched OAuth2 credentials
     """  # noqa: E501
-<<<<<<< HEAD
-    email_raw = (user_info.email or "").strip()
-    if not email_raw:
-=======
     if not (email := sanitize_email(user_info.email or "")):
->>>>>>> b7f402b4
         raise ValueError("Email is required.")
-    
-    # Normalize email for consistent storage and lookup
-    try:
-        email = normalize_email(email_raw)
-    except ValueError as e:
-        raise ValueError(f"Invalid email address: {e}") from e
-    
     if not (oauth2_user_id := (user_info.idp_user_id or "").strip()):
         raise ValueError("OAuth2 user ID is required.")
     if not (oauth2_client_id := (oauth2_client_id or "").strip()):
@@ -474,19 +458,9 @@
     """
     Creates a new user with the user info from the IDP.
     """
-    # Normalize email for consistent storage
-    email_raw = user_info.email
-    if not email_raw:
-        raise ValueError("Email is required for user creation.")
-    
-    try:
-        email = normalize_email(email_raw)
-    except ValueError as e:
-        raise ValueError(f"Invalid email address: {e}") from e
-    
     email_exists, username_exists = await _email_and_username_exist(
         session,
-        email=email,
+        email=(email := user_info.email),
         username=(username := user_info.username),
     )
     if email_exists:
