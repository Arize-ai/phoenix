--- conflicted
+++ resolved
@@ -44,6 +44,7 @@
 from phoenix.db import models
 from phoenix.server.api.auth_messages import AuthErrorCode
 from phoenix.server.bearer_auth import create_access_and_refresh_tokens
+from phoenix.server.oauth2 import OAuth2Client
 from phoenix.server.rate_limiters import (
     ServerRateLimiter,
     fastapi_ip_rate_limiter,
@@ -100,11 +101,6 @@
     if (oauth2_client := request.app.state.oauth2_clients.get_client(idp_name)) is None:
         return _redirect_to_login(request=request, error="unknown_idp")
     secret = request.app.state.get_secret()
-<<<<<<< HEAD
-    if (oauth2_client := request.app.state.oauth2_clients.get_client(idp_name)) is None:
-        return _redirect_to_login(request=request, error=f"Unknown IDP: {idp_name}.")
-=======
->>>>>>> c875856c
     if (referer := request.headers.get("referer")) is not None:
         # if the referer header is present, use it as the origin URL
         parsed_url = urlparse(referer)
@@ -189,11 +185,6 @@
     assert isinstance(access_token_expiry := request.app.state.access_token_expiry, timedelta)
     assert isinstance(refresh_token_expiry := request.app.state.refresh_token_expiry, timedelta)
     token_store: TokenStore = request.app.state.get_token_store()
-<<<<<<< HEAD
-    if (oauth2_client := request.app.state.oauth2_clients.get_client(idp_name)) is None:
-        return _redirect_to_login(request=request, error=f"Unknown IDP: {idp_name}.")
-=======
->>>>>>> c875856c
     try:
         fetch_kwargs: dict[str, Any] = dict(
             state=state,
@@ -202,40 +193,11 @@
                 request=request, origin_url=payload["origin_url"], idp_name=idp_name
             ),
         )
-<<<<<<< HEAD
         # Include PKCE code_verifier only when PKCE is enabled for this client
         # and the code_verifier cookie exists
         if oauth2_client.use_pkce and code_verifier:
             fetch_kwargs["code_verifier"] = code_verifier
         token_data = await oauth2_client.fetch_access_token(**fetch_kwargs)
-    except OAuthError as error:
-        return _redirect_to_login(request=request, error=str(error))
-    _validate_token_data(token_data)
-    if "id_token" not in token_data:
-        return _redirect_to_login(
-            request=request,
-            error=f"OAuth2 IDP {idp_name} does not appear to support OpenID Connect.",
-        )
-
-    id_token_claims = await oauth2_client.parse_id_token(token_data, nonce=stored_nonce)
-
-    if oauth2_client.has_sufficient_claims(id_token_claims):
-        user_claims = id_token_claims
-    else:
-        user_claims = await _fetch_and_merge_userinfo_claims(
-            oauth2_client, token_data, id_token_claims
-        )
-
-    try:
-        user_info = _parse_user_info(user_claims)
-    except (MissingEmailScope, InvalidUserInfo) as error:
-        return _redirect_to_login(request=request, error=str(error))
-
-    try:
-        oauth2_client.validate_access(user_info.claims)
-    except PermissionError as error:
-        return _redirect_to_login(request=request, error=str(error))
-=======
     except OAuthError as e:
         logger.error("OAuth2 error for IDP %s: %s", idp_name, e)
         return _redirect_to_login(request=request, error="oauth_error")
@@ -243,13 +205,27 @@
     if "id_token" not in token_data:
         logger.error("OAuth2 IDP %s does not appear to support OpenID Connect", idp_name)
         return _redirect_to_login(request=request, error="no_oidc_support")
-    user_info = await oauth2_client.parse_id_token(token_data, nonce=stored_nonce)
+
+    id_token_claims = await oauth2_client.parse_id_token(token_data, nonce=stored_nonce)
+
+    if oauth2_client.has_sufficient_claims(id_token_claims):
+        user_claims = id_token_claims
+    else:
+        user_claims = await _fetch_and_merge_userinfo_claims(
+            oauth2_client, token_data, id_token_claims
+        )
+
     try:
-        user_info = _parse_user_info(user_info)
-    except MissingEmailScope as e:
-        logger.error("Missing email scope for IDP %s: %s", idp_name, e)
+        user_info = _parse_user_info(user_claims)
+    except (MissingEmailScope, InvalidUserInfo) as e:
+        logger.error("Error parsing user info for IDP %s: %s", idp_name, e)
         return _redirect_to_login(request=request, error="missing_email_scope")
->>>>>>> c875856c
+
+    try:
+        oauth2_client.validate_access(user_info.claims)
+    except PermissionError as e:
+        logger.error("Access validation failed for IDP %s: %s", idp_name, e)
+        return _redirect_to_login(request=request, error="auth_failed")
 
     try:
         async with request.app.state.db() as session:
@@ -735,7 +711,6 @@
     pass
 
 
-<<<<<<< HEAD
 class InvalidUserInfo(Exception):
     """
     Raised when the OIDC user info is malformed or missing required claims.
@@ -744,10 +719,7 @@
     pass
 
 
-def _redirect_to_login(*, request: Request, error: str) -> RedirectResponse:
-=======
 def _redirect_to_login(*, request: Request, error: AuthErrorCode) -> RedirectResponse:
->>>>>>> c875856c
     """
     Creates a RedirectResponse to the login page to display an error code.
     The error code will be validated and mapped to a user-friendly message on the frontend.
