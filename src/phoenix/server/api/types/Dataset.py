from datetime import datetime
from typing import Any, List, Literal, Optional, Set

import strawberry
from pandas import Series
from strawberry.scalars import ID
from strawberry.types import Info
from strawberry.unset import UNSET

from phoenix.core.dimension import Dimension as CoreDimension
from phoenix.core.dimension_type import DimensionType
from phoenix.datasets import Dataset as InternalDataset
from phoenix.datasets import Schema
from phoenix.datasets.dataset import DatasetType

from ..context import Context
from ..input_types.DimensionInput import DimensionInput
from .Dimension import Dimension, to_gql_dimension
from .DimensionWithValue import DimensionWithValue
from .Event import Event
from .EventMetadata import EventMetadata


@strawberry.type
class Dataset:
<<<<<<< HEAD
    name: str
    start_time: datetime
    end_time: datetime
    dataset: strawberry.Private[InternalDataset]
    type: strawberry.Private[DatasetType]

    @strawberry.field
    def events(
        self,
        info: Info[Context, None],
        event_ids: List[ID],
        dimensions: Optional[List[DimensionInput]] = UNSET,
    ) -> List[Event]:
        """
        Returns events for specific event IDs and dimensions. If no input
        dimensions are provided, returns all features and tags.
        """
        if not event_ids:
            return []
        row_indexes = self._parse_event_ids(event_ids)
        dataframe = self.dataset.dataframe
        schema = self.dataset.schema
        requested_gql_dimensions = _get_requested_features_and_tags(
            core_dimensions=info.context.model.dimensions,
            requested_dimension_names=set(dim.name for dim in dimensions)
            if isinstance(dimensions, list)
            else None,
        )
        requested_dimension_names = [dim.name for dim in requested_gql_dimensions]
        prediction_and_actual_column_names = [
            col
            for col in [
                schema.prediction_label_column_name,
                schema.prediction_score_column_name,
                schema.actual_label_column_name,
                schema.actual_score_column_name,
            ]
            if col is not None
        ]
        column_indexes = [
            dataframe.columns.get_loc(name)
            for name in (requested_dimension_names + prediction_and_actual_column_names)
        ]
        return [
            _create_event(
                row=dataframe.iloc[row_index, column_indexes],
                schema=schema,
                dimensions=requested_gql_dimensions,
            )
            for row_index in row_indexes
        ]

    def _parse_event_ids(self, event_ids: List[ID]) -> List[int]:
        """
        Parses event IDs and returns the corresponding row indexes.
        """
        row_indexes = []
        for event_id in event_ids:
            row_index, dataset_type = str(event_id).split(":")
            if dataset_type != str(self.type):
                raise ValueError("eventIds contains IDs from incorrect dataset.")
            row_indexes.append(int(row_index))
        return row_indexes
=======
    name: str = strawberry.field(description="The given name of the dataset")
    start_time: datetime = strawberry.field(description="The start bookend of the data")
    end_time: datetime = strawberry.field(description="The end bookend of the data")
>>>>>>> 9203ec2a


def to_gql_dataset(dataset: InternalDataset, type: Literal["primary", "reference"]) -> Dataset:
    """
    Converts an internal dataset to a strawberry Dataset type.
    """
    return Dataset(
        name=dataset.name,
        start_time=dataset.start_time,
        end_time=dataset.end_time,
        type=DatasetType.PRIMARY if type == "primary" else DatasetType.REFERENCE,
        dataset=dataset,
    )


def _get_requested_features_and_tags(
    core_dimensions: List[CoreDimension],
    requested_dimension_names: Optional[Set[str]] = None,
) -> List[Dimension]:
    """
    Returns requested features and tags as a list of strawberry Datasets. If no
    dimensions are explicitly requested, returns all features and tags.
    """
    requested_features_and_tags = []
    for id, dim in enumerate(core_dimensions):
        is_requested = requested_dimension_names is None or dim.name in requested_dimension_names
        is_feature_or_tag = dim.type in [DimensionType.FEATURE, DimensionType.TAG]
        if is_requested and is_feature_or_tag:
            requested_features_and_tags.append(to_gql_dimension(id_attr=id, dimension=dim))
    return requested_features_and_tags


def _create_event(row: "Series[Any]", schema: Schema, dimensions: List[Dimension]) -> Event:
    """
    Reads dimension values and event metadata from a dataframe row and returns
    an event containing this information.
    """
    event_metadata = EventMetadata(
        prediction_label=row[col]
        if (col := schema.prediction_label_column_name) is not None
        else None,
        prediction_score=row[col]
        if (col := schema.prediction_score_column_name) is not None
        else None,
        actual_label=row[col] if (col := schema.actual_label_column_name) is not None else None,
        actual_score=row[col] if (col := schema.actual_score_column_name) is not None else None,
    )
    dimensions_with_values = [
        DimensionWithValue(
            dimension=dim,
            value=row[dim.name],
        )
        for dim in dimensions
    ]
    return Event(eventMetadata=event_metadata, dimensions=dimensions_with_values)<|MERGE_RESOLUTION|>--- conflicted
+++ resolved
@@ -23,10 +23,9 @@
 
 @strawberry.type
 class Dataset:
-<<<<<<< HEAD
-    name: str
-    start_time: datetime
-    end_time: datetime
+    name: str = strawberry.field(description="The given name of the dataset")
+    start_time: datetime = strawberry.field(description="The start bookend of the data")
+    end_time: datetime = strawberry.field(description="The end bookend of the data")
     dataset: strawberry.Private[InternalDataset]
     type: strawberry.Private[DatasetType]
 
@@ -87,11 +86,6 @@
                 raise ValueError("eventIds contains IDs from incorrect dataset.")
             row_indexes.append(int(row_index))
         return row_indexes
-=======
-    name: str = strawberry.field(description="The given name of the dataset")
-    start_time: datetime = strawberry.field(description="The start bookend of the data")
-    end_time: datetime = strawberry.field(description="The end bookend of the data")
->>>>>>> 9203ec2a
 
 
 def to_gql_dataset(dataset: InternalDataset, type: Literal["primary", "reference"]) -> Dataset:
