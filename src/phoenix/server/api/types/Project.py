from datetime import datetime
<<<<<<< HEAD
from itertools import chain
=======
>>>>>>> a25b66e4
from typing import List, Optional

import strawberry
from strawberry import ID, UNSET
<<<<<<< HEAD
from strawberry.types import Info

from phoenix.core.project import Project as CoreProject
from phoenix.server.api.context import Context
from phoenix.server.api.input_types.SpanSort import SpanSort
from phoenix.server.api.input_types.TimeRange import TimeRange
from phoenix.server.api.types.node import Node
from phoenix.server.api.types.pagination import (
    Connection,
    ConnectionArgs,
    Cursor,
    connection_from_list,
)
from phoenix.server.api.types.Span import Span, to_gql_span
from phoenix.trace.dsl import SpanFilter
from phoenix.trace.schemas import TraceID
=======

from phoenix.core.project import Project as CoreProject
from phoenix.metrics.retrieval_metrics import RetrievalMetrics
from phoenix.server.api.input_types.TimeRange import TimeRange
from phoenix.server.api.types.DocumentEvaluationSummary import DocumentEvaluationSummary
from phoenix.server.api.types.EvaluationSummary import EvaluationSummary
from phoenix.server.api.types.node import Node
from phoenix.trace.dsl import SpanFilter
from phoenix.trace.schemas import SpanID
>>>>>>> a25b66e4


@strawberry.type
class Project(Node):
    name: str
    project: strawberry.Private[CoreProject]

    @strawberry.field
    def start_time(self) -> Optional[datetime]:
        start_time, _ = self.project.right_open_time_range
        return start_time

    @strawberry.field
    def end_time(self) -> Optional[datetime]:
        _, end_time = self.project.right_open_time_range
        return end_time

    @strawberry.field
    def record_count(self) -> int:
        return self.project.span_count

    @strawberry.field
    def token_count_total(self) -> int:
        return self.project.token_count_total

    @strawberry.field
    def latency_ms_p50(self) -> Optional[float]:
        return self.project.root_span_latency_ms_quantiles(0.50)

    @strawberry.field
    def latency_ms_p99(self) -> Optional[float]:
        return self.project.root_span_latency_ms_quantiles(0.99)

<<<<<<< HEAD
    @strawberry.field
    def spans(
        self,
        info: Info[Context, None],
        time_range: Optional[TimeRange] = UNSET,
        trace_ids: Optional[List[ID]] = UNSET,
        first: Optional[int] = 50,
        last: Optional[int] = UNSET,
        after: Optional[Cursor] = UNSET,
        before: Optional[Cursor] = UNSET,
        sort: Optional[SpanSort] = UNSET,
        root_spans_only: Optional[bool] = UNSET,
        filter_condition: Optional[str] = UNSET,
    ) -> Connection[Span]:
        args = ConnectionArgs(
            first=first,
            after=after if isinstance(after, Cursor) else None,
            last=last,
            before=before if isinstance(before, Cursor) else None,
        )
        if (traces := info.context.traces) is None:
            return connection_from_list(data=[], args=args)
        evals = info.context.evals
        predicate = (
            SpanFilter(
                condition=filter_condition,
                evals=evals,
=======
    @strawberry.field(
        description="Names of all available evaluations for spans. "
        "(The list contains no duplicates.)"
    )  # type: ignore
    def span_evaluation_names(self) -> List[str]:
        return self.project.get_span_evaluation_names()

    @strawberry.field(
        description="Names of available document evaluations.",
    )  # type: ignore
    def document_evaluation_names(
        self,
        span_id: Optional[ID] = UNSET,
    ) -> List[str]:
        return self.project.get_document_evaluation_names(
            None if span_id is UNSET else SpanID(span_id),
        )

    @strawberry.field
    def span_evaluation_summary(
        self,
        evaluation_name: str,
        time_range: Optional[TimeRange] = UNSET,
        filter_condition: Optional[str] = UNSET,
    ) -> Optional[EvaluationSummary]:
        project = self.project
        predicate = (
            SpanFilter(
                condition=filter_condition,
                evals=project,
>>>>>>> a25b66e4
            )
            if filter_condition
            else None
        )
<<<<<<< HEAD
        if not trace_ids:
            spans = traces.get_spans(
                start_time=time_range.start if time_range else None,
                stop_time=time_range.end if time_range else None,
                root_spans_only=root_spans_only,
            )
        else:
            spans = chain.from_iterable(
                traces.get_trace(trace_id) for trace_id in map(TraceID, trace_ids)
            )
        if predicate:
            spans = filter(predicate, spans)
        if sort:
            spans = sort(spans, evals=evals)
        data = list(map(to_gql_span, spans))
        return connection_from_list(data=data, args=args)
=======
        span_ids = project.get_span_evaluation_span_ids(evaluation_name)
        if not span_ids:
            return None
        spans = project.get_spans(
            start_time=time_range.start if time_range else None,
            stop_time=time_range.end if time_range else None,
            span_ids=span_ids,
        )
        if predicate:
            spans = filter(predicate, spans)
        evaluations = tuple(
            evaluation
            for span in spans
            if (
                evaluation := project.get_span_evaluation(
                    span.context.span_id,
                    evaluation_name,
                )
            )
            is not None
        )
        if not evaluations:
            return None
        labels = project.get_span_evaluation_labels(evaluation_name)
        return EvaluationSummary(evaluations, labels)

    @strawberry.field
    def document_evaluation_summary(
        self,
        evaluation_name: str,
        time_range: Optional[TimeRange] = UNSET,
        filter_condition: Optional[str] = UNSET,
    ) -> Optional[DocumentEvaluationSummary]:
        project = self.project
        predicate = (
            SpanFilter(condition=filter_condition, evals=project) if filter_condition else None
        )
        span_ids = project.get_document_evaluation_span_ids(evaluation_name)
        if not span_ids:
            return None
        spans = project.get_spans(
            start_time=time_range.start if time_range else None,
            stop_time=time_range.end if time_range else None,
            span_ids=span_ids,
        )
        if predicate:
            spans = filter(predicate, spans)
        metrics_collection = []
        for span in spans:
            span_id = span.context.span_id
            num_documents = project.get_num_documents(span_id)
            if not num_documents:
                continue
            evaluation_scores = project.get_document_evaluation_scores(
                span_id=span_id,
                evaluation_name=evaluation_name,
                num_documents=num_documents,
            )
            metrics_collection.append(RetrievalMetrics(evaluation_scores))
        if not metrics_collection:
            return None
        return DocumentEvaluationSummary(
            evaluation_name=evaluation_name,
            metrics_collection=metrics_collection,
        )
>>>>>>> a25b66e4
<|MERGE_RESOLUTION|>--- conflicted
+++ resolved
@@ -1,19 +1,19 @@
 from datetime import datetime
-<<<<<<< HEAD
 from itertools import chain
-=======
->>>>>>> a25b66e4
 from typing import List, Optional
 
 import strawberry
 from strawberry import ID, UNSET
-<<<<<<< HEAD
 from strawberry.types import Info
 
+from phoenix.core.project import DEFAULT_PROJECT_NAME
 from phoenix.core.project import Project as CoreProject
+from phoenix.metrics.retrieval_metrics import RetrievalMetrics
 from phoenix.server.api.context import Context
 from phoenix.server.api.input_types.SpanSort import SpanSort
 from phoenix.server.api.input_types.TimeRange import TimeRange
+from phoenix.server.api.types.DocumentEvaluationSummary import DocumentEvaluationSummary
+from phoenix.server.api.types.EvaluationSummary import EvaluationSummary
 from phoenix.server.api.types.node import Node
 from phoenix.server.api.types.pagination import (
     Connection,
@@ -23,18 +23,7 @@
 )
 from phoenix.server.api.types.Span import Span, to_gql_span
 from phoenix.trace.dsl import SpanFilter
-from phoenix.trace.schemas import TraceID
-=======
-
-from phoenix.core.project import Project as CoreProject
-from phoenix.metrics.retrieval_metrics import RetrievalMetrics
-from phoenix.server.api.input_types.TimeRange import TimeRange
-from phoenix.server.api.types.DocumentEvaluationSummary import DocumentEvaluationSummary
-from phoenix.server.api.types.EvaluationSummary import EvaluationSummary
-from phoenix.server.api.types.node import Node
-from phoenix.trace.dsl import SpanFilter
-from phoenix.trace.schemas import SpanID
->>>>>>> a25b66e4
+from phoenix.trace.schemas import SpanID, TraceID
 
 
 @strawberry.type
@@ -68,7 +57,6 @@
     def latency_ms_p99(self) -> Optional[float]:
         return self.project.root_span_latency_ms_quantiles(0.99)
 
-<<<<<<< HEAD
     @strawberry.field
     def spans(
         self,
@@ -89,14 +77,35 @@
             last=last,
             before=before if isinstance(before, Cursor) else None,
         )
-        if (traces := info.context.traces) is None:
+        if not (traces := info.context.traces) or not (
+            project := traces.get_project(DEFAULT_PROJECT_NAME)
+        ):
             return connection_from_list(data=[], args=args)
-        evals = info.context.evals
         predicate = (
             SpanFilter(
                 condition=filter_condition,
-                evals=evals,
-=======
+                evals=project,
+            )
+            if filter_condition
+            else None
+        )
+        if not trace_ids:
+            spans = traces.get_spans(
+                start_time=time_range.start if time_range else None,
+                stop_time=time_range.end if time_range else None,
+                root_spans_only=root_spans_only,
+            )
+        else:
+            spans = chain.from_iterable(
+                traces.get_trace(trace_id) for trace_id in map(TraceID, trace_ids)
+            )
+        if predicate:
+            spans = filter(predicate, spans)
+        if sort:
+            spans = sort(spans, evals=project)
+        data = list(map(to_gql_span, spans))
+        return connection_from_list(data=data, args=args)
+
     @strawberry.field(
         description="Names of all available evaluations for spans. "
         "(The list contains no duplicates.)"
@@ -127,29 +136,10 @@
             SpanFilter(
                 condition=filter_condition,
                 evals=project,
->>>>>>> a25b66e4
             )
             if filter_condition
             else None
         )
-<<<<<<< HEAD
-        if not trace_ids:
-            spans = traces.get_spans(
-                start_time=time_range.start if time_range else None,
-                stop_time=time_range.end if time_range else None,
-                root_spans_only=root_spans_only,
-            )
-        else:
-            spans = chain.from_iterable(
-                traces.get_trace(trace_id) for trace_id in map(TraceID, trace_ids)
-            )
-        if predicate:
-            spans = filter(predicate, spans)
-        if sort:
-            spans = sort(spans, evals=evals)
-        data = list(map(to_gql_span, spans))
-        return connection_from_list(data=data, args=args)
-=======
         span_ids = project.get_span_evaluation_span_ids(evaluation_name)
         if not span_ids:
             return None
@@ -214,5 +204,4 @@
         return DocumentEvaluationSummary(
             evaluation_name=evaluation_name,
             metrics_collection=metrics_collection,
-        )
->>>>>>> a25b66e4
+        )