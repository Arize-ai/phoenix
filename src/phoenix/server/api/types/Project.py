from datetime import datetime
from typing import List, Optional

import strawberry
<<<<<<< HEAD
from openinference.semconv.trace import SpanAttributes
from sqlalchemy import and_, desc, distinct, select
=======
from sqlalchemy import and_, distinct, select
>>>>>>> 02b2b132
from sqlalchemy.orm import contains_eager
from strawberry import ID, UNSET
from strawberry.types import Info

from phoenix.datetime_utils import right_open_time_range
from phoenix.db import models
from phoenix.server.api.context import Context
from phoenix.server.api.input_types.SpanSort import SpanSort
from phoenix.server.api.input_types.TimeRange import TimeRange
from phoenix.server.api.types.DocumentEvaluationSummary import DocumentEvaluationSummary
from phoenix.server.api.types.EvaluationSummary import EvaluationSummary
from phoenix.server.api.types.node import Node
from phoenix.server.api.types.pagination import (
    Connection,
    ConnectionArgs,
    Cursor,
    connection_from_list,
)
from phoenix.server.api.types.Span import Span, to_gql_span
from phoenix.server.api.types.Trace import Trace
from phoenix.server.api.types.ValidationResult import ValidationResult
from phoenix.trace.dsl import SpanFilter

SPANS_LIMIT = 1000


@strawberry.type
class Project(Node):
    name: str
    gradient_start_color: str
    gradient_end_color: str

    @strawberry.field
    async def start_time(
        self,
        info: Info[Context, None],
    ) -> Optional[datetime]:
        start_time = await info.context.data_loaders.min_start_or_max_end_times.load(
            (self.id_attr, "start"),
        )
        start_time, _ = right_open_time_range(start_time, None)
        return start_time

    @strawberry.field
    async def end_time(
        self,
        info: Info[Context, None],
    ) -> Optional[datetime]:
        end_time = await info.context.data_loaders.min_start_or_max_end_times.load(
            (self.id_attr, "end"),
        )
        _, end_time = right_open_time_range(None, end_time)
        return end_time

    @strawberry.field
    async def record_count(
        self,
        info: Info[Context, None],
        time_range: Optional[TimeRange] = UNSET,
        filter_condition: Optional[str] = UNSET,
    ) -> int:
        return await info.context.data_loaders.record_counts.load(
            ("span", self.id_attr, time_range, filter_condition),
        )

    @strawberry.field
    async def trace_count(
        self,
        info: Info[Context, None],
        time_range: Optional[TimeRange] = UNSET,
    ) -> int:
        return await info.context.data_loaders.record_counts.load(
            ("trace", self.id_attr, time_range, None),
        )

    @strawberry.field
    async def token_count_total(
        self,
        info: Info[Context, None],
        time_range: Optional[TimeRange] = UNSET,
        filter_condition: Optional[str] = UNSET,
    ) -> int:
        return await info.context.data_loaders.token_counts.load(
            ("total", self.id_attr, time_range, filter_condition),
        )

    @strawberry.field
    async def token_count_prompt(
        self,
        info: Info[Context, None],
        time_range: Optional[TimeRange] = UNSET,
        filter_condition: Optional[str] = UNSET,
    ) -> int:
        return await info.context.data_loaders.token_counts.load(
            ("prompt", self.id_attr, time_range, filter_condition),
        )

    @strawberry.field
    async def token_count_completion(
        self,
        info: Info[Context, None],
        time_range: Optional[TimeRange] = UNSET,
        filter_condition: Optional[str] = UNSET,
    ) -> int:
        return await info.context.data_loaders.token_counts.load(
            ("completion", self.id_attr, time_range, filter_condition),
        )

    @strawberry.field
    async def latency_ms_quantile(
        self,
        info: Info[Context, None],
        probability: float,
        time_range: Optional[TimeRange] = UNSET,
    ) -> Optional[float]:
        return await info.context.data_loaders.latency_ms_quantile.load(
            ("trace", self.id_attr, time_range, None, probability),
        )

    @strawberry.field
    async def span_latency_ms_quantile(
        self,
        info: Info[Context, None],
        probability: float,
        time_range: Optional[TimeRange] = UNSET,
        filter_condition: Optional[str] = UNSET,
    ) -> Optional[float]:
        return await info.context.data_loaders.latency_ms_quantile.load(
            ("span", self.id_attr, time_range, filter_condition, probability),
        )

    @strawberry.field
    async def trace(self, trace_id: ID, info: Info[Context, None]) -> Optional[Trace]:
        async with info.context.db() as session:
            if (
                trace_rowid := await session.scalar(
                    select(models.Trace.id).where(
                        and_(
                            models.Trace.trace_id == str(trace_id),
                            models.Trace.project_rowid == self.id_attr,
                        )
                    )
                )
            ) is None:
                return None
        return Trace(trace_rowid=trace_rowid)

    @strawberry.field
    async def spans(
        self,
        info: Info[Context, None],
        time_range: Optional[TimeRange] = UNSET,
        first: Optional[int] = 50,
        last: Optional[int] = UNSET,
        after: Optional[Cursor] = UNSET,
        before: Optional[Cursor] = UNSET,
        sort: Optional[SpanSort] = UNSET,
        root_spans_only: Optional[bool] = UNSET,
        filter_condition: Optional[str] = UNSET,
    ) -> Connection[Span]:
        args = ConnectionArgs(
            first=first,
            after=after if isinstance(after, Cursor) else None,
            last=last,
            before=before if isinstance(before, Cursor) else None,
        )
        stmt = (
            select(models.Span)
            .join(models.Trace)
            .where(models.Trace.project_rowid == self.id_attr)
            .options(contains_eager(models.Span.trace))
        )
        if time_range:
            stmt = stmt.where(
                and_(
                    time_range.start <= models.Span.start_time,
                    models.Span.start_time < time_range.end,
                )
            )
        if root_spans_only:
            # A root span is any span whose parent span is missing in the
            # database, even if its `parent_span_id` may not be NULL.
            parent = select(models.Span.span_id).alias()
            stmt = stmt.outerjoin(
                parent,
                models.Span.parent_id == parent.c.span_id,
            ).where(parent.c.span_id.is_(None))
        if filter_condition:
            span_filter = SpanFilter(condition=filter_condition)
            stmt = span_filter(stmt)
        if sort:
            stmt = sort.update_orm_expr(stmt)
        else:
            stmt = stmt.order_by(desc(models.Span.id))
        stmt = stmt.limit(
            SPANS_LIMIT
        )  # todo: remove this after adding pagination https://github.com/Arize-ai/phoenix/issues/3003
        async with info.context.db() as session:
            spans = await session.stream_scalars(stmt)
            data = [to_gql_span(span) async for span in spans]
        return connection_from_list(data=data, args=args)

    @strawberry.field(
        description="Names of all available evaluations for traces. "
        "(The list contains no duplicates.)"
    )  # type: ignore
    async def trace_evaluation_names(
        self,
        info: Info[Context, None],
    ) -> List[str]:
        stmt = (
            select(distinct(models.TraceAnnotation.name))
            .join(models.Trace)
            .where(models.Trace.project_rowid == self.id_attr)
            .where(models.TraceAnnotation.annotator_kind == "LLM")
        )
        async with info.context.db() as session:
            return list(await session.scalars(stmt))

    @strawberry.field(
        description="Names of all available evaluations for spans. "
        "(The list contains no duplicates.)"
    )  # type: ignore
    async def span_evaluation_names(
        self,
        info: Info[Context, None],
    ) -> List[str]:
        stmt = (
            select(distinct(models.SpanAnnotation.name))
            .join(models.Span)
            .join(models.Trace, models.Span.trace_rowid == models.Trace.id)
            .where(models.Trace.project_rowid == self.id_attr)
            .where(models.SpanAnnotation.annotator_kind == "LLM")
        )
        async with info.context.db() as session:
            return list(await session.scalars(stmt))

    @strawberry.field(
        description="Names of available document evaluations.",
    )  # type: ignore
    async def document_evaluation_names(
        self,
        info: Info[Context, None],
        span_id: Optional[ID] = UNSET,
    ) -> List[str]:
        stmt = (
            select(distinct(models.DocumentAnnotation.name))
            .join(models.Span)
            .join(models.Trace, models.Span.trace_rowid == models.Trace.id)
            .where(models.Trace.project_rowid == self.id_attr)
            .where(models.DocumentAnnotation.annotator_kind == "LLM")
        )
        if span_id:
            stmt = stmt.where(models.Span.span_id == str(span_id))
        async with info.context.db() as session:
            return list(await session.scalars(stmt))

    @strawberry.field
    async def trace_evaluation_summary(
        self,
        info: Info[Context, None],
        evaluation_name: str,
        time_range: Optional[TimeRange] = UNSET,
    ) -> Optional[EvaluationSummary]:
        return await info.context.data_loaders.evaluation_summaries.load(
            ("trace", self.id_attr, time_range, None, evaluation_name),
        )

    @strawberry.field
    async def span_evaluation_summary(
        self,
        info: Info[Context, None],
        evaluation_name: str,
        time_range: Optional[TimeRange] = UNSET,
        filter_condition: Optional[str] = UNSET,
    ) -> Optional[EvaluationSummary]:
        return await info.context.data_loaders.evaluation_summaries.load(
            ("span", self.id_attr, time_range, filter_condition, evaluation_name),
        )

    @strawberry.field
    async def document_evaluation_summary(
        self,
        info: Info[Context, None],
        evaluation_name: str,
        time_range: Optional[TimeRange] = UNSET,
        filter_condition: Optional[str] = UNSET,
    ) -> Optional[DocumentEvaluationSummary]:
        return await info.context.data_loaders.document_evaluation_summaries.load(
            (self.id_attr, time_range, filter_condition, evaluation_name),
        )

    @strawberry.field
    def streaming_last_updated_at(
        self,
        info: Info[Context, None],
    ) -> Optional[datetime]:
        return info.context.streaming_last_updated_at()

    @strawberry.field
    async def validate_span_filter_condition(self, condition: str) -> ValidationResult:
        # TODO(persistence): this query is too expensive to run on every validation
        # valid_eval_names = await self.span_evaluation_names()
        try:
            SpanFilter(
                condition=condition,
                # valid_eval_names=valid_eval_names,
            )
            return ValidationResult(is_valid=True, error_message=None)
        except SyntaxError as e:
            return ValidationResult(
                is_valid=False,
                error_message=e.msg,
            )<|MERGE_RESOLUTION|>--- conflicted
+++ resolved
@@ -2,12 +2,7 @@
 from typing import List, Optional
 
 import strawberry
-<<<<<<< HEAD
-from openinference.semconv.trace import SpanAttributes
 from sqlalchemy import and_, desc, distinct, select
-=======
-from sqlalchemy import and_, distinct, select
->>>>>>> 02b2b132
 from sqlalchemy.orm import contains_eager
 from strawberry import ID, UNSET
 from strawberry.types import Info
