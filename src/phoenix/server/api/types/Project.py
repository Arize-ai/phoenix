from __future__ import annotations

import operator
from datetime import datetime, timezone
from typing import TYPE_CHECKING, Annotated, Any, ClassVar, Literal, Optional, cast

import strawberry
from aioitertools.itertools import groupby, islice
from openinference.semconv.trace import SpanAttributes
from sqlalchemy import and_, desc, distinct, exists, func, or_, select
from sqlalchemy.dialects import postgresql, sqlite
from sqlalchemy.sql.elements import ColumnElement
from sqlalchemy.sql.expression import tuple_
from strawberry import ID, UNSET, Private, lazy
from strawberry.relay import Connection, Edge, Node, NodeID, PageInfo
from strawberry.types import Info
from typing_extensions import assert_never

from phoenix.datetime_utils import get_timestamp_range, normalize_datetime, right_open_time_range
from phoenix.db import models
from phoenix.db.helpers import SupportedSQLDialect, date_trunc
from phoenix.server.api.context import Context
from phoenix.server.api.exceptions import BadRequest
from phoenix.server.api.input_types.ProjectSessionSort import (
    ProjectSessionColumn,
    ProjectSessionSort,
)
<<<<<<< HEAD
from phoenix.server.api.input_types.SpanSort import SpanColumn, SpanSort, SpanSortConfig
=======
from phoenix.server.api.input_types.SpanSort import SpanSort, SpanSortConfig
from phoenix.server.api.input_types.TimeBinConfig import TimeBinConfig, TimeBinScale
>>>>>>> 2ba79535
from phoenix.server.api.input_types.TimeRange import TimeRange
from phoenix.server.api.types.AnnotationConfig import AnnotationConfig, to_gql_annotation_config
from phoenix.server.api.types.AnnotationSummary import AnnotationSummary
from phoenix.server.api.types.CostBreakdown import CostBreakdown
from phoenix.server.api.types.DocumentEvaluationSummary import DocumentEvaluationSummary
from phoenix.server.api.types.pagination import (
    ConnectionArgs,
    Cursor,
    CursorSortColumn,
    CursorSortColumnDataType,
    CursorString,
    connection_from_cursors_and_nodes,
    connection_from_list,
)
from phoenix.server.api.types.ProjectSession import ProjectSession, to_gql_project_session
from phoenix.server.api.types.SortDir import SortDir
from phoenix.server.api.types.Span import Span
from phoenix.server.api.types.SpanCostSummary import SpanCostSummary
from phoenix.server.api.types.TimeSeries import TimeSeries, TimeSeriesDataPoint
from phoenix.server.api.types.Trace import Trace
from phoenix.server.api.types.ValidationResult import ValidationResult
from phoenix.server.types import DbSessionFactory
from phoenix.trace.dsl import SpanFilter

DEFAULT_PAGE_SIZE = 30
if TYPE_CHECKING:
    from phoenix.server.api.types.ProjectTraceRetentionPolicy import ProjectTraceRetentionPolicy


@strawberry.type
class Project(Node):
    _table: ClassVar[type[models.Base]] = models.Project
    project_rowid: NodeID[int]
    db_project: Private[models.Project] = UNSET

    def __post_init__(self) -> None:
        if self.db_project and self.project_rowid != self.db_project.id:
            raise ValueError("Project ID mismatch")

    @strawberry.field
    async def name(
        self,
        info: Info[Context, None],
    ) -> str:
        if self.db_project:
            name = self.db_project.name
        else:
            name = await info.context.data_loaders.project_fields.load(
                (self.project_rowid, models.Project.name),
            )
        return name

    @strawberry.field
    async def gradient_start_color(
        self,
        info: Info[Context, None],
    ) -> str:
        if self.db_project:
            gradient_start_color = self.db_project.gradient_start_color
        else:
            gradient_start_color = await info.context.data_loaders.project_fields.load(
                (self.project_rowid, models.Project.gradient_start_color),
            )
        return gradient_start_color

    @strawberry.field
    async def gradient_end_color(
        self,
        info: Info[Context, None],
    ) -> str:
        if self.db_project:
            gradient_end_color = self.db_project.gradient_end_color
        else:
            gradient_end_color = await info.context.data_loaders.project_fields.load(
                (self.project_rowid, models.Project.gradient_end_color),
            )
        return gradient_end_color

    @strawberry.field
    async def start_time(
        self,
        info: Info[Context, None],
    ) -> Optional[datetime]:
        start_time = await info.context.data_loaders.min_start_or_max_end_times.load(
            (self.project_rowid, "start"),
        )
        start_time, _ = right_open_time_range(start_time, None)
        return start_time

    @strawberry.field
    async def end_time(
        self,
        info: Info[Context, None],
    ) -> Optional[datetime]:
        end_time = await info.context.data_loaders.min_start_or_max_end_times.load(
            (self.project_rowid, "end"),
        )
        _, end_time = right_open_time_range(None, end_time)
        return end_time

    @strawberry.field
    async def record_count(
        self,
        info: Info[Context, None],
        time_range: Optional[TimeRange] = UNSET,
        filter_condition: Optional[str] = UNSET,
    ) -> int:
        return await info.context.data_loaders.record_counts.load(
            ("span", self.project_rowid, time_range, filter_condition),
        )

    @strawberry.field
    async def trace_count(
        self,
        info: Info[Context, None],
        time_range: Optional[TimeRange] = UNSET,
    ) -> int:
        return await info.context.data_loaders.record_counts.load(
            ("trace", self.project_rowid, time_range, None),
        )

    @strawberry.field
    async def token_count_total(
        self,
        info: Info[Context, None],
        time_range: Optional[TimeRange] = UNSET,
        filter_condition: Optional[str] = UNSET,
    ) -> float:
        return await info.context.data_loaders.token_counts.load(
            ("total", self.project_rowid, time_range, filter_condition),
        )

    @strawberry.field
    async def token_count_prompt(
        self,
        info: Info[Context, None],
        time_range: Optional[TimeRange] = UNSET,
        filter_condition: Optional[str] = UNSET,
    ) -> float:
        return await info.context.data_loaders.token_counts.load(
            ("prompt", self.project_rowid, time_range, filter_condition),
        )

    @strawberry.field
    async def token_count_completion(
        self,
        info: Info[Context, None],
        time_range: Optional[TimeRange] = UNSET,
        filter_condition: Optional[str] = UNSET,
    ) -> float:
        return await info.context.data_loaders.token_counts.load(
            ("completion", self.project_rowid, time_range, filter_condition),
        )

    @strawberry.field
    async def cost_summary(
        self,
        info: Info[Context, None],
        time_range: Optional[TimeRange] = UNSET,
        filter_condition: Optional[str] = UNSET,
    ) -> SpanCostSummary:
        loader = info.context.data_loaders.span_cost_summary_by_project
        summary = await loader.load((self.project_rowid, time_range, filter_condition))
        return SpanCostSummary(
            prompt=CostBreakdown(
                tokens=summary.prompt.tokens,
                cost=summary.prompt.cost,
            ),
            completion=CostBreakdown(
                tokens=summary.completion.tokens,
                cost=summary.completion.cost,
            ),
            total=CostBreakdown(
                tokens=summary.total.tokens,
                cost=summary.total.cost,
            ),
        )

    @strawberry.field
    async def latency_ms_quantile(
        self,
        info: Info[Context, None],
        probability: float,
        time_range: Optional[TimeRange] = UNSET,
    ) -> Optional[float]:
        return await info.context.data_loaders.latency_ms_quantile.load(
            (
                "trace",
                self.project_rowid,
                time_range,
                None,
                probability,
            ),
        )

    @strawberry.field
    async def span_latency_ms_quantile(
        self,
        info: Info[Context, None],
        probability: float,
        time_range: Optional[TimeRange] = UNSET,
        filter_condition: Optional[str] = UNSET,
    ) -> Optional[float]:
        return await info.context.data_loaders.latency_ms_quantile.load(
            (
                "span",
                self.project_rowid,
                time_range,
                filter_condition,
                probability,
            ),
        )

    @strawberry.field
    async def trace(self, trace_id: ID, info: Info[Context, None]) -> Optional[Trace]:
        stmt = (
            select(models.Trace)
            .where(models.Trace.trace_id == str(trace_id))
            .where(models.Trace.project_rowid == self.project_rowid)
        )
        async with info.context.db() as session:
            if (trace := await session.scalar(stmt)) is None:
                return None
        return Trace(trace_rowid=trace.id, db_trace=trace)

    @strawberry.field
    async def spans(
        self,
        info: Info[Context, None],
        time_range: Optional[TimeRange] = UNSET,
        first: Optional[int] = DEFAULT_PAGE_SIZE,
        last: Optional[int] = UNSET,
        after: Optional[CursorString] = UNSET,
        before: Optional[CursorString] = UNSET,
        sort: Optional[SpanSort] = UNSET,
        root_spans_only: Optional[bool] = UNSET,
        filter_condition: Optional[str] = UNSET,
        orphan_span_as_root_span: Optional[bool] = True,
    ) -> Connection[Span]:
        if root_spans_only and not filter_condition and sort and sort.col is SpanColumn.startTime:
            return await _paginate_span_by_trace_start_time(
                db=info.context.db,
                project_rowid=self.project_rowid,
                time_range=time_range,
                first=first,
                after=after,
                sort=sort,
                orphan_span_as_root_span=orphan_span_as_root_span,
            )
        stmt = (
            select(models.Span.id)
            .select_from(models.Span)
            .join(models.Trace)
            .where(models.Trace.project_rowid == self.project_rowid)
        )
        if time_range:
            if time_range.start:
                stmt = stmt.where(time_range.start <= models.Span.start_time)
            if time_range.end:
                stmt = stmt.where(models.Span.start_time < time_range.end)
        if filter_condition:
            span_filter = SpanFilter(condition=filter_condition)
            stmt = span_filter(stmt)
        sort_config: Optional[SpanSortConfig] = None
        cursor_rowid_column: Any = models.Span.id
        if sort:
            sort_config = sort.update_orm_expr(stmt)
            stmt = sort_config.stmt
            if sort_config.dir is SortDir.desc:
                cursor_rowid_column = desc(cursor_rowid_column)
        if after:
            cursor = Cursor.from_string(after)
            if sort_config and cursor.sort_column:
                sort_column = cursor.sort_column
                compare = operator.lt if sort_config.dir is SortDir.desc else operator.gt
                stmt = stmt.where(
                    compare(
                        tuple_(sort_config.orm_expression, models.Span.id),
                        (sort_column.value, cursor.rowid),
                    )
                )
            else:
                stmt = stmt.where(models.Span.id > cursor.rowid)
        stmt = stmt.order_by(cursor_rowid_column)
        if root_spans_only:
            # A root span is either a span with no parent_id or an orphan span
            # (a span whose parent_id references a span that doesn't exist in the database)
            if orphan_span_as_root_span:
                # Include both types of root spans
                parent_spans = select(models.Span.span_id).alias("parent_spans")
                candidate_spans = stmt.add_columns(models.Span.parent_id).cte("candidate_spans")
                stmt = select(candidate_spans).where(
                    or_(
                        candidate_spans.c.parent_id.is_(None),
                        ~select(1)
                        .where(candidate_spans.c.parent_id == parent_spans.c.span_id)
                        .exists(),
                    )
                )
            else:
                # Only include explicit root spans (spans with parent_id = NULL)
                stmt = stmt.where(models.Span.parent_id.is_(None))
        if first:
            stmt = stmt.limit(
                first + 1  # overfetch by one to determine whether there's a next page
            )
        cursors_and_nodes = []
        async with info.context.db() as session:
            span_records = await session.stream(stmt)
            async for span_record in islice(span_records, first):
                span_rowid: int = span_record[0]
                cursor = Cursor(rowid=span_rowid)
                if sort_config:
                    assert len(span_record) > 1
                    cursor.sort_column = CursorSortColumn(
                        type=sort_config.column_data_type,
                        value=span_record[1],
                    )
                cursors_and_nodes.append((cursor, Span(span_rowid=span_rowid)))
            has_next_page = True
            try:
                await span_records.__anext__()
            except StopAsyncIteration:
                has_next_page = False

        return connection_from_cursors_and_nodes(
            cursors_and_nodes,
            has_previous_page=False,
            has_next_page=has_next_page,
        )

    @strawberry.field
    async def sessions(
        self,
        info: Info[Context, None],
        time_range: Optional[TimeRange] = UNSET,
        first: Optional[int] = DEFAULT_PAGE_SIZE,
        after: Optional[CursorString] = UNSET,
        sort: Optional[ProjectSessionSort] = UNSET,
        filter_io_substring: Optional[str] = UNSET,
        session_id: Optional[str] = UNSET,
    ) -> Connection[ProjectSession]:
        table = models.ProjectSession
        if session_id:
            async with info.context.db() as session:
                ans = await session.scalar(
                    select(table).filter_by(
                        session_id=session_id,
                        project_id=self.project_rowid,
                    )
                )
            if ans:
                return connection_from_list(
                    data=[to_gql_project_session(ans)],
                    args=ConnectionArgs(),
                )
            elif not filter_io_substring:
                return connection_from_list(
                    data=[],
                    args=ConnectionArgs(),
                )
        stmt = select(table).filter_by(project_id=self.project_rowid)
        if time_range:
            if time_range.start:
                stmt = stmt.where(time_range.start <= table.start_time)
            if time_range.end:
                stmt = stmt.where(table.start_time < time_range.end)
        if filter_io_substring:
            filter_stmt = (
                select(distinct(models.Trace.project_session_rowid).label("id"))
                .filter_by(project_rowid=self.project_rowid)
                .join_from(models.Trace, models.Span)
                .where(models.Span.parent_id.is_(None))
                .where(
                    or_(
                        models.TextContains(
                            models.Span.attributes[INPUT_VALUE].as_string(),
                            filter_io_substring,
                        ),
                        models.TextContains(
                            models.Span.attributes[OUTPUT_VALUE].as_string(),
                            filter_io_substring,
                        ),
                    )
                )
            )
            if time_range:
                if time_range.start:
                    filter_stmt = filter_stmt.where(time_range.start <= models.Trace.start_time)
                if time_range.end:
                    filter_stmt = filter_stmt.where(models.Trace.start_time < time_range.end)
            filter_subq = filter_stmt.subquery()
            stmt = stmt.join(filter_subq, table.id == filter_subq.c.id)
        if sort:
            key: ColumnElement[Any]
            if sort.col is ProjectSessionColumn.startTime:
                key = table.start_time.label("key")
            elif sort.col is ProjectSessionColumn.endTime:
                key = table.end_time.label("key")
            elif (
                sort.col is ProjectSessionColumn.tokenCountTotal
                or sort.col is ProjectSessionColumn.numTraces
            ):
                if sort.col is ProjectSessionColumn.tokenCountTotal:
                    sort_subq = (
                        select(
                            models.Trace.project_session_rowid.label("id"),
                            func.sum(models.Span.cumulative_llm_token_count_total).label("key"),
                        )
                        .join_from(models.Trace, models.Span)
                        .where(models.Span.parent_id.is_(None))
                        .group_by(models.Trace.project_session_rowid)
                    ).subquery()
                elif sort.col is ProjectSessionColumn.numTraces:
                    sort_subq = (
                        select(
                            models.Trace.project_session_rowid.label("id"),
                            func.count(models.Trace.id).label("key"),
                        ).group_by(models.Trace.project_session_rowid)
                    ).subquery()
                else:
                    assert_never(sort.col)
                key = sort_subq.c.key
                stmt = stmt.join(sort_subq, table.id == sort_subq.c.id)
            elif sort.col is ProjectSessionColumn.costTotal:
                sort_subq = (
                    select(
                        models.Trace.project_session_rowid.label("id"),
                        func.sum(models.SpanCost.total_cost).label("key"),
                    )
                    .join_from(
                        models.Trace,
                        models.SpanCost,
                        models.Trace.id == models.SpanCost.trace_rowid,
                    )
                    .group_by(models.Trace.project_session_rowid)
                ).subquery()
                key = sort_subq.c.key
                stmt = stmt.join(sort_subq, table.id == sort_subq.c.id)
            else:
                assert_never(sort.col)
            stmt = stmt.add_columns(key)
            if sort.dir is SortDir.asc:
                stmt = stmt.order_by(key.asc(), table.id.asc())
            else:
                stmt = stmt.order_by(key.desc(), table.id.desc())
            if after:
                cursor = Cursor.from_string(after)
                assert cursor.sort_column is not None
                compare = operator.lt if sort.dir is SortDir.desc else operator.gt
                stmt = stmt.where(
                    compare(
                        tuple_(key, table.id),
                        (cursor.sort_column.value, cursor.rowid),
                    )
                )
        else:
            stmt = stmt.order_by(table.id.desc())
            if after:
                cursor = Cursor.from_string(after)
                stmt = stmt.where(table.id < cursor.rowid)
        if first:
            stmt = stmt.limit(
                first + 1  # over-fetch by one to determine whether there's a next page
            )
        cursors_and_nodes = []
        async with info.context.db() as session:
            records = await session.stream(stmt)
            async for record in islice(records, first):
                project_session = record[0]
                cursor = Cursor(rowid=project_session.id)
                if sort:
                    assert len(record) > 1
                    cursor.sort_column = CursorSortColumn(
                        type=sort.col.data_type,
                        value=record[1],
                    )
                cursors_and_nodes.append((cursor, to_gql_project_session(project_session)))
            has_next_page = True
            try:
                await records.__anext__()
            except StopAsyncIteration:
                has_next_page = False
        return connection_from_cursors_and_nodes(
            cursors_and_nodes,
            has_previous_page=False,
            has_next_page=has_next_page,
        )

    @strawberry.field(
        description="Names of all available annotations for traces. "
        "(The list contains no duplicates.)"
    )  # type: ignore
    async def trace_annotations_names(
        self,
        info: Info[Context, None],
    ) -> list[str]:
        stmt = (
            select(distinct(models.TraceAnnotation.name))
            .join(models.Trace)
            .where(models.Trace.project_rowid == self.project_rowid)
        )
        async with info.context.db() as session:
            return list(await session.scalars(stmt))

    @strawberry.field(
        description="Names of all available annotations for spans. "
        "(The list contains no duplicates.)"
    )  # type: ignore
    async def span_annotation_names(
        self,
        info: Info[Context, None],
    ) -> list[str]:
        stmt = (
            select(distinct(models.SpanAnnotation.name))
            .join(models.Span)
            .join(models.Trace, models.Span.trace_rowid == models.Trace.id)
            .where(models.Trace.project_rowid == self.project_rowid)
        )
        async with info.context.db() as session:
            return list(await session.scalars(stmt))

    @strawberry.field(
        description="Names of available document evaluations.",
    )  # type: ignore
    async def document_evaluation_names(
        self,
        info: Info[Context, None],
        span_id: Optional[ID] = UNSET,
    ) -> list[str]:
        stmt = (
            select(distinct(models.DocumentAnnotation.name))
            .join(models.Span)
            .join(models.Trace, models.Span.trace_rowid == models.Trace.id)
            .where(models.Trace.project_rowid == self.project_rowid)
            .where(models.DocumentAnnotation.annotator_kind == "LLM")
        )
        if span_id:
            stmt = stmt.where(models.Span.span_id == str(span_id))
        async with info.context.db() as session:
            return list(await session.scalars(stmt))

    @strawberry.field
    async def trace_annotation_summary(
        self,
        info: Info[Context, None],
        annotation_name: str,
        time_range: Optional[TimeRange] = UNSET,
    ) -> Optional[AnnotationSummary]:
        return await info.context.data_loaders.annotation_summaries.load(
            ("trace", self.project_rowid, time_range, None, annotation_name),
        )

    @strawberry.field
    async def span_annotation_summary(
        self,
        info: Info[Context, None],
        annotation_name: str,
        time_range: Optional[TimeRange] = UNSET,
        filter_condition: Optional[str] = UNSET,
    ) -> Optional[AnnotationSummary]:
        return await info.context.data_loaders.annotation_summaries.load(
            ("span", self.project_rowid, time_range, filter_condition, annotation_name),
        )

    @strawberry.field
    async def document_evaluation_summary(
        self,
        info: Info[Context, None],
        evaluation_name: str,
        time_range: Optional[TimeRange] = UNSET,
        filter_condition: Optional[str] = UNSET,
    ) -> Optional[DocumentEvaluationSummary]:
        return await info.context.data_loaders.document_evaluation_summaries.load(
            (self.project_rowid, time_range, filter_condition, evaluation_name),
        )

    @strawberry.field
    def streaming_last_updated_at(
        self,
        info: Info[Context, None],
    ) -> Optional[datetime]:
        return info.context.last_updated_at.get(self._table, self.project_rowid)

    @strawberry.field
    async def validate_span_filter_condition(
        self,
        info: Info[Context, None],
        condition: str,
    ) -> ValidationResult:
        """Validates a span filter condition by attempting to compile it for both SQLite and PostgreSQL.

        This method checks if the provided filter condition is syntactically valid and can be compiled
        into SQL queries for both SQLite and PostgreSQL databases. It does not execute the query,
        only validates its syntax. Any exception during compilation (syntax errors, invalid expressions,
        etc.) will result in an invalid validation result.

        Args:
            condition (str): The span filter condition string to validate.

        Returns:
            ValidationResult: A result object containing:
                - is_valid (bool): True if the condition is valid, False otherwise
                - error_message (Optional[str]): Error message if validation fails, None if valid
        """  # noqa: E501
        # This query is too expensive to run on every validation
        # valid_eval_names = await self.span_annotation_names()
        try:
            span_filter = SpanFilter(
                condition=condition,
                # valid_eval_names=valid_eval_names,
            )
            stmt = span_filter(select(models.Span))
            dialect = info.context.db.dialect
            if dialect is SupportedSQLDialect.POSTGRESQL:
                str(stmt.compile(dialect=sqlite.dialect()))  # type: ignore[no-untyped-call]
            elif dialect is SupportedSQLDialect.SQLITE:
                str(stmt.compile(dialect=postgresql.dialect()))  # type: ignore[no-untyped-call]
            else:
                assert_never(dialect)
            return ValidationResult(is_valid=True, error_message=None)
        except Exception as e:
            return ValidationResult(
                is_valid=False,
                error_message=str(e),
            )

    @strawberry.field
    async def annotation_configs(
        self,
        info: Info[Context, None],
        first: Optional[int] = 50,
        last: Optional[int] = None,
        after: Optional[str] = None,
        before: Optional[str] = None,
    ) -> Connection[AnnotationConfig]:
        args = ConnectionArgs(
            first=first,
            after=after if isinstance(after, CursorString) else None,
            last=last,
            before=before if isinstance(before, CursorString) else None,
        )
        loader = info.context.data_loaders.annotation_configs_by_project
        configs = await loader.load(self.project_rowid)
        data = [to_gql_annotation_config(config) for config in configs]
        return connection_from_list(data=data, args=args)

    @strawberry.field
    async def trace_retention_policy(
        self,
        info: Info[Context, None],
    ) -> Annotated[ProjectTraceRetentionPolicy, lazy(".ProjectTraceRetentionPolicy")]:
        from .ProjectTraceRetentionPolicy import ProjectTraceRetentionPolicy

        id_ = await info.context.data_loaders.trace_retention_policy_id_by_project_id.load(
            self.project_rowid
        )
        return ProjectTraceRetentionPolicy(id=id_)

    @strawberry.field
    async def created_at(
        self,
        info: Info[Context, None],
    ) -> datetime:
        if self.db_project:
            created_at = self.db_project.created_at
        else:
            created_at = await info.context.data_loaders.project_fields.load(
                (self.project_rowid, models.Project.created_at),
            )
        return created_at

    @strawberry.field
    async def updated_at(
        self,
        info: Info[Context, None],
    ) -> datetime:
        if self.db_project:
            updated_at = self.db_project.updated_at
        else:
            updated_at = await info.context.data_loaders.project_fields.load(
                (self.project_rowid, models.Project.updated_at),
            )
        return updated_at

    @strawberry.field
    async def span_count_time_series(
        self,
        info: Info[Context, None],
        time_range: TimeRange,
        time_bin_config: Optional[TimeBinConfig] = UNSET,
    ) -> SpanCountTimeSeries:
        if time_range.start is None:
            raise BadRequest("Start time is required")

        dialect = info.context.db.dialect
        utc_offset_minutes = 0
        field: Literal["minute", "hour", "day", "week", "month", "year"] = "hour"
        if time_bin_config:
            utc_offset_minutes = time_bin_config.utc_offset_minutes
            if time_bin_config.scale is TimeBinScale.MINUTE:
                field = "minute"
            elif time_bin_config.scale is TimeBinScale.HOUR:
                field = "hour"
            elif time_bin_config.scale is TimeBinScale.DAY:
                field = "day"
            elif time_bin_config.scale is TimeBinScale.WEEK:
                field = "week"
            elif time_bin_config.scale is TimeBinScale.MONTH:
                field = "month"
            elif time_bin_config.scale is TimeBinScale.YEAR:
                field = "year"
        bucket = date_trunc(dialect, field, models.Span.start_time, utc_offset_minutes)
        stmt = (
            select(bucket, func.count(models.Span.id))
            .join_from(models.Span, models.Trace)
            .where(models.Trace.project_rowid == self.project_rowid)
            .group_by(bucket)
            .order_by(bucket)
        )
        if time_range.start:
            stmt = stmt.where(time_range.start <= models.Span.start_time)
        if time_range.end:
            stmt = stmt.where(models.Span.start_time < time_range.end)

        data = {}
        async with info.context.db() as session:
            async for t, v in await session.stream(stmt):
                timestamp = _as_datetime(t)
                data[timestamp] = TimeSeriesDataPoint(timestamp=timestamp, value=v)

        data_timestamps: list[datetime] = [data_point.timestamp for data_point in data.values()]
        min_time = min([*data_timestamps, time_range.start])
        max_time = max(
            [
                *data_timestamps,
                *([time_range.end] if time_range.end else []),
            ],
            default=datetime.now(timezone.utc),
        )
        for timestamp in get_timestamp_range(
            start_time=min_time,
            end_time=max_time,
            stride=field,
            utc_offset_minutes=utc_offset_minutes,
        ):
            if timestamp not in data:
                data[timestamp] = TimeSeriesDataPoint(timestamp=timestamp)
        return SpanCountTimeSeries(data=sorted(data.values(), key=lambda x: x.timestamp))

    @strawberry.field
    async def trace_count_time_series(
        self,
        info: Info[Context, None],
        time_range: TimeRange,
        time_bin_config: Optional[TimeBinConfig] = UNSET,
    ) -> TraceCountTimeSeries:
        if time_range.start is None:
            raise BadRequest("Start time is required")

        dialect = info.context.db.dialect
        utc_offset_minutes = 0
        field: Literal["minute", "hour", "day", "week", "month", "year"] = "hour"
        if time_bin_config:
            utc_offset_minutes = time_bin_config.utc_offset_minutes
            if time_bin_config.scale is TimeBinScale.MINUTE:
                field = "minute"
            elif time_bin_config.scale is TimeBinScale.HOUR:
                field = "hour"
            elif time_bin_config.scale is TimeBinScale.DAY:
                field = "day"
            elif time_bin_config.scale is TimeBinScale.WEEK:
                field = "week"
            elif time_bin_config.scale is TimeBinScale.MONTH:
                field = "month"
            elif time_bin_config.scale is TimeBinScale.YEAR:
                field = "year"
        bucket = date_trunc(dialect, field, models.Trace.start_time, utc_offset_minutes)
        stmt = (
            select(bucket, func.count(models.Trace.id))
            .where(models.Trace.project_rowid == self.project_rowid)
            .group_by(bucket)
            .order_by(bucket)
        )
        if time_range:
            if time_range.start:
                stmt = stmt.where(time_range.start <= models.Trace.start_time)
            if time_range.end:
                stmt = stmt.where(models.Trace.start_time < time_range.end)
        data = {}
        async with info.context.db() as session:
            async for t, v in await session.stream(stmt):
                timestamp = _as_datetime(t)
                data[timestamp] = TimeSeriesDataPoint(timestamp=timestamp, value=v)

        data_timestamps: list[datetime] = [data_point.timestamp for data_point in data.values()]
        min_time = min([*data_timestamps, time_range.start])
        max_time = max(
            [
                *data_timestamps,
                *([time_range.end] if time_range.end else []),
            ],
            default=datetime.now(timezone.utc),
        )
        for timestamp in get_timestamp_range(
            start_time=min_time,
            end_time=max_time,
            stride=field,
            utc_offset_minutes=utc_offset_minutes,
        ):
            if timestamp not in data:
                data[timestamp] = TimeSeriesDataPoint(timestamp=timestamp)
        return TraceCountTimeSeries(data=sorted(data.values(), key=lambda x: x.timestamp))


@strawberry.type
class SpanCountTimeSeries(TimeSeries):
    """A time series of span count"""


@strawberry.type
class TraceCountTimeSeries(TimeSeries):
    """A time series of trace count"""


INPUT_VALUE = SpanAttributes.INPUT_VALUE.split(".")
OUTPUT_VALUE = SpanAttributes.OUTPUT_VALUE.split(".")


def _as_datetime(value: Any) -> datetime:
    if isinstance(value, datetime):
        return value
    if isinstance(value, str):
<<<<<<< HEAD
        return datetime.fromisoformat(value)
    raise ValueError(f"Cannot convert {value} to datetime")


async def _paginate_span_by_trace_start_time(
    db: DbSessionFactory,
    project_rowid: int,
    time_range: Optional[TimeRange] = None,
    first: Optional[int] = DEFAULT_PAGE_SIZE,
    after: Optional[CursorString] = None,
    sort: SpanSort = SpanSort(col=SpanColumn.startTime, dir=SortDir.desc),
    orphan_span_as_root_span: Optional[bool] = True,
) -> Connection[Span]:
    """Return one representative root span per trace, ordered by trace start time.

    **Note**: Despite the function name, cursors are based on trace rowids, not span rowids.
    This is because we paginate by traces (one span per trace), not individual spans.

    **Important**: The edges list can be empty while has_next_page=True. This happens
    when traces exist but have no matching root spans. Pagination continues because there
    may be more traces ahead with spans.

    Args:
        db: Database session factory.
        project_rowid: Project ID to query spans from.
        time_range: Optional time range filter on trace start times.
        first: Maximum number of edges to return (default: DEFAULT_PAGE_SIZE).
        after: Cursor for pagination (points to trace position, not span).
        sort: Sort by trace start time (asc/desc only).
        orphan_span_as_root_span: Whether to include orphan spans as root spans.
            True: spans with parent_id=NULL OR pointing to non-existent spans.
            False: only spans with parent_id=NULL.

    Returns:
        Connection[Span] with:
        - edges: At most one Edge per trace (may be empty list).
        - page_info: Pagination info based on trace positions.

    Key Points:
        - Traces without root spans produce NO edges
        - Spans ordered by trace start time, not span start time
        - Cursors track trace positions for efficient large-scale pagination
    """
    traces = select(
        models.Trace.id,
        models.Trace.start_time,
    ).where(models.Trace.project_rowid == project_rowid)
    if sort.dir is SortDir.desc:
        traces = traces.order_by(
            models.Trace.start_time.desc(),
            models.Trace.id.desc(),
        )
    else:
        traces = traces.order_by(
            models.Trace.start_time.asc(),
            models.Trace.id.asc(),
        )
    if time_range:
        if time_range.start:
            traces = traces.where(time_range.start <= models.Trace.start_time)
        if time_range.end:
            traces = traces.where(models.Trace.start_time < time_range.end)
    if after:
        cursor = Cursor.from_string(after)
        assert cursor.sort_column
        compare = operator.lt if sort.dir is SortDir.desc else operator.gt
        traces = traces.where(
            compare(
                tuple_(models.Trace.start_time, models.Trace.id),
                (cursor.sort_column.value, cursor.rowid),
            )
        )
    if first:
        traces = traces.limit(
            first + 1  # over-fetch by one to determine whether there's a next page
        )
    traces_cte = traces.cte()
    # A root span can be either a span with no parent_id or an orphan span
    # (a span whose parent_id references a span that doesn't exist in the database)
    if orphan_span_as_root_span:
        parent_spans = select(models.Span.span_id).alias("parent_spans")
        onclause = and_(
            models.Span.trace_rowid == traces_cte.c.id,
            or_(
                models.Span.parent_id.is_(None),
                ~exists().where(models.Span.parent_id == parent_spans.c.span_id),
            ),
        )
    else:
        onclause = and_(
            models.Span.trace_rowid == traces_cte.c.id,
            models.Span.parent_id.is_(None),
        )
    stmt = select(
        traces_cte.c.id,
        traces_cte.c.start_time,
        models.Span.id,
    ).join_from(
        traces_cte,
        models.Span,
        onclause=onclause,
        isouter=True,
    )
    if sort.dir is SortDir.desc:
        stmt = stmt.order_by(
            traces_cte.c.start_time.desc(),
            traces_cte.c.id.desc(),
            models.Span.start_time.asc(),  # earliest span
            models.Span.id.desc(),
        )
    else:
        stmt = stmt.order_by(
            traces_cte.c.start_time.asc(),
            traces_cte.c.id.asc(),
            models.Span.start_time.asc(),  # earliest span
            models.Span.id.desc(),
        )
    if db.dialect is SupportedSQLDialect.POSTGRESQL:
        stmt = stmt.distinct(traces_cte.c.start_time, traces_cte.c.id)
    elif db.dialect is SupportedSQLDialect.SQLITE:
        # too complicated for SQLite, so we rely on groupby() below
        pass
    else:
        assert_never(db.dialect)
    edges: list[Edge[Span]] = []
    start_cursor: Optional[str] = None
    end_cursor: Optional[str] = None
    async with db() as session:
        records = groupby(await session.stream(stmt), key=lambda record: record[:2])
        async for (trace_rowid, trace_start_time), group in islice(records, first):
            cursor = Cursor(
                rowid=trace_rowid,
                sort_column=CursorSortColumn(
                    type=CursorSortColumnDataType.DATETIME,
                    value=trace_start_time,
                ),
            )
            if start_cursor is None:
                start_cursor = str(cursor)
            end_cursor = str(cursor)
            first_record = group[0]
            if (span_rowid := first_record[2]) is not None:
                edges.append(Edge(node=Span(span_rowid=span_rowid), cursor=str(cursor)))
        has_next_page = True
        try:
            await records.__anext__()
        except StopAsyncIteration:
            has_next_page = False
    return Connection(
        edges=edges,
        page_info=PageInfo(
            start_cursor=start_cursor,
            end_cursor=end_cursor,
            has_previous_page=False,
            has_next_page=has_next_page,
        ),
    )
=======
        return cast(datetime, normalize_datetime(datetime.fromisoformat(value), timezone.utc))
    raise ValueError(f"Cannot convert {value} to datetime")
>>>>>>> 2ba79535
<|MERGE_RESOLUTION|>--- conflicted
+++ resolved
@@ -25,12 +25,8 @@
     ProjectSessionColumn,
     ProjectSessionSort,
 )
-<<<<<<< HEAD
 from phoenix.server.api.input_types.SpanSort import SpanColumn, SpanSort, SpanSortConfig
-=======
-from phoenix.server.api.input_types.SpanSort import SpanSort, SpanSortConfig
 from phoenix.server.api.input_types.TimeBinConfig import TimeBinConfig, TimeBinScale
->>>>>>> 2ba79535
 from phoenix.server.api.input_types.TimeRange import TimeRange
 from phoenix.server.api.types.AnnotationConfig import AnnotationConfig, to_gql_annotation_config
 from phoenix.server.api.types.AnnotationSummary import AnnotationSummary
@@ -864,8 +860,7 @@
     if isinstance(value, datetime):
         return value
     if isinstance(value, str):
-<<<<<<< HEAD
-        return datetime.fromisoformat(value)
+        return cast(datetime, normalize_datetime(datetime.fromisoformat(value), timezone.utc))
     raise ValueError(f"Cannot convert {value} to datetime")
 
 
@@ -1021,8 +1016,4 @@
             has_previous_page=False,
             has_next_page=has_next_page,
         ),
-    )
-=======
-        return cast(datetime, normalize_datetime(datetime.fromisoformat(value), timezone.utc))
-    raise ValueError(f"Cannot convert {value} to datetime")
->>>>>>> 2ba79535
+    )