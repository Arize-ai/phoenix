--- conflicted
+++ resolved
@@ -316,7 +316,6 @@
             except SchemaError:
                 pass
 
-<<<<<<< HEAD
             link_to_data_column = dataset.get_embedding_link_to_data_column(self.name)
             if link_to_data_column is not None:
                 link_to_data = link_to_data_column[row_id]
@@ -324,13 +323,6 @@
             embedding_raw_data_column = dataset.get_embedding_raw_data_column(self.name)
             if embedding_raw_data_column is not None:
                 raw_data = embedding_raw_data_column[row_id]
-=======
-            if len(col := dataset.get_embedding_link_to_data_column(self.name)):
-                link_to_data = col[row_id]
-
-            if len(col := dataset.get_embedding_raw_data_column(self.name)):
-                raw_data = col[row_id]
->>>>>>> 9106fa70
 
             points[dataset_id].append(
                 UMAPPoint(
