<<<<<<< HEAD
from datetime import datetime
from typing import Optional
=======
import random
import string
from collections import defaultdict
from itertools import chain, repeat, starmap
from typing import List, Mapping, Optional
>>>>>>> 07424e2d

import numpy as np
import strawberry
from strawberry.scalars import ID
from strawberry.types import Info
from typing_extensions import Annotated

from phoenix.core import EmbeddingDimension as CoreEmbeddingDimension
from phoenix.datasets.dataset import DatasetType
from phoenix.datasets.event import EventId
from phoenix.metrics.embeddings import euclidean_distance
from phoenix.pointcloud.clustering import Hdbscan
from phoenix.pointcloud.pointcloud import PointCloud
from phoenix.pointcloud.projectors import Umap
from phoenix.server.api.context import Context
from phoenix.server.api.input_types.TimeRange import TimeRange

from .DriftMetric import DriftMetric
from .DriftTimeSeries import DriftTimeSeries
from .node import Node
<<<<<<< HEAD
from .TimeSeries import TimeSeriesDataPoint
from .UMAPPoints import UMAPPoints
=======
from .UMAPPoints import (
    Cluster,
    EmbeddingMetadata,
    EventMetadata,
    UMAPPoint,
    UMAPPoints,
    to_gql_coordinates,
)
>>>>>>> 07424e2d

# Default UMAP hyperparameters
DEFAULT_N_COMPONENTS = 3
DEFAULT_MIN_DIST = 0
DEFAULT_N_NEIGHBORS = 30
DEFAULT_N_SAMPLES = 500


def to_gql_clusters(clusters: Mapping[EventId, int]) -> List[Cluster]:
    clusteredEvents = defaultdict(list)
    for event_id, cluster_id in clusters.items():
        clusteredEvents[ID(str(cluster_id))].append(ID(str(event_id)))
    return [
        Cluster(id=cluster_id, point_ids=event_ids)
        for cluster_id, event_ids in clusteredEvents.items()
    ]


@strawberry.type
class EmbeddingDimension(Node):
    """A embedding dimension of a model. Represents unstructured data"""

    name: str

    @strawberry.field
    def drift_time_series(
        self,
        info: Info[Context, None],
        time_range: Annotated[
            TimeRange,
            strawberry.argument(
                description="The time range of the primary dataset",
            ),
        ],
    ) -> DriftTimeSeries:
        return DriftTimeSeries(
            data=[
                TimeSeriesDataPoint(
                    timestamp=datetime.now(),
                    value=1,
                ),
                TimeSeriesDataPoint(
                    timestamp=datetime.now(),
                    value=2,
                ),
            ],
        )

    @strawberry.field
    def UMAPPoints(
        self,
        info: Info[Context, None],
        time_range: Annotated[
            TimeRange,
            strawberry.argument(
                description="The time range of the primary dataset to generate the UMAP points for",
            ),
        ],
        n_components: Annotated[
            Optional[int],
            strawberry.argument(
                description="UMAP target dimension hyperparameter. Must be 2 or 3",
            ),
        ] = DEFAULT_N_COMPONENTS,
        min_dist: Annotated[
            Optional[float],
            strawberry.argument(
                description="UMAP minimum distance hyperparameter",
            ),
        ] = DEFAULT_MIN_DIST,
        n_neighbors: Annotated[
            Optional[int],
            strawberry.argument(
                description="UMAP N neighbors hyperparameter",
            ),
        ] = DEFAULT_N_NEIGHBORS,
        n_samples: Annotated[
            Optional[int],
            strawberry.argument(
                description="UMAP N samples",
            ),
        ] = DEFAULT_N_SAMPLES,
    ) -> UMAPPoints:
        n_samples = n_samples or DEFAULT_N_SAMPLES

        # TODO validate time_range.

        primary_dataset = info.context.model.primary_dataset
        reference_dataset = info.context.model.reference_dataset

        primary_data = zip(
            starmap(EventId, zip(range(n_samples), repeat(DatasetType.PRIMARY))),
            primary_dataset.get_embedding_vector_column(self.name).to_numpy()[:n_samples],
        )
        if reference_dataset:
            reference_data = zip(
                starmap(EventId, zip(range(n_samples), repeat(DatasetType.REFERENCE))),
                reference_dataset.get_embedding_vector_column(self.name).to_numpy()[:n_samples],
            )
            data = dict(chain(primary_data, reference_data))
        else:
            data = dict(primary_data)

        # validate n_components to be 2 or 3
        n_components = DEFAULT_N_COMPONENTS if n_components is None else n_components
        if not 2 <= n_components <= 3:
            raise Exception(f"n_components must be 2 or 3, got {n_components}")

        min_dist = DEFAULT_MIN_DIST if min_dist is None else min_dist
        n_neighbors = DEFAULT_N_NEIGHBORS if n_neighbors is None else n_neighbors

        vectors, clusters = PointCloud(
            dimensionalityReducer=Umap(n_neighbors=n_neighbors, min_dist=min_dist),
            clustersFinder=Hdbscan(),
        ).generate(data, n_components=n_components)

        primary_points, reference_points = tuple(
            map(
                lambda dataset_id: [
                    UMAPPoint(
                        id=ID(str(event_id)),
                        coordinates=to_gql_coordinates(vector),
                        event_metadata=EventMetadata(
                            prediction_label=random.choices(["A", "B", "C", "D", None])[0],
                            prediction_score=random.random(),
                            actual_label=random.choices(["A", "B", "C", "D", None])[0],
                            actual_score=random.random(),
                        ),
                        embedding_metadata=EmbeddingMetadata(
                            link_to_data="".join(
                                random.choices(string.ascii_uppercase + string.digits, k=25)
                            ),
                            raw_data="".join(
                                random.choices(string.ascii_uppercase + string.digits, k=25)
                            ),
                        ),
                    )
                    for event_id, vector in vectors.items()
                    if event_id.dataset_id == dataset_id
                ],
                (DatasetType.PRIMARY, DatasetType.REFERENCE),
            )
        )

        return UMAPPoints(
            data=primary_points, reference_data=reference_points, clusters=to_gql_clusters(clusters)
        )

    @strawberry.field
    async def driftMetric(self, metric: DriftMetric, info: Info[Context, None]) -> Optional[float]:
        model = info.context.model
        primary_dataset = model.primary_dataset
        reference_dataset = model.reference_dataset
        if reference_dataset is None:
            return None
        embedding_feature_name = self.name
        primary_embeddings = primary_dataset.get_embedding_vector_column(embedding_feature_name)
        reference_embeddings = reference_dataset.get_embedding_vector_column(embedding_feature_name)
        if metric is DriftMetric.euclideanDistance:
            return euclidean_distance(
                np.stack(primary_embeddings.to_numpy()),  # type: ignore
                np.stack(reference_embeddings.to_numpy()),  # type: ignore
            )
        raise NotImplementedError(f"Metric {metric} has not been implemented.")


def to_gql_embedding_dimension(
    id_attr: int, embedding_dimension: CoreEmbeddingDimension
) -> EmbeddingDimension:
    """
    Converts a phoenix.core.EmbeddingDimension to a phoenix.server.api.types.EmbeddingDimension
    """
    return EmbeddingDimension(
        id_attr=id_attr,
        name=embedding_dimension.name,
    )<|MERGE_RESOLUTION|>--- conflicted
+++ resolved
@@ -1,13 +1,9 @@
-<<<<<<< HEAD
-from datetime import datetime
-from typing import Optional
-=======
 import random
 import string
 from collections import defaultdict
+from datetime import datetime
 from itertools import chain, repeat, starmap
 from typing import List, Mapping, Optional
->>>>>>> 07424e2d
 
 import numpy as np
 import strawberry
@@ -28,10 +24,7 @@
 from .DriftMetric import DriftMetric
 from .DriftTimeSeries import DriftTimeSeries
 from .node import Node
-<<<<<<< HEAD
 from .TimeSeries import TimeSeriesDataPoint
-from .UMAPPoints import UMAPPoints
-=======
 from .UMAPPoints import (
     Cluster,
     EmbeddingMetadata,
@@ -40,7 +33,6 @@
     UMAPPoints,
     to_gql_coordinates,
 )
->>>>>>> 07424e2d
 
 # Default UMAP hyperparameters
 DEFAULT_N_COMPONENTS = 3
@@ -186,7 +178,9 @@
         )
 
         return UMAPPoints(
-            data=primary_points, reference_data=reference_points, clusters=to_gql_clusters(clusters)
+            data=primary_points,
+            reference_data=reference_points,
+            clusters=to_gql_clusters(clusters),
         )
 
     @strawberry.field
