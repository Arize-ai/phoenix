--- conflicted
+++ resolved
@@ -305,13 +305,6 @@
             except SchemaError:
                 pass
 
-<<<<<<< HEAD
-            if len(col := dataset.get_embedding_link_to_data_column(self.name)):
-                link_to_data = col[row_id]
-
-            if len(col := dataset.get_embedding_raw_data_column(self.name)):
-                raw_data = col[row_id]
-=======
             link_to_data_column = dataset.get_embedding_link_to_data_column(self.name)
             if link_to_data_column is not None:
                 link_to_data = link_to_data_column[row_id]
@@ -319,7 +312,6 @@
             embedding_raw_data_column = dataset.get_embedding_raw_data_column(self.name)
             if embedding_raw_data_column is not None:
                 raw_data = embedding_raw_data_column[row_id]
->>>>>>> 99577b40
 
             points[dataset_id].append(
                 UMAPPoint(
