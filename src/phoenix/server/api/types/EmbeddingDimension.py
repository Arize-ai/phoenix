--- conflicted
+++ resolved
@@ -213,13 +213,8 @@
             )
 
         return UMAPPoints(
-<<<<<<< HEAD
-            data=primary_points,
-            reference_data=reference_points,
-=======
             data=points[DatasetType.PRIMARY],
             reference_data=points[DatasetType.REFERENCE],
->>>>>>> 108cd3e4
             clusters=to_gql_clusters(clusters),
         )
 
