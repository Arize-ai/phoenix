from collections import defaultdict
from datetime import datetime, timedelta
from typing import Any, Optional

import numpy as np
import numpy.typing as npt
import strawberry
from pandas import DataFrame, Series
from strawberry.scalars import ID
from strawberry.types import Info
from typing_extensions import Annotated

from phoenix.core import EmbeddingDimension as CoreEmbeddingDimension
from phoenix.datasets import Dataset
from phoenix.datasets.dataset import DatasetType
from phoenix.datasets.errors import SchemaError
from phoenix.datasets.event import EventId
from phoenix.metrics.timeseries import row_interval_from_sorted_time_index
from phoenix.pointcloud.clustering import Hdbscan
from phoenix.pointcloud.pointcloud import PointCloud
from phoenix.pointcloud.projectors import Umap
from phoenix.server.api.context import Context
from phoenix.server.api.input_types.TimeRange import TimeRange
from phoenix.server.api.types.VectorDriftMetricEnum import VectorDriftMetric

from ..input_types.Granularity import Granularity
from .DataQualityMetric import DataQualityMetric
from .EmbeddingMetadata import EmbeddingMetadata
from .EventMetadata import EventMetadata
from .node import Node
from .TimeSeries import (
    DataQualityTimeSeries,
    DriftTimeSeries,
    get_data_quality_timeseries_data,
    get_drift_timeseries_data,
)
from .UMAPPoints import UMAPPoint, UMAPPoints, to_gql_clusters, to_gql_coordinates

# Default UMAP hyperparameters
DEFAULT_N_COMPONENTS = 3
DEFAULT_MIN_DIST = 0
DEFAULT_N_NEIGHBORS = 30
DEFAULT_N_SAMPLES = 500

DRIFT_EVAL_WINDOW_NUM_INTERVALS = 72
EVAL_INTERVAL_LENGTH = timedelta(hours=1)


@strawberry.type
class EmbeddingDimension(Node):
    """A embedding dimension of a model. Represents unstructured data"""

    name: str

    @strawberry.field(
        description=(
            "Computes a drift metric between all reference data and the primary data "
            "belonging to the input time range (inclusive of the time range start and "
            "exclusive of the time range end). Returns None if no reference dataset "
            "exists, if no primary data exists in the input time range, or if the "
            "input time range is invalid."
        )
    )  # type: ignore  # https://github.com/strawberry-graphql/strawberry/issues/1929
    def drift_metric(
        self,
        info: Info[Context, None],
        metric: VectorDriftMetric,
        time_range: Optional[TimeRange] = None,
    ) -> Optional[float]:
<<<<<<< HEAD
=======
        """
        Computes a drift metric between all reference data and the primary data
        belonging to the input time range (inclusive of the time range start and
        exclusive of the time range end). Returns None if no reference dataset
        exists, if no primary data exists in the input time range, or if the
        input time range is invalid.
        """
        if info.context.model.reference_dataset is None:
            return None
        dataset = info.context.model.primary_dataset
        vector_column = dataset.get_embedding_vector_column(self.name)
>>>>>>> 26605621
        if len(
            data := get_drift_timeseries_data(
                str(vector_column.name),
                info.context.model,
                metric,
                time_range,
            )
        ):
            return data.pop().value
        return None

    @strawberry.field(
        description=(
            "Returns the time series of the specified metric for data within timeRange. Data points"
            " are generated starting at the end time, are separated by the sampling interval. Each"
            " data point is labeled by the end instant of and contains data from their respective"
            " evaluation window."
        )
    )  # type: ignore  # https://github.com/strawberry-graphql/strawberry/issues/1929
    def data_quality_time_series(
        self,
        info: Info[Context, None],
        metric: DataQualityMetric,
        time_range: TimeRange,
        granularity: Granularity,
    ) -> DataQualityTimeSeries:
        dataset = info.context.model.primary_dataset
        vector_column = dataset.get_embedding_vector_column(self.name)
        return DataQualityTimeSeries(
            data=get_data_quality_timeseries_data(
                str(vector_column.name),
                info.context.model,
                metric,
                time_range,
                granularity,
            )
        )

    @strawberry.field(
        description=(
            "Computes a drift time-series between the primary and reference datasets. "
            "The output drift time-series contains one data point for each whole hour "
            "in the input time range (inclusive of the time range start and exclusive "
            "of the time range end). Each data point contains the drift metric value "
            "between all reference data and the primary data within the evaluation "
            "window ending at the corresponding time. "
            "Returns None if no reference dataset exists or if the input time range "
            "is invalid."
        )
    )  # type: ignore  # https://github.com/strawberry-graphql/strawberry/issues/1929
    def drift_time_series(
        self,
        info: Info[Context, None],
        metric: VectorDriftMetric,
        time_range: TimeRange,
        granularity: Granularity,
    ) -> DriftTimeSeries:
<<<<<<< HEAD
=======
        """
        Computes a drift time-series between the primary and reference datasets.
        The output drift time-series contains one data point for each whole hour
        in the input time range (inclusive of the time range start and exclusive
        of the time range end). Each data point contains the drift metric value
        between all reference data and the primary data within the evaluation
        window ending at the corresponding time.

        Returns None if no reference dataset exists or if the input time range
        is invalid.
        """
        if info.context.model.reference_dataset is None:
            return DriftTimeSeries(data=[])
        dataset = info.context.model.primary_dataset
        vector_column = dataset.get_embedding_vector_column(self.name)
>>>>>>> 26605621
        return DriftTimeSeries(
            data=get_drift_timeseries_data(
                str(vector_column.name),
                info.context.model,
                metric,
                time_range,
                granularity,
            )
        )

    @strawberry.field
    def UMAPPoints(
        self,
        info: Info[Context, None],
        time_range: Annotated[
            TimeRange,
            strawberry.argument(
                description="The time range of the primary dataset to generate the UMAP points for",
            ),
        ],
        n_components: Annotated[
            Optional[int],
            strawberry.argument(
                description="UMAP target dimension hyperparameter. Must be 2 or 3",
            ),
        ] = DEFAULT_N_COMPONENTS,
        min_dist: Annotated[
            Optional[float],
            strawberry.argument(
                description="UMAP minimum distance hyperparameter",
            ),
        ] = DEFAULT_MIN_DIST,
        n_neighbors: Annotated[
            Optional[int],
            strawberry.argument(
                description="UMAP N neighbors hyperparameter",
            ),
        ] = DEFAULT_N_NEIGHBORS,
        n_samples: Annotated[
            Optional[int],
            strawberry.argument(
                description="UMAP N samples",
            ),
        ] = DEFAULT_N_SAMPLES,
    ) -> UMAPPoints:
        n_samples = n_samples or DEFAULT_N_SAMPLES

        datasets = {
            DatasetType.PRIMARY: info.context.model.primary_dataset,
            DatasetType.REFERENCE: info.context.model.reference_dataset,
        }

        data = {}
        for dataset_id, dataset in datasets.items():
            if dataset is None:
                continue
            dataframe = dataset.dataframe
            row_id_start, row_id_stop = 0, len(dataframe)
            if dataset_id == DatasetType.PRIMARY:
                row_id_start, row_id_stop = row_interval_from_sorted_time_index(
                    dataframe.index,
                    start=time_range.start,
                    end=time_range.end,
                )
            vector_column = dataset.get_embedding_vector_column(self.name)
            for row_id in range(row_id_start, row_id_stop)[:n_samples]:
                embedding_vector = vector_column.iloc[row_id]
                event_id = EventId(row_id, dataset_id)
                data[event_id] = embedding_vector

        # validate n_components to be 2 or 3
        n_components = DEFAULT_N_COMPONENTS if n_components is None else n_components
        if not 2 <= n_components <= 3:
            raise Exception(f"n_components must be 2 or 3, got {n_components}")

        min_dist = DEFAULT_MIN_DIST if min_dist is None else min_dist
        n_neighbors = DEFAULT_N_NEIGHBORS if n_neighbors is None else n_neighbors

        vectors, cluster_membership = PointCloud(
            dimensionalityReducer=Umap(n_neighbors=n_neighbors, min_dist=min_dist),
            clustersFinder=Hdbscan(),
        ).generate(data, n_components=n_components)

        points = defaultdict(list)

        for event_id, vector in vectors.items():
            row_id, dataset_id = event_id
            dataset: Optional[Dataset] = datasets[dataset_id]
            if dataset is None:
                continue

            prediction_id = None
            prediction_label = None
            prediction_score = None
            actual_label = None
            actual_score = None
            link_to_data = None
            raw_data = None

            try:
                prediction_id = dataset.get_prediction_id_column()[row_id]
            except SchemaError:
                pass

            try:
                prediction_label = dataset.get_prediction_label_column()[row_id]
            except SchemaError:
                pass

            try:
                prediction_score = dataset.get_prediction_score_column()[row_id]
            except SchemaError:
                pass

            try:
                actual_label = dataset.get_actual_label_column()[row_id]
            except SchemaError:
                pass

            try:
                actual_score = dataset.get_actual_score_column()[row_id]
            except SchemaError:
                pass

            link_to_data_column = dataset.get_embedding_link_to_data_column(self.name)
            if link_to_data_column is not None:
                link_to_data = link_to_data_column[row_id]

            embedding_raw_data_column = dataset.get_embedding_raw_data_column(self.name)
            if embedding_raw_data_column is not None:
                raw_data = embedding_raw_data_column[row_id]

            points[dataset_id].append(
                UMAPPoint(
                    id=ID(str(event_id)),
                    coordinates=to_gql_coordinates(vector),
                    event_metadata=EventMetadata(
                        prediction_label=prediction_label,
                        prediction_score=prediction_score,
                        actual_label=actual_label,
                        actual_score=actual_score,
                    ),
                    embedding_metadata=EmbeddingMetadata(
                        prediction_id=prediction_id,
                        link_to_data=link_to_data,
                        raw_data=raw_data,
                    ),
                )
            )

        has_reference_data = datasets[DatasetType.REFERENCE] is not None

        return UMAPPoints(
            data=points[DatasetType.PRIMARY],
            reference_data=points[DatasetType.REFERENCE],
            clusters=to_gql_clusters(cluster_membership, has_reference_data=has_reference_data),
        )


def to_gql_embedding_dimension(
    id_attr: int, embedding_dimension: CoreEmbeddingDimension
) -> EmbeddingDimension:
    """
    Converts a phoenix.core.EmbeddingDimension to a
    phoenix.server.api.types.EmbeddingDimension
    """
    return EmbeddingDimension(
        id_attr=id_attr,
        name=embedding_dimension.name,
    )


def _compute_mean_vector(embeddings: npt.NDArray[np.float64]) -> npt.NDArray[np.float64]:
    """
    Computes mean vector for an embeddings array. If the embeddings array has
    dimensions num_records x num_embedding_dimensions, the output mean vector is
    a one-dimensional array of length num_embedding_dimensions.
    """
    return embeddings.mean(axis=0)  # type: ignore


def _get_embeddings_array_for_time_range(
    dataset: Dataset, embedding_feature_name: str, start: datetime, end: datetime
) -> Optional[npt.NDArray[np.float64]]:
    """
    Returns the embeddings belonging to a particular dataset and time range as
    an array, or returns None if no embeddings from the dataset belong to the
    desired time range.
    """
    embeddings_column = dataset.get_embedding_vector_column(embedding_feature_name)
    timestamp_column = dataset.get_timestamp_column()
    dataframe = DataFrame({"embeddings": embeddings_column, "timestamp": timestamp_column})
    query = _time_range_query(timestamp_column_name="timestamp", start=start, end=end)
    embeddings_column = dataframe.query(query).embeddings
    num_embeddings = embeddings_column.shape[0]
    if num_embeddings == 0:
        return None
    return _to_array(embeddings_column)


def _time_range_query(timestamp_column_name: str, start: datetime, end: datetime) -> str:
    """
    Returns a string used to query a dataframe for rows belonging to a
    particular time range.
    """
    return f'"{start}" <= `{timestamp_column_name}` < "{end}"'


def _to_array(embeddings_column: "Series[Any]") -> npt.NDArray[np.float64]:
    """
    Converts an embeddings column to a numpy array. If the embeddings column
    contains N embeddings, each of dimension M, the output array has dimensions
    N x M.
    """
    return np.stack(embeddings_column.to_numpy())  # type: ignore<|MERGE_RESOLUTION|>--- conflicted
+++ resolved
@@ -54,11 +54,13 @@
 
     @strawberry.field(
         description=(
-            "Computes a drift metric between all reference data and the primary data "
-            "belonging to the input time range (inclusive of the time range start and "
-            "exclusive of the time range end). Returns None if no reference dataset "
-            "exists, if no primary data exists in the input time range, or if the "
-            "input time range is invalid."
+            """
+            Computes a drift metric between all reference data and the primary data
+            belonging to the input time range (inclusive of the time range start and
+            exclusive of the time range end). Returns None if no reference dataset
+            exists, if no primary data exists in the input time range, or if the
+            input time range is invalid.
+            """
         )
     )  # type: ignore  # https://github.com/strawberry-graphql/strawberry/issues/1929
     def drift_metric(
@@ -67,20 +69,10 @@
         metric: VectorDriftMetric,
         time_range: Optional[TimeRange] = None,
     ) -> Optional[float]:
-<<<<<<< HEAD
-=======
-        """
-        Computes a drift metric between all reference data and the primary data
-        belonging to the input time range (inclusive of the time range start and
-        exclusive of the time range end). Returns None if no reference dataset
-        exists, if no primary data exists in the input time range, or if the
-        input time range is invalid.
-        """
         if info.context.model.reference_dataset is None:
             return None
         dataset = info.context.model.primary_dataset
         vector_column = dataset.get_embedding_vector_column(self.name)
->>>>>>> 26605621
         if len(
             data := get_drift_timeseries_data(
                 str(vector_column.name),
@@ -121,14 +113,17 @@
 
     @strawberry.field(
         description=(
-            "Computes a drift time-series between the primary and reference datasets. "
-            "The output drift time-series contains one data point for each whole hour "
-            "in the input time range (inclusive of the time range start and exclusive "
-            "of the time range end). Each data point contains the drift metric value "
-            "between all reference data and the primary data within the evaluation "
-            "window ending at the corresponding time. "
-            "Returns None if no reference dataset exists or if the input time range "
-            "is invalid."
+            """
+            Computes a drift time-series between the primary and reference datasets.
+            The output drift time-series contains one data point for each whole hour
+            in the input time range (inclusive of the time range start and exclusive
+            of the time range end). Each data point contains the drift metric value
+            between all reference data and the primary data within the evaluation
+            window ending at the corresponding time.
+
+            Returns None if no reference dataset exists or if the input time range
+            is invalid.
+            """
         )
     )  # type: ignore  # https://github.com/strawberry-graphql/strawberry/issues/1929
     def drift_time_series(
@@ -138,24 +133,10 @@
         time_range: TimeRange,
         granularity: Granularity,
     ) -> DriftTimeSeries:
-<<<<<<< HEAD
-=======
-        """
-        Computes a drift time-series between the primary and reference datasets.
-        The output drift time-series contains one data point for each whole hour
-        in the input time range (inclusive of the time range start and exclusive
-        of the time range end). Each data point contains the drift metric value
-        between all reference data and the primary data within the evaluation
-        window ending at the corresponding time.
-
-        Returns None if no reference dataset exists or if the input time range
-        is invalid.
-        """
         if info.context.model.reference_dataset is None:
             return DriftTimeSeries(data=[])
         dataset = info.context.model.primary_dataset
         vector_column = dataset.get_embedding_vector_column(self.name)
->>>>>>> 26605621
         return DriftTimeSeries(
             data=get_drift_timeseries_data(
                 str(vector_column.name),
@@ -243,7 +224,7 @@
 
         for event_id, vector in vectors.items():
             row_id, dataset_id = event_id
-            dataset: Optional[Dataset] = datasets[dataset_id]
+            dataset = datasets[dataset_id]
             if dataset is None:
                 continue
 
