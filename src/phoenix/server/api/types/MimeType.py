--- conflicted
+++ resolved
@@ -8,13 +8,8 @@
 
 @strawberry.enum
 class MimeType(Enum):
-<<<<<<< HEAD
-    text = sc.MimeType.TEXT
-    json = sc.MimeType.JSON
-=======
     text = semantic_conventions.MimeType.TEXT
     json = semantic_conventions.MimeType.JSON
->>>>>>> 18104d7c
 
     @classmethod
     def _missing_(cls, v: Any) -> Optional["MimeType"]:
