from dataclasses import dataclass
from pathlib import Path
from typing import AsyncContextManager, Callable, List, Optional, Tuple, Union

from sqlalchemy.ext.asyncio import AsyncSession
from starlette.requests import Request
from starlette.responses import Response
from starlette.websockets import WebSocket
from strawberry.dataloader import DataLoader

from phoenix.core.model_schema import Model
from phoenix.core.traces import Traces
from phoenix.server.api.input_types.TimeRange import TimeRange
from phoenix.server.api.types.Evaluation import DocumentEvaluation, SpanEvaluation


@dataclass
class DataLoaders:
<<<<<<< HEAD
    latency_ms_quantile: DataLoader[Tuple[int, Optional[TimeRange], float], Optional[float]]
=======
    latency_ms_quantile: DataLoader[Tuple[str, Optional[TimeRange], float], Optional[float]]
    span_evaluations: DataLoader[int, List[SpanEvaluation]]
    document_evaluations: DataLoader[int, List[DocumentEvaluation]]
>>>>>>> e4b667da


@dataclass
class Context:
    request: Union[Request, WebSocket]
    response: Optional[Response]
    db: Callable[[], AsyncContextManager[AsyncSession]]
    data_loaders: DataLoaders
    model: Model
    export_path: Path
    corpus: Optional[Model] = None
    traces: Optional[Traces] = None<|MERGE_RESOLUTION|>--- conflicted
+++ resolved
@@ -16,13 +16,9 @@
 
 @dataclass
 class DataLoaders:
-<<<<<<< HEAD
     latency_ms_quantile: DataLoader[Tuple[int, Optional[TimeRange], float], Optional[float]]
-=======
-    latency_ms_quantile: DataLoader[Tuple[str, Optional[TimeRange], float], Optional[float]]
     span_evaluations: DataLoader[int, List[SpanEvaluation]]
     document_evaluations: DataLoader[int, List[DocumentEvaluation]]
->>>>>>> e4b667da
 
 
 @dataclass
