from datetime import datetime

import strawberry
from typing_extensions import Annotated


@strawberry.input
class TimeRange:
<<<<<<< HEAD
    """
    TimeRange specifies the interval of time by which data is filtered. By
    convention, the end instant is excluded from the interval, i.e. TimeRange is
    a right-open interval.
    """

    start: datetime
    end: Annotated[
        datetime,
        strawberry.argument(
            description="The end instant is excluded from the TimeRange interval.",
        ),
    ]
=======
    start: datetime.datetime = strawberry.field(description="The start of the time range")
    end: datetime.datetime = strawberry.field(
        description="The end of the time range. Right exclusive."
    )
>>>>>>> ef33e66b

    def is_valid(self) -> bool:
        return self.start < self.end<|MERGE_RESOLUTION|>--- conflicted
+++ resolved
@@ -6,26 +6,10 @@
 
 @strawberry.input
 class TimeRange:
-<<<<<<< HEAD
-    """
-    TimeRange specifies the interval of time by which data is filtered. By
-    convention, the end instant is excluded from the interval, i.e. TimeRange is
-    a right-open interval.
-    """
-
-    start: datetime
-    end: Annotated[
-        datetime,
-        strawberry.argument(
-            description="The end instant is excluded from the TimeRange interval.",
-        ),
-    ]
-=======
     start: datetime.datetime = strawberry.field(description="The start of the time range")
     end: datetime.datetime = strawberry.field(
         description="The end of the time range. Right exclusive."
     )
->>>>>>> ef33e66b
 
     def is_valid(self) -> bool:
         return self.start < self.end