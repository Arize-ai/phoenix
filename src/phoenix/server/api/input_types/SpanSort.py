--- conflicted
+++ resolved
@@ -1,11 +1,5 @@
 from enum import Enum
-<<<<<<< HEAD
-from functools import partial
-from operator import attrgetter
-from typing import Any, Iterable, Iterator
-=======
 from typing import Iterable, Iterator
->>>>>>> 18104d7c
 
 import pandas as pd
 import strawberry
@@ -14,58 +8,28 @@
     CUMULATIVE_LLM_TOKEN_COUNT_COMPLETION,
     CUMULATIVE_LLM_TOKEN_COUNT_PROMPT,
     CUMULATIVE_LLM_TOKEN_COUNT_TOTAL,
+    END_TIME,
     LATENCY_MS,
+    LLM_TOKEN_COUNT_COMPLETION,
+    LLM_TOKEN_COUNT_PROMPT,
+    LLM_TOKEN_COUNT_TOTAL,
+    START_TIME,
 )
 from phoenix.server.api.types.SortDir import SortDir
 from phoenix.trace.schemas import Span
-from phoenix.trace.semantic_conventions import (
-    LLM_TOKEN_COUNT_COMPLETION,
-    LLM_TOKEN_COUNT_PROMPT,
-    LLM_TOKEN_COUNT_TOTAL,
-)
-<<<<<<< HEAD
-
-
-def _get_attribute_value(span: Span, key: str) -> Any:
-    return span.attributes.get(key)
-=======
-from phoenix.server.api.types.SortDir import SortDir
-from phoenix.trace.schemas import Span
->>>>>>> 18104d7c
 
 
 @strawberry.enum
 class SpanColumn(Enum):
-    startTime = attrgetter("start_time")
-    endTime = attrgetter("end_time")
-    latencyMs = partial(
-        _get_attribute_value,
-        key=LATENCY_MS,
-    )
-    tokenCountTotal = partial(
-        _get_attribute_value,
-        key=LLM_TOKEN_COUNT_TOTAL,
-    )
-    tokenCountPrompt = partial(
-        _get_attribute_value,
-        key=LLM_TOKEN_COUNT_PROMPT,
-    )
-    tokenCountCompletion = partial(
-        _get_attribute_value,
-        key=LLM_TOKEN_COUNT_COMPLETION,
-    )
-    cumulativeTokenCountTotal = partial(
-        _get_attribute_value,
-        key=CUMULATIVE_LLM_TOKEN_COUNT_TOTAL,
-    )
-    cumulativeTokenCountPrompt = partial(
-        _get_attribute_value,
-        key=CUMULATIVE_LLM_TOKEN_COUNT_PROMPT,
-    )
-    cumulativeTokenCountCompletion = partial(
-        _get_attribute_value,
-        key=CUMULATIVE_LLM_TOKEN_COUNT_COMPLETION,
-    )
+    startTime = START_TIME
+    endTime = END_TIME
+    latencyMs = LATENCY_MS
+    tokenCountTotal = LLM_TOKEN_COUNT_TOTAL
+    tokenCountPrompt = LLM_TOKEN_COUNT_PROMPT
+    tokenCountCompletion = LLM_TOKEN_COUNT_COMPLETION
+    cumulativeTokenCountTotal = CUMULATIVE_LLM_TOKEN_COUNT_TOTAL
+    cumulativeTokenCountPrompt = CUMULATIVE_LLM_TOKEN_COUNT_PROMPT
+    cumulativeTokenCountCompletion = CUMULATIVE_LLM_TOKEN_COUNT_COMPLETION
 
 
 @strawberry.input
@@ -77,22 +41,11 @@
     col: SpanColumn
     dir: SortDir
 
-<<<<<<< HEAD
-    def __call__(
-        self,
-        spans: Iterable[Span],
-    ) -> Iterator[Span]:
-=======
     def __call__(self, spans: Iterable[Span]) -> Iterator[Span]:
->>>>>>> 18104d7c
         """
         Sorts the spans by the given column and direction
         """
         yield from pd.Series(spans, dtype=object).sort_values(
-<<<<<<< HEAD
-            key=lambda s: s.apply(self.col.value),
-=======
             key=lambda series: series.apply(lambda span: span.attributes.get(self.col.value)),
->>>>>>> 18104d7c
             ascending=self.dir.value == SortDir.asc.value,
         )