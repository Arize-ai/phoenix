"""
Cardinality metrics
"""

import concurrent.futures as cf
from typing import Dict, List, Optional

import pandas as pd


def cardinality(
    df: pd.DataFrame, column_names: List[str], max_workers: Optional[int] = None
<<<<<<< HEAD
) -> Dict[str, "pd.Series[Any]"]:
    """
    Compute the cardinality of each str column in the dataframe
    E.x. if the dataframe column contains ["dog", "cat", "dog", "mouse"], the cardinality is 3
    """
=======
) -> Dict[str, int]:
>>>>>>> ead0a447
    data = {}
    with cf.ThreadPoolExecutor(max_workers=max_workers) as executor:
        future_to_column_name = {
            executor.submit(lambda x: x.nunique(dropna=False), df[col]): col for col in column_names
        }
        for future in cf.as_completed(future_to_column_name):
            column_name = future_to_column_name[future]
            data[column_name] = future.result()
    return data<|MERGE_RESOLUTION|>--- conflicted
+++ resolved
@@ -10,15 +10,11 @@
 
 def cardinality(
     df: pd.DataFrame, column_names: List[str], max_workers: Optional[int] = None
-<<<<<<< HEAD
-) -> Dict[str, "pd.Series[Any]"]:
+) -> Dict[str, int]:
     """
     Compute the cardinality of each str column in the dataframe
     E.x. if the dataframe column contains ["dog", "cat", "dog", "mouse"], the cardinality is 3
     """
-=======
-) -> Dict[str, int]:
->>>>>>> ead0a447
     data = {}
     with cf.ThreadPoolExecutor(max_workers=max_workers) as executor:
         future_to_column_name = {
