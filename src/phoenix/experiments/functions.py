import functools
import json
from binascii import hexlify
from contextlib import ExitStack
from copy import deepcopy
from dataclasses import replace
from datetime import datetime, timezone
from itertools import product
from typing import (
    Any,
    Awaitable,
    Dict,
    Mapping,
    Optional,
    Sequence,
    Tuple,
    Type,
    Union,
    cast,
)
from urllib.parse import urljoin

import httpx
import opentelemetry.sdk.trace as trace_sdk
import pandas as pd
from openinference.semconv.resource import ResourceAttributes
from openinference.semconv.trace import (
    OpenInferenceMimeTypeValues,
    OpenInferenceSpanKindValues,
    SpanAttributes,
)
from opentelemetry.context import Context
from opentelemetry.exporter.otlp.proto.http.trace_exporter import OTLPSpanExporter
from opentelemetry.sdk.resources import Resource
from opentelemetry.sdk.trace import Span
from opentelemetry.sdk.trace.export import SimpleSpanProcessor
from opentelemetry.trace import Status, StatusCode, Tracer
from typing_extensions import TypeAlias

from phoenix.config import get_base_url, get_env_client_headers
from phoenix.evals.executors import get_executor_on_sync_context
from phoenix.evals.models.rate_limiters import RateLimiter
from phoenix.evals.utils import get_tqdm_progress_bar_formatter
from phoenix.experiments.evaluators import create_evaluator
from phoenix.experiments.evaluators.base import (
    Evaluator,
    ExperimentEvaluator,
)
from phoenix.experiments.tracing import capture_spans
from phoenix.experiments.types import (
    DRY_RUN,
    Dataset,
    EvaluationParameters,
    EvaluationResult,
    EvaluationSummary,
    EvaluatorName,
    Example,
    Experiment,
    ExperimentEvaluationRun,
    ExperimentParameters,
    ExperimentResult,
    ExperimentRun,
    ExperimentTask,
    RanExperiment,
    TaskSummary,
    TestCase,
    _asdict,
    _replace,
)
from phoenix.experiments.utils import get_dataset_experiments_url, get_experiment_url
from phoenix.trace.attributes import flatten
from phoenix.utilities.json import jsonify


def _phoenix_clients() -> Tuple[httpx.Client, httpx.AsyncClient]:
    headers = get_env_client_headers()
    return httpx.Client(
        base_url=get_base_url(),
        headers=headers,
    ), httpx.AsyncClient(
        base_url=get_base_url(),
        headers=headers,
    )


Evaluators: TypeAlias = Union[
    ExperimentEvaluator,
    Sequence[ExperimentEvaluator],
    Mapping[EvaluatorName, ExperimentEvaluator],
]


RateLimitErrors: TypeAlias = Union[Type[BaseException], Sequence[Type[BaseException]]]


def run_experiment(
    dataset: Dataset,
    task: ExperimentTask,
    evaluators: Optional[Evaluators] = None,
    *,
    experiment_name: Optional[str] = None,
    experiment_description: Optional[str] = None,
    experiment_metadata: Optional[Mapping[str, Any]] = None,
<<<<<<< HEAD
    rate_limit_errors: Optional[Union[Type[BaseException], Tuple[Type[BaseException], ...]]] = None,
    dry_run: Union[bool, int] = False,
=======
    evaluators: Optional[Evaluators] = None,
    rate_limit_errors: Optional[RateLimitErrors] = None,
    dry_run: bool = False,
>>>>>>> b874c976
    print_summary: bool = True,
) -> RanExperiment:
    if not dataset.examples:
        raise ValueError(f"Dataset has no examples: {dataset.id=}, {dataset.version_id=}")
    # Add this to the params once supported in the UI
    repetitions = 1
    assert repetitions > 0, "Must run the experiment at least once."
    evaluators_by_name = _evaluators_by_name(evaluators)

    sync_client, async_client = _phoenix_clients()

    payload = {
        "version_id": dataset.version_id,
        "name": experiment_name,
        "description": experiment_description,
        "metadata": experiment_metadata,
        "repetitions": repetitions,
    }
    if not dry_run:
        experiment_response = sync_client.post(
            f"/v1/datasets/{dataset.id}/experiments",
            json=payload,
        )
        experiment_response.raise_for_status()
        exp_json = experiment_response.json()
        project_name = exp_json["project_name"]
        experiment = Experiment(
            dataset_id=dataset.id,
            dataset_version_id=dataset.version_id,
            repetitions=repetitions,
            id=exp_json["id"],
            project_name=project_name,
        )
    else:
        experiment = Experiment(
            dataset_id=dataset.id,
            dataset_version_id=dataset.version_id,
            repetitions=repetitions,
            id=DRY_RUN,
            project_name="",
        )

    tracer, resource = _get_tracer(experiment.project_name)
    root_span_name = f"Task: {_get_task_name(task)}"
    root_span_kind = CHAIN

    print("🧪 Experiment started.")
    if dry_run:
        examples = {
            (ex := dataset[i]).id: ex
            for i in pd.Series(range(len(dataset)))
            .sample(min(len(dataset), int(dry_run)), random_state=42)
            .sort_values()
        }
        id_selection = "\n".join(examples)
        print(f"🌵️ This is a dry-run for these example IDs:\n{id_selection}")
        dataset = replace(dataset, examples=examples)
    else:
        dataset_experiments_url = get_dataset_experiments_url(dataset_id=dataset.id)
        experiment_compare_url = get_experiment_url(
            dataset_id=dataset.id,
            experiment_id=experiment.id,
        )
        print(f"📺 View dataset experiments: {dataset_experiments_url}")
        print(f"🔗 View this experiment: {experiment_compare_url}")

    def sync_run_experiment(test_case: TestCase) -> ExperimentRun:
        example, repetition_number = test_case.example, test_case.repetition_number
        output = None
        error: Optional[BaseException] = None
        status = Status(StatusCode.OK)
        with ExitStack() as stack:
            span: Span = stack.enter_context(
                tracer.start_as_current_span(root_span_name, context=Context())
            )
            stack.enter_context(capture_spans(resource))
            try:
                # Do not use keyword arguments, which can fail at runtime
                # even when function obeys protocol, because keyword arguments
                # are implementation details.
                _output = task(example)
                if isinstance(_output, Awaitable):
                    raise RuntimeError("Task is async but running in sync context")
                else:
                    output = _output
            except BaseException as exc:
                span.record_exception(exc)
                status = Status(StatusCode.ERROR, f"{type(exc).__name__}: {exc}")
                error = exc
            output = jsonify(output)
            span.set_attribute(INPUT_VALUE, json.dumps(example.input, ensure_ascii=False))
            span.set_attribute(INPUT_MIME_TYPE, JSON.value)
            if result := ExperimentResult(result=output) if output is not None else None:
                if isinstance(output, str):
                    span.set_attribute(OUTPUT_VALUE, output)
                else:
                    span.set_attribute(OUTPUT_VALUE, json.dumps(output, ensure_ascii=False))
                    span.set_attribute(OUTPUT_MIME_TYPE, JSON.value)
                span.set_attributes(dict(flatten(jsonify(result), recurse_on_sequence=True)))
            span.set_attribute(SpanAttributes.OPENINFERENCE_SPAN_KIND, root_span_kind)
            span.set_status(status)

        assert isinstance(
            output, (dict, list, str, int, float, bool, type(None))
        ), "Output must be JSON serializable"
        exp_run = ExperimentRun(
            start_time=_decode_unix_nano(cast(int, span.start_time)),
            end_time=_decode_unix_nano(cast(int, span.end_time)),
            experiment_id=experiment.id,
            dataset_example_id=example.id,
            repetition_number=repetition_number,
            output=result,
            error=repr(error) if error else None,
            trace_id=_str_trace_id(span.get_span_context().trace_id),  # type: ignore[no-untyped-call]
        )
        if not dry_run:
            resp = sync_client.post(f"/v1/experiments/{experiment.id}/runs", json=jsonify(exp_run))
            resp.raise_for_status()
            exp_run = replace(exp_run, id=resp.json()["data"]["id"])
        return exp_run

    async def async_run_experiment(test_case: TestCase) -> ExperimentRun:
        example, repetition_number = test_case.example, test_case.repetition_number
        output = None
        error: Optional[BaseException] = None
        status = Status(StatusCode.OK)
        with ExitStack() as stack:
            span: Span = stack.enter_context(
                tracer.start_as_current_span(root_span_name, context=Context())
            )
            stack.enter_context(capture_spans(resource))
            try:
                # Do not use keyword arguments, which can fail at runtime
                # even when function obeys protocol, because keyword arguments
                # are implementation details.
                _output = task(example)
                if isinstance(_output, Awaitable):
                    output = await _output
                else:
                    output = _output
            except BaseException as exc:
                span.record_exception(exc)
                status = Status(StatusCode.ERROR, f"{type(exc).__name__}: {exc}")
                error = exc
            output = jsonify(output)
            span.set_attribute(INPUT_VALUE, json.dumps(example.input, ensure_ascii=False))
            span.set_attribute(INPUT_MIME_TYPE, JSON.value)
            if result := ExperimentResult(result=output) if output is not None else None:
                if isinstance(output, str):
                    span.set_attribute(OUTPUT_VALUE, output)
                else:
                    span.set_attribute(OUTPUT_VALUE, json.dumps(output, ensure_ascii=False))
                    span.set_attribute(OUTPUT_MIME_TYPE, JSON.value)
                span.set_attributes(dict(flatten(jsonify(result), recurse_on_sequence=True)))
            span.set_attribute(OPENINFERENCE_SPAN_KIND, root_span_kind)
            span.set_status(status)

        assert isinstance(
            output, (dict, list, str, int, float, bool, type(None))
        ), "Output must be JSON serializable"
        exp_run = ExperimentRun(
            start_time=_decode_unix_nano(cast(int, span.start_time)),
            end_time=_decode_unix_nano(cast(int, span.end_time)),
            experiment_id=experiment.id,
            dataset_example_id=example.id,
            repetition_number=repetition_number,
            output=result,
            error=repr(error) if error else None,
            trace_id=_str_trace_id(span.get_span_context().trace_id),  # type: ignore[no-untyped-call]
        )
        if not dry_run:
            resp = await async_client.post(
                f"/v1/experiments/{experiment.id}/runs", json=jsonify(exp_run)
            )
            resp.raise_for_status()
            exp_run = replace(exp_run, id=resp.json()["data"]["id"])
        return exp_run

    _errors: Tuple[Type[BaseException], ...]
    if not hasattr(rate_limit_errors, "__iter__"):
        _errors = (rate_limit_errors,) if rate_limit_errors is not None else ()
    else:
        rate_limit_errors = cast(Sequence[Type[BaseException]], rate_limit_errors)
        _errors = tuple(filter(None, rate_limit_errors))
    rate_limiters = [RateLimiter(rate_limit_error=rate_limit_error) for rate_limit_error in _errors]

    rate_limited_sync_run_experiment = functools.reduce(
        lambda fn, limiter: limiter.limit(fn), rate_limiters, sync_run_experiment
    )
    rate_limited_async_run_experiment = functools.reduce(
        lambda fn, limiter: limiter.alimit(fn), rate_limiters, async_run_experiment
    )

    executor = get_executor_on_sync_context(
        rate_limited_sync_run_experiment,
        rate_limited_async_run_experiment,
        max_retries=0,
        exit_on_error=False,
        fallback_return_value=None,
        tqdm_bar_format=get_tqdm_progress_bar_formatter("running tasks"),
    )

    test_cases = [
        TestCase(example=deepcopy(ex), repetition_number=rep)
        for ex, rep in product(dataset.examples.values(), range(1, repetitions + 1))
    ]
    task_runs, _execution_details = executor.run(test_cases)
    print("✅ Task runs completed.")
    params = ExperimentParameters(n_examples=len(dataset.examples), n_repetitions=repetitions)
    task_summary = TaskSummary.from_task_runs(params, task_runs)
    ran_experiment: RanExperiment = object.__new__(RanExperiment)
    ran_experiment.__init__(  # type: ignore[misc]
        params=params,
        dataset=dataset,
        runs={r.id: r for r in task_runs},
        task_summary=task_summary,
        **_asdict(experiment),
    )
    if evaluators_by_name:
        return evaluate_experiment(
            ran_experiment,
            evaluators=evaluators_by_name,
            dry_run=dry_run,
            print_summary=print_summary,
            rate_limit_errors=rate_limit_errors,
        )
    if print_summary:
        print(ran_experiment)
    return ran_experiment


def evaluate_experiment(
    experiment: Experiment,
    evaluators: Evaluators,
    *,
    dry_run: Union[bool, int] = False,
    print_summary: bool = True,
    rate_limit_errors: Optional[RateLimitErrors] = None,
) -> RanExperiment:
    if not dry_run and _is_dry_run(experiment):
        dry_run = True
    evaluators_by_name = _evaluators_by_name(evaluators)
    if not evaluators_by_name:
        raise ValueError("Must specify at least one Evaluator")
    sync_client, async_client = _phoenix_clients()
    dataset_id = experiment.dataset_id
    dataset_version_id = experiment.dataset_version_id
    if isinstance(experiment, RanExperiment):
        ran_experiment: RanExperiment = experiment
    else:
        dataset = Dataset.from_dict(
            sync_client.get(
                f"/v1/datasets/{dataset_id}/examples",
                params={"version_id": str(dataset_version_id)},
            ).json()["data"]
        )
        if not dataset.examples:
            raise ValueError(f"Dataset has no examples: {dataset_id=}, {dataset_version_id=}")
        experiment_runs = tuple(
            ExperimentRun.from_dict(exp_run)
            for exp_run in sync_client.get(f"/v1/experiments/{experiment.id}/runs").json()["data"]
        )
        if not experiment_runs:
            raise ValueError("Experiment has not been run")
        params = ExperimentParameters(n_examples=len(dataset.examples))
        task_summary = TaskSummary.from_task_runs(params, experiment_runs)
        ran_experiment = object.__new__(RanExperiment)
        ran_experiment.__init__(  # type: ignore[misc]
            dataset=dataset,
            params=params,
            runs=experiment_runs,
            task_summary=task_summary,
            **_asdict(experiment),
        )
    print("🧠 Evaluation started.")
    examples = ran_experiment.dataset.examples
    if dry_run:
        if not _is_dry_run(ran_experiment):
            dataset = ran_experiment.dataset
            examples = {
                (ex := dataset[i]).id: ex
                for i in pd.Series(range(len(dataset)))
                .sample(min(len(dataset), int(dry_run)), random_state=42)
                .sort_values()
            }
            dataset = replace(ran_experiment.dataset, examples=examples)
            ran_experiment = _replace(ran_experiment, id=DRY_RUN, dataset=dataset)
        id_selection = "\n".join(examples)
        print(f"🌵️ This is a dry-run for these example IDs:\n{id_selection}")
    # not all dataset examples have associated experiment runs, so we need to pair them up
    example_run_pairs = []
    examples = ran_experiment.dataset.examples
    for exp_run in ran_experiment.runs.values():
        example = examples.get(exp_run.dataset_example_id)
        if example:
            example_run_pairs.append((deepcopy(example), exp_run))
    evaluation_input = [
        (example, run, evaluator)
        for (example, run), evaluator in product(example_run_pairs, evaluators_by_name.values())
    ]

    tracer, resource = _get_tracer(None if dry_run else "evaluators")
    root_span_kind = EVALUATOR

    def sync_evaluate_run(
        obj: Tuple[Example, ExperimentRun, Evaluator],
    ) -> ExperimentEvaluationRun:
        example, experiment_run, evaluator = obj
        result: Optional[EvaluationResult] = None
        error: Optional[BaseException] = None
        status = Status(StatusCode.OK)
        root_span_name = f"Evaluation: {evaluator.name}"
        with ExitStack() as stack:
            span: Span = stack.enter_context(
                tracer.start_as_current_span(root_span_name, context=Context())
            )
            stack.enter_context(capture_spans(resource))
            try:
                result = evaluator.evaluate(
                    output=None if experiment_run.output is None else experiment_run.output.result,
                    result=experiment_run.result,
                    expected=example.output,
                    input=example.input,
                    metadata=example.metadata,
                )
            except BaseException as exc:
                span.record_exception(exc)
                status = Status(StatusCode.ERROR, f"{type(exc).__name__}: {exc}")
                error = exc
            if result:
                span.set_attributes(dict(flatten(jsonify(result), recurse_on_sequence=True)))
            span.set_attribute(OPENINFERENCE_SPAN_KIND, root_span_kind)
            span.set_status(status)

        eval_run = ExperimentEvaluationRun(
            experiment_run_id=experiment_run.id,
            start_time=_decode_unix_nano(cast(int, span.start_time)),
            end_time=_decode_unix_nano(cast(int, span.end_time)),
            name=evaluator.name,
            annotator_kind=evaluator.kind,
            error=repr(error) if error else None,
            result=result,
            trace_id=_str_trace_id(span.get_span_context().trace_id),  # type: ignore[no-untyped-call]
        )
        if not dry_run:
            resp = sync_client.post("/v1/experiment_evaluations", json=jsonify(eval_run))
            resp.raise_for_status()
            eval_run = replace(eval_run, id=resp.json()["data"]["id"])
        return eval_run

    async def async_evaluate_run(
        obj: Tuple[Example, ExperimentRun, Evaluator],
    ) -> ExperimentEvaluationRun:
        example, experiment_run, evaluator = obj
        result: Optional[EvaluationResult] = None
        error: Optional[BaseException] = None
        status = Status(StatusCode.OK)
        root_span_name = f"Evaluation: {evaluator.name}"
        with ExitStack() as stack:
            span: Span = stack.enter_context(
                tracer.start_as_current_span(root_span_name, context=Context())
            )
            stack.enter_context(capture_spans(resource))
            try:
                result = await evaluator.async_evaluate(
                    output=None if experiment_run.output is None else experiment_run.output.result,
                    result=experiment_run.result,
                    expected=example.output,
                    input=example.input,
                    metadata=example.metadata,
                )
            except BaseException as exc:
                span.record_exception(exc)
                status = Status(StatusCode.ERROR, f"{type(exc).__name__}: {exc}")
                error = exc
            if result:
                span.set_attributes(dict(flatten(jsonify(result), recurse_on_sequence=True)))
            span.set_attribute(OPENINFERENCE_SPAN_KIND, root_span_kind)
            span.set_status(status)

        eval_run = ExperimentEvaluationRun(
            experiment_run_id=experiment_run.id,
            start_time=_decode_unix_nano(cast(int, span.start_time)),
            end_time=_decode_unix_nano(cast(int, span.end_time)),
            name=evaluator.name,
            annotator_kind=evaluator.kind,
            error=repr(error) if error else None,
            result=result,
            trace_id=_str_trace_id(span.get_span_context().trace_id),  # type: ignore[no-untyped-call]
        )
        if not dry_run:
            resp = await async_client.post("/v1/experiment_evaluations", json=jsonify(eval_run))
            resp.raise_for_status()
            eval_run = replace(eval_run, id=resp.json()["data"]["id"])
        return eval_run

    _errors: Tuple[Type[BaseException], ...]
    if not hasattr(rate_limit_errors, "__iter__"):
        _errors = (rate_limit_errors,) if rate_limit_errors is not None else ()
    else:
        rate_limit_errors = cast(Sequence[Type[BaseException]], rate_limit_errors)
        _errors = tuple(filter(None, rate_limit_errors))
    rate_limiters = [RateLimiter(rate_limit_error=rate_limit_error) for rate_limit_error in _errors]

    rate_limited_sync_evaluate_run = functools.reduce(
        lambda fn, limiter: limiter.limit(fn), rate_limiters, sync_evaluate_run
    )
    rate_limited_async_evaluate_run = functools.reduce(
        lambda fn, limiter: limiter.alimit(fn), rate_limiters, async_evaluate_run
    )

    executor = get_executor_on_sync_context(
        rate_limited_sync_evaluate_run,
        rate_limited_async_evaluate_run,
        max_retries=0,
        exit_on_error=False,
        fallback_return_value=None,
        tqdm_bar_format=get_tqdm_progress_bar_formatter("running experiment evaluations"),
    )
    eval_runs, _execution_details = executor.run(evaluation_input)
    eval_summary = EvaluationSummary.from_eval_runs(
        EvaluationParameters(
            eval_names=frozenset(evaluators_by_name),
            exp_params=ran_experiment.params,
        ),
        *eval_runs,
    )
    ran_experiment = ran_experiment.add(eval_summary, *eval_runs)
    if print_summary:
        print(ran_experiment)
    return ran_experiment


def _evaluators_by_name(obj: Optional[Evaluators]) -> Mapping[EvaluatorName, Evaluator]:
    evaluators_by_name: Dict[EvaluatorName, Evaluator] = {}
    if obj is None:
        return evaluators_by_name
    if isinstance(mapping := obj, Mapping):
        for name, value in mapping.items():
            evaluator = (
                create_evaluator(name=name)(value) if not isinstance(value, Evaluator) else value
            )
            name = evaluator.name
            if name in evaluators_by_name:
                raise ValueError(f"Two evaluators have the same name: {name}")
            evaluators_by_name[name] = evaluator
    elif isinstance(seq := obj, Sequence):
        for value in seq:
            evaluator = create_evaluator()(value) if not isinstance(value, Evaluator) else value
            name = evaluator.name
            if name in evaluators_by_name:
                raise ValueError(f"Two evaluators have the same name: {name}")
            evaluators_by_name[name] = evaluator
    else:
        assert not isinstance(obj, Mapping) and not isinstance(obj, Sequence)
        evaluator = create_evaluator()(obj) if not isinstance(obj, Evaluator) else obj
        name = evaluator.name
        if name in evaluators_by_name:
            raise ValueError(f"Two evaluators have the same name: {name}")
        evaluators_by_name[name] = evaluator
    return evaluators_by_name


def _get_tracer(project_name: Optional[str] = None) -> Tuple[Tracer, Resource]:
    resource = Resource({ResourceAttributes.PROJECT_NAME: project_name} if project_name else {})
    tracer_provider = trace_sdk.TracerProvider(resource=resource)
    span_processor = (
        SimpleSpanProcessor(OTLPSpanExporter(urljoin(f"{get_base_url()}", "v1/traces")))
        if project_name
        else _NoOpProcessor()
    )
    tracer_provider.add_span_processor(span_processor)
    return tracer_provider.get_tracer(__name__), resource


def _str_trace_id(id_: int) -> str:
    return hexlify(id_.to_bytes(16, "big")).decode()


def _decode_unix_nano(time_unix_nano: int) -> datetime:
    return datetime.fromtimestamp(time_unix_nano / 1e9, tz=timezone.utc)


def _get_task_name(task: ExperimentTask) -> str:
    """
    Makes a best-effort attempt to get the name of the task.
    """

    if isinstance(task, functools.partial):
        return task.func.__qualname__
    if hasattr(task, "__qualname__"):
        return task.__qualname__
    return str(task)


def _is_dry_run(obj: Any) -> bool:
    return hasattr(obj, "id") and isinstance(obj.id, str) and obj.id.startswith(DRY_RUN)


class _NoOpProcessor(trace_sdk.SpanProcessor):
    def force_flush(self, *_: Any) -> bool:
        return True


INPUT_VALUE = SpanAttributes.INPUT_VALUE
OUTPUT_VALUE = SpanAttributes.OUTPUT_VALUE
INPUT_MIME_TYPE = SpanAttributes.INPUT_MIME_TYPE
OUTPUT_MIME_TYPE = SpanAttributes.OUTPUT_MIME_TYPE
OPENINFERENCE_SPAN_KIND = SpanAttributes.OPENINFERENCE_SPAN_KIND

CHAIN = OpenInferenceSpanKindValues.CHAIN.value
EVALUATOR = OpenInferenceSpanKindValues.EVALUATOR.value
JSON = OpenInferenceMimeTypeValues.JSON<|MERGE_RESOLUTION|>--- conflicted
+++ resolved
@@ -101,14 +101,8 @@
     experiment_name: Optional[str] = None,
     experiment_description: Optional[str] = None,
     experiment_metadata: Optional[Mapping[str, Any]] = None,
-<<<<<<< HEAD
-    rate_limit_errors: Optional[Union[Type[BaseException], Tuple[Type[BaseException], ...]]] = None,
+    rate_limit_errors: Optional[RateLimitErrors] = None,
     dry_run: Union[bool, int] = False,
-=======
-    evaluators: Optional[Evaluators] = None,
-    rate_limit_errors: Optional[RateLimitErrors] = None,
-    dry_run: bool = False,
->>>>>>> b874c976
     print_summary: bool = True,
 ) -> RanExperiment:
     if not dataset.examples:
