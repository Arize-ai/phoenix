import functools
import json
from binascii import hexlify
from contextlib import ExitStack
from copy import deepcopy
from datetime import datetime, timezone
from itertools import product
from typing import (
    Any,
    Awaitable,
    Iterable,
    List,
    Mapping,
    Optional,
    Sequence,
    Tuple,
    Type,
    Union,
    cast,
)
from urllib.parse import urljoin

import httpx
import opentelemetry.sdk.trace as trace_sdk
from openinference.semconv.resource import ResourceAttributes
from openinference.semconv.trace import (
    OpenInferenceMimeTypeValues,
    OpenInferenceSpanKindValues,
    SpanAttributes,
)
from opentelemetry.context import Context
from opentelemetry.exporter.otlp.proto.http.trace_exporter import OTLPSpanExporter
from opentelemetry.sdk.resources import Resource
from opentelemetry.sdk.trace import Span
from opentelemetry.sdk.trace.export import SimpleSpanProcessor
from opentelemetry.trace import Status, StatusCode
from typing_extensions import TypeAlias

from phoenix.config import (
    get_env_client_headers,
    get_env_collector_endpoint,
    get_env_host,
    get_env_port,
)
<<<<<<< HEAD
from phoenix.datasets.surrogate import SurrogateEvaluator
=======
from phoenix.datasets.evaluators.utils import create_evaluator
>>>>>>> c7da69dd
from phoenix.datasets.tracing import capture_spans
from phoenix.datasets.types import (
    Dataset,
    EvaluationResult,
<<<<<<< HEAD
    Evaluator,
    EvaluatorKind,
    EvaluatorName,
=======
    EvaluatorOrCallable,
>>>>>>> c7da69dd
    Example,
    Experiment,
    ExperimentEvaluationRun,
    ExperimentEvaluator,
    ExperimentResult,
    ExperimentRun,
    ExperimentRunId,
    ExperimentTask,
    TestCase,
)
from phoenix.evals.executors import get_executor_on_sync_context
from phoenix.evals.models.rate_limiters import RateLimiter
from phoenix.evals.utils import get_tqdm_progress_bar_formatter
from phoenix.session.session import active_session
from phoenix.trace.attributes import flatten
from phoenix.utilities.json import jsonify


def _get_base_url() -> str:
    host = get_env_host()
    if host == "0.0.0.0":
        host = "127.0.0.1"
    base_url = get_env_collector_endpoint() or f"http://{host}:{get_env_port()}"
    return base_url if base_url.endswith("/") else base_url + "/"


def _get_web_base_url() -> str:
    """Return the web UI base URL.

    Returns:
        str: the web UI base URL
    """
    if session := active_session():
        return session.url
    return _get_base_url()


def _get_experiment_url(*, dataset_id: str, experiment_id: str) -> str:
    return f"{_get_web_base_url()}datasets/{dataset_id}/compare?experimentId={experiment_id}"


def _get_dataset_experiments_url(*, dataset_id: str) -> str:
    return f"{_get_web_base_url()}datasets/{dataset_id}/experiments"


def _phoenix_client() -> httpx.Client:
    headers = get_env_client_headers()
    client = httpx.Client(base_url=_get_base_url(), headers=headers)
    return client


Evaluators: TypeAlias = Union[
    ExperimentEvaluator,
    Sequence[ExperimentEvaluator],
    Mapping[EvaluatorName, ExperimentEvaluator],
]


def run_experiment(
    dataset: Dataset,
    task: ExperimentTask,
    *,
    experiment_name: Optional[str] = None,
    experiment_description: Optional[str] = None,
    experiment_metadata: Optional[Mapping[str, Any]] = None,
<<<<<<< HEAD
    evaluators: Optional[Evaluators] = None,
    llm_evaluators: Optional[Evaluators] = None,
=======
    evaluators: Optional[Union[EvaluatorOrCallable, Iterable[EvaluatorOrCallable]]] = None,
>>>>>>> c7da69dd
    rate_limit_errors: Optional[Union[Type[BaseException], Tuple[Type[BaseException], ...]]] = None,
) -> Experiment:
    # Add this to the params once supported in the UI
    repetitions = 1
    assert repetitions > 0, "Must run the experiment at least once."
    evaluators_by_name = _evaluators_by_name(
        llm_evaluators,
        kind="LLM",
        evaluators_by_name=_evaluators_by_name(evaluators),
    )

    client = _phoenix_client()

    experiment_response = client.post(
        f"/v1/datasets/{dataset.id}/experiments",
        json={
            "version-id": dataset.version_id,
            "name": experiment_name,
            "description": experiment_description,
            "metadata": experiment_metadata,
            "repetitions": repetitions,
        },
    )
    experiment_response.raise_for_status()
    exp_json = experiment_response.json()
    experiment_id = exp_json["id"]
    project_name = exp_json["project_name"]

    resource = Resource({ResourceAttributes.PROJECT_NAME: project_name} if project_name else {})
    tracer_provider = trace_sdk.TracerProvider(resource=resource)
    tracer_provider.add_span_processor(
        SimpleSpanProcessor(OTLPSpanExporter(urljoin(f"{_get_base_url()}", "v1/traces")))
    )
    tracer = tracer_provider.get_tracer(__name__)
    root_span_name = f"Task: {task.__qualname__}"
    root_span_kind = CHAIN.value

    dataset_experiments_url = _get_dataset_experiments_url(dataset_id=dataset.id)
    experiment_compare_url = _get_experiment_url(dataset_id=dataset.id, experiment_id=experiment_id)
    print("🧪 Experiment started.")
    print(f"📺 View dataset experiments: {dataset_experiments_url}")
    print(f"🔗 View this experiment: {experiment_compare_url}")

    errors: Tuple[Optional[Type[BaseException]], ...]
    if not hasattr(rate_limit_errors, "__iter__"):
        errors = (rate_limit_errors,)
    else:
        rate_limit_errors = cast(Tuple[Type[BaseException], ...], rate_limit_errors)
        errors = rate_limit_errors

    rate_limiters = [RateLimiter(rate_limit_error=rate_limit_error) for rate_limit_error in errors]

    def sync_run_experiment(test_case: TestCase) -> ExperimentRun:
        example, repetition_number = test_case.example, test_case.repetition_number
        output = None
        error: Optional[BaseException] = None
        status = Status(StatusCode.OK)
        with ExitStack() as stack:
            span: Span = stack.enter_context(
                tracer.start_as_current_span(root_span_name, context=Context())
            )
            stack.enter_context(capture_spans(resource))
            try:
                # Do not use keyword arguments, which can fail at runtime
                # even when function obeys protocol, because keyword arguments
                # are implementation details.
                _output = task(example)
                if isinstance(_output, Awaitable):
                    raise RuntimeError("Task is async but running in sync context")
                else:
                    output = _output
            except BaseException as exc:
                span.record_exception(exc)
                status = Status(StatusCode.ERROR, f"{type(exc).__name__}: {exc}")
                error = exc
            span.set_attribute(INPUT_VALUE, json.dumps(example.input, ensure_ascii=False))
            span.set_attribute(INPUT_MIME_TYPE, JSON.value)
            if result := ExperimentResult(result=output) if output is not None else None:
                if isinstance(output, str):
                    span.set_attribute(OUTPUT_VALUE, output)
                else:
                    span.set_attribute(OUTPUT_VALUE, json.dumps(output, ensure_ascii=False))
                    span.set_attribute(OUTPUT_MIME_TYPE, JSON.value)
                span.set_attributes(dict(flatten(jsonify(result), recurse_on_sequence=True)))
            span.set_attribute(SpanAttributes.OPENINFERENCE_SPAN_KIND, root_span_kind)
            span.set_status(status)

        assert isinstance(
            output, (dict, list, str, int, float, bool, type(None))
        ), "Output must be JSON serializable"
        experiment_run = ExperimentRun(
            start_time=_decode_unix_nano(cast(int, span.start_time)),
            end_time=_decode_unix_nano(cast(int, span.end_time)),
            experiment_id=experiment_id,
            dataset_example_id=example.id,
            repetition_number=repetition_number,
            output=result,
            error=repr(error) if error else None,
            trace_id=_str_trace_id(span.get_span_context().trace_id),  # type: ignore[no-untyped-call]
        )
        return experiment_run

    async def async_run_experiment(test_case: TestCase) -> ExperimentRun:
        example, repetition_number = test_case.example, test_case.repetition_number
        output = None
        error: Optional[BaseException] = None
        status = Status(StatusCode.OK)
        with ExitStack() as stack:
            span: Span = stack.enter_context(
                tracer.start_as_current_span(root_span_name, context=Context())
            )
            stack.enter_context(capture_spans(resource))
            try:
                # Do not use keyword arguments, which can fail at runtime
                # even when function obeys protocol, because keyword arguments
                # are implementation details.
                _output = task(example)
                if isinstance(_output, Awaitable):
                    output = await _output
                else:
                    output = _output
            except BaseException as exc:
                span.record_exception(exc)
                status = Status(StatusCode.ERROR, f"{type(exc).__name__}: {exc}")
                error = exc
            span.set_attribute(INPUT_VALUE, json.dumps(example.input, ensure_ascii=False))
            span.set_attribute(INPUT_MIME_TYPE, JSON.value)
            if result := ExperimentResult(result=output) if output is not None else None:
                if isinstance(output, str):
                    span.set_attribute(OUTPUT_VALUE, output)
                else:
                    span.set_attribute(OUTPUT_VALUE, json.dumps(output, ensure_ascii=False))
                    span.set_attribute(OUTPUT_MIME_TYPE, JSON.value)
                span.set_attributes(dict(flatten(jsonify(result), recurse_on_sequence=True)))
            span.set_attribute(OPENINFERENCE_SPAN_KIND, root_span_kind)
            span.set_status(status)

        assert isinstance(
            output, (dict, list, str, int, float, bool, type(None))
        ), "Output must be JSON serializable"
        experiment_run = ExperimentRun(
            start_time=_decode_unix_nano(cast(int, span.start_time)),
            end_time=_decode_unix_nano(cast(int, span.end_time)),
            experiment_id=experiment_id,
            dataset_example_id=example.id,
            repetition_number=repetition_number,
            output=result,
            error=repr(error) if error else None,
            trace_id=_str_trace_id(span.get_span_context().trace_id),  # type: ignore[no-untyped-call]
        )
        return experiment_run

    rate_limited_sync_run_experiment = functools.reduce(
        lambda fn, limiter: limiter.limit(fn), rate_limiters, sync_run_experiment
    )
    rate_limited_async_run_experiment = functools.reduce(
        lambda fn, limiter: limiter.alimit(fn), rate_limiters, async_run_experiment
    )

    executor = get_executor_on_sync_context(
        rate_limited_sync_run_experiment,
        rate_limited_async_run_experiment,
        max_retries=0,
        exit_on_error=False,
        fallback_return_value=None,
        tqdm_bar_format=get_tqdm_progress_bar_formatter("running tasks"),
    )

    test_cases = [
        TestCase(example=ex, repetition_number=rep)
        for ex, rep in product(dataset.examples, range(1, repetitions + 1))
    ]
    experiment_payloads, _execution_details = executor.run(test_cases)
    for payload in experiment_payloads:
        if payload is not None:
            resp = client.post(f"/v1/experiments/{experiment_id}/runs", json=jsonify(payload))
            resp.raise_for_status()

    experiment = Experiment(
        id=experiment_id,
        dataset_id=dataset.id,
        dataset_version_id=dataset.version_id,
        project_name=project_name,
    )

    print("✅ Task runs completed.")
    print("🧠 Evaluation started.")

    if evaluators_by_name:
        _evaluate_experiment(
            experiment,
            evaluators=evaluators_by_name,
            dataset_examples=dataset.examples,
            client=client,
        )

    return experiment


def evaluate_experiment(
    experiment: Experiment,
<<<<<<< HEAD
    evaluators: Union[
        ExperimentEvaluator,
        Sequence[ExperimentEvaluator],
        Mapping[EvaluatorName, ExperimentEvaluator],
    ],
=======
    evaluators: Union[EvaluatorOrCallable, Iterable[EvaluatorOrCallable]],
>>>>>>> c7da69dd
) -> None:
    client = _phoenix_client()
    dataset_id = experiment.dataset_id
    dataset_version_id = experiment.dataset_version_id

    dataset_examples = [
        Example.from_dict(ex)
        for ex in (
            client.get(
                f"/v1/datasets/{dataset_id}/examples",
                params={"version-id": str(dataset_version_id)},
            )
            .json()
            .get("data", {})
            .get("examples", [])
        )
    ]
    _evaluate_experiment(
        experiment,
        evaluators=evaluators,
        dataset_examples=dataset_examples,
        client=client,
    )


def _evaluate_experiment(
    experiment: Experiment,
<<<<<<< HEAD
    *,
    evaluators: Optional[Evaluators] = None,
    llm_evaluators: Optional[Evaluators] = None,
    dataset_examples: Iterable[Example],
    client: httpx.Client,
) -> None:
    evaluators_by_name = _evaluators_by_name(
        llm_evaluators,
        kind="LLM",
        evaluators_by_name=_evaluators_by_name(evaluators),
    )
    if not evaluators_by_name:
        raise ValueError("Must specify at least one Evaluator")
=======
    evaluators: Union[EvaluatorOrCallable, Iterable[EvaluatorOrCallable]],
    dataset_examples: Iterable[Example],
    client: httpx.Client,
) -> None:
    if isinstance(evaluators, (CanEvaluate, CanAsyncEvaluate)):
        evaluators = [evaluators]

    evaluators = cast(Iterable[EvaluatorOrCallable], evaluators)
    validated_evaluators: List[ExperimentEvaluator] = []
    for evaluator in evaluators:
        if not isinstance(evaluator, (CanEvaluate, CanAsyncEvaluate)):
            validated_evaluator = create_evaluator()(evaluator)
            assert isinstance(validated_evaluator, (CanEvaluate, CanAsyncEvaluate))
            validated_evaluators.append(validated_evaluator)
        else:
            assert isinstance(evaluator, (CanEvaluate, CanAsyncEvaluate))
            validated_evaluators.append(evaluator)

>>>>>>> c7da69dd
    experiment_id = experiment.id

    experiment_runs = [
        ExperimentRun.from_dict(exp_run)
        for exp_run in client.get(f"/v1/experiments/{experiment_id}/runs").json()
    ]

    # not all dataset examples have associated experiment runs, so we need to pair them up
    example_run_pairs = []
    examples_by_id = {example.id: example for example in dataset_examples}
    for exp_run in experiment_runs:
        example = examples_by_id.get(exp_run.dataset_example_id)
        if example:
            example_run_pairs.append((deepcopy(example), exp_run))
<<<<<<< HEAD
    evaluation_input = [
        (example, run, evaluator)
        for (example, run), evaluator in product(example_run_pairs, evaluators_by_name.values())
=======
    evaluation_inputs = [
        (example, run, evaluator.name, evaluator)
        for (example, run), evaluator in product(example_run_pairs, validated_evaluators)
>>>>>>> c7da69dd
    ]

    project_name = "evaluators"
    resource = Resource({ResourceAttributes.PROJECT_NAME: project_name} if project_name else {})
    tracer_provider = trace_sdk.TracerProvider(resource=resource)
    tracer_provider.add_span_processor(
        SimpleSpanProcessor(OTLPSpanExporter(urljoin(f"{_get_base_url()}", "v1/traces")))
    )
    tracer = tracer_provider.get_tracer(__name__)
    root_span_kind = "EVALUATOR"

    def sync_evaluate_run(
        obj: Tuple[Example, ExperimentRun, Evaluator],
    ) -> ExperimentEvaluationRun:
        example, experiment_run, evaluator = obj
        result: Optional[EvaluationResult] = None
        error: Optional[BaseException] = None
        status = Status(StatusCode.OK)
        root_span_name = f"Evaluation: {evaluator.name}"
        with ExitStack() as stack:
            span: Span = stack.enter_context(
                tracer.start_as_current_span(root_span_name, context=Context())
            )
            stack.enter_context(capture_spans(resource))
            try:
<<<<<<< HEAD
                _output = evaluator.evaluate(
                    output=None if experiment_run.output is None else experiment_run.output.result,
                    expected=example.output,
                    input=example.input,
                    metadata=example.metadata,
                )
=======
                # Do not use keyword arguments, which can fail at runtime
                # even when function obeys protocol, because keyword arguments
                # are implementation details.
                if not isinstance(evaluator, CanEvaluate):
                    raise RuntimeError("Task is async but running in sync context")
                _output = evaluator.evaluate(experiment_run, example)
>>>>>>> c7da69dd
                if isinstance(_output, Awaitable):
                    raise RuntimeError("Task is async but running in sync context")
                result = _output
            except BaseException as exc:
                span.record_exception(exc)
                status = Status(StatusCode.ERROR, f"{type(exc).__name__}: {exc}")
                error = exc
            if result:
                span.set_attributes(dict(flatten(jsonify(result), recurse_on_sequence=True)))
            span.set_attribute(OPENINFERENCE_SPAN_KIND, root_span_kind)
            span.set_status(status)

        evaluator_payload = ExperimentEvaluationRun(
            experiment_run_id=cast(ExperimentRunId, experiment_run.id),
            start_time=_decode_unix_nano(cast(int, span.start_time)),
            end_time=_decode_unix_nano(cast(int, span.end_time)),
            name=evaluator.name,
            annotator_kind=evaluator.kind,
            error=repr(error) if error else None,
            result=result,
            trace_id=_str_trace_id(span.get_span_context().trace_id),  # type: ignore[no-untyped-call]
        )
        return evaluator_payload

    async def async_evaluate_run(
        obj: Tuple[Example, ExperimentRun, Evaluator],
    ) -> ExperimentEvaluationRun:
        example, experiment_run, evaluator = obj
        result: Optional[EvaluationResult] = None
        error: Optional[BaseException] = None
        status = Status(StatusCode.OK)
        root_span_name = f"Evaluation: {evaluator.name}"
        with ExitStack() as stack:
            span: Span = stack.enter_context(
                tracer.start_as_current_span(root_span_name, context=Context())
            )
            stack.enter_context(capture_spans(resource))
            try:
<<<<<<< HEAD
                result = await evaluator.async_evaluate(
                    output=None if experiment_run.output is None else experiment_run.output.result,
                    expected=example.output,
                    input=example.input,
                    metadata=example.metadata,
                )
=======
                # Do not use keyword arguments, which can fail at runtime
                # even when function obeys protocol, because keyword arguments
                # are implementation details.
                if isinstance(evaluator, CanAsyncEvaluate):
                    result = await evaluator.async_evaluate(experiment_run, example)
                else:
                    _output = evaluator.evaluate(experiment_run, example)
                    if isinstance(_output, Awaitable):
                        result = await _output
                    else:
                        result = _output
>>>>>>> c7da69dd
            except BaseException as exc:
                span.record_exception(exc)
                status = Status(StatusCode.ERROR, f"{type(exc).__name__}: {exc}")
                error = exc
            if result:
                span.set_attributes(dict(flatten(jsonify(result), recurse_on_sequence=True)))
            span.set_attribute(OPENINFERENCE_SPAN_KIND, root_span_kind)
            span.set_status(status)

        evaluator_payload = ExperimentEvaluationRun(
            experiment_run_id=cast(ExperimentRunId, experiment_run.id),
            start_time=_decode_unix_nano(cast(int, span.start_time)),
            end_time=_decode_unix_nano(cast(int, span.end_time)),
            name=evaluator.name,
            annotator_kind=evaluator.kind,
            error=repr(error) if error else None,
            result=result,
            trace_id=_str_trace_id(span.get_span_context().trace_id),  # type: ignore[no-untyped-call]
        )
        return evaluator_payload

    executor = get_executor_on_sync_context(
        sync_evaluate_run,
        async_evaluate_run,
        max_retries=0,
        exit_on_error=False,
        fallback_return_value=None,
        tqdm_bar_format=get_tqdm_progress_bar_formatter("running experiment evaluations"),
    )
    evaluation_payloads, _execution_details = executor.run(evaluation_input)
    for payload in evaluation_payloads:
        if payload is not None:
            resp = client.post("/v1/experiment_evaluations", json=jsonify(payload))
            resp.raise_for_status()


class _Surrogate(SurrogateEvaluator): ...


def _evaluators_by_name(
    obj: Optional[
        Union[
            ExperimentEvaluator,
            Sequence[ExperimentEvaluator],
            Mapping[EvaluatorName, ExperimentEvaluator],
        ]
    ],
    kind: Optional[EvaluatorKind] = None,
    evaluators_by_name: Optional[Mapping[EvaluatorName, Evaluator]] = None,
) -> Mapping[EvaluatorName, Evaluator]:
    evaluators_by_name = dict(evaluators_by_name) if isinstance(evaluators_by_name, Mapping) else {}
    if obj is None:
        return evaluators_by_name
    if isinstance(obj, Mapping):
        for k, v in obj.items():
            evaluator = _Surrogate(v, kind=kind, name=k)
            name = evaluator.name
            if name in evaluators_by_name:
                raise ValueError(f"Two evaluators have the same name: {name}")
            evaluators_by_name[name] = evaluator
    elif isinstance(obj, Sequence):
        for v in obj:
            evaluator = _Surrogate(v, kind=kind)
            name = evaluator.name
            if name in evaluators_by_name:
                raise ValueError(f"Two evaluators have the same name: {name}")
            evaluators_by_name[name] = evaluator
    else:
        evaluator = _Surrogate(obj)
        name = evaluator.name
        if name in evaluators_by_name:
            raise ValueError(f"Two evaluators have the same name: {name}")
        evaluators_by_name[name] = evaluator
    return evaluators_by_name


def _str_trace_id(id_: int) -> str:
    return hexlify(id_.to_bytes(16, "big")).decode()


def _decode_unix_nano(time_unix_nano: int) -> datetime:
    return datetime.fromtimestamp(time_unix_nano / 1e9, tz=timezone.utc)


INPUT_VALUE = SpanAttributes.INPUT_VALUE
OUTPUT_VALUE = SpanAttributes.OUTPUT_VALUE
INPUT_MIME_TYPE = SpanAttributes.INPUT_MIME_TYPE
OUTPUT_MIME_TYPE = SpanAttributes.OUTPUT_MIME_TYPE
OPENINFERENCE_SPAN_KIND = SpanAttributes.OPENINFERENCE_SPAN_KIND

CHAIN = OpenInferenceSpanKindValues.CHAIN
JSON = OpenInferenceMimeTypeValues.JSON<|MERGE_RESOLUTION|>--- conflicted
+++ resolved
@@ -9,7 +9,6 @@
     Any,
     Awaitable,
     Iterable,
-    List,
     Mapping,
     Optional,
     Sequence,
@@ -42,22 +41,14 @@
     get_env_host,
     get_env_port,
 )
-<<<<<<< HEAD
 from phoenix.datasets.surrogate import SurrogateEvaluator
-=======
-from phoenix.datasets.evaluators.utils import create_evaluator
->>>>>>> c7da69dd
 from phoenix.datasets.tracing import capture_spans
 from phoenix.datasets.types import (
     Dataset,
     EvaluationResult,
-<<<<<<< HEAD
     Evaluator,
     EvaluatorKind,
     EvaluatorName,
-=======
-    EvaluatorOrCallable,
->>>>>>> c7da69dd
     Example,
     Experiment,
     ExperimentEvaluationRun,
@@ -123,22 +114,13 @@
     experiment_name: Optional[str] = None,
     experiment_description: Optional[str] = None,
     experiment_metadata: Optional[Mapping[str, Any]] = None,
-<<<<<<< HEAD
     evaluators: Optional[Evaluators] = None,
-    llm_evaluators: Optional[Evaluators] = None,
-=======
-    evaluators: Optional[Union[EvaluatorOrCallable, Iterable[EvaluatorOrCallable]]] = None,
->>>>>>> c7da69dd
     rate_limit_errors: Optional[Union[Type[BaseException], Tuple[Type[BaseException], ...]]] = None,
 ) -> Experiment:
     # Add this to the params once supported in the UI
     repetitions = 1
     assert repetitions > 0, "Must run the experiment at least once."
-    evaluators_by_name = _evaluators_by_name(
-        llm_evaluators,
-        kind="LLM",
-        evaluators_by_name=_evaluators_by_name(evaluators),
-    )
+    evaluators_by_name = _evaluators_by_name(evaluators)
 
     client = _phoenix_client()
 
@@ -315,7 +297,6 @@
     )
 
     print("✅ Task runs completed.")
-    print("🧠 Evaluation started.")
 
     if evaluators_by_name:
         _evaluate_experiment(
@@ -330,15 +311,11 @@
 
 def evaluate_experiment(
     experiment: Experiment,
-<<<<<<< HEAD
     evaluators: Union[
         ExperimentEvaluator,
         Sequence[ExperimentEvaluator],
         Mapping[EvaluatorName, ExperimentEvaluator],
     ],
-=======
-    evaluators: Union[EvaluatorOrCallable, Iterable[EvaluatorOrCallable]],
->>>>>>> c7da69dd
 ) -> None:
     client = _phoenix_client()
     dataset_id = experiment.dataset_id
@@ -366,40 +343,14 @@
 
 def _evaluate_experiment(
     experiment: Experiment,
-<<<<<<< HEAD
     *,
-    evaluators: Optional[Evaluators] = None,
-    llm_evaluators: Optional[Evaluators] = None,
+    evaluators: Evaluators,
     dataset_examples: Iterable[Example],
     client: httpx.Client,
 ) -> None:
-    evaluators_by_name = _evaluators_by_name(
-        llm_evaluators,
-        kind="LLM",
-        evaluators_by_name=_evaluators_by_name(evaluators),
-    )
+    evaluators_by_name = _evaluators_by_name(evaluators)
     if not evaluators_by_name:
         raise ValueError("Must specify at least one Evaluator")
-=======
-    evaluators: Union[EvaluatorOrCallable, Iterable[EvaluatorOrCallable]],
-    dataset_examples: Iterable[Example],
-    client: httpx.Client,
-) -> None:
-    if isinstance(evaluators, (CanEvaluate, CanAsyncEvaluate)):
-        evaluators = [evaluators]
-
-    evaluators = cast(Iterable[EvaluatorOrCallable], evaluators)
-    validated_evaluators: List[ExperimentEvaluator] = []
-    for evaluator in evaluators:
-        if not isinstance(evaluator, (CanEvaluate, CanAsyncEvaluate)):
-            validated_evaluator = create_evaluator()(evaluator)
-            assert isinstance(validated_evaluator, (CanEvaluate, CanAsyncEvaluate))
-            validated_evaluators.append(validated_evaluator)
-        else:
-            assert isinstance(evaluator, (CanEvaluate, CanAsyncEvaluate))
-            validated_evaluators.append(evaluator)
-
->>>>>>> c7da69dd
     experiment_id = experiment.id
 
     experiment_runs = [
@@ -414,15 +365,9 @@
         example = examples_by_id.get(exp_run.dataset_example_id)
         if example:
             example_run_pairs.append((deepcopy(example), exp_run))
-<<<<<<< HEAD
     evaluation_input = [
         (example, run, evaluator)
         for (example, run), evaluator in product(example_run_pairs, evaluators_by_name.values())
-=======
-    evaluation_inputs = [
-        (example, run, evaluator.name, evaluator)
-        for (example, run), evaluator in product(example_run_pairs, validated_evaluators)
->>>>>>> c7da69dd
     ]
 
     project_name = "evaluators"
@@ -448,24 +393,12 @@
             )
             stack.enter_context(capture_spans(resource))
             try:
-<<<<<<< HEAD
-                _output = evaluator.evaluate(
+                result = evaluator.evaluate(
                     output=None if experiment_run.output is None else experiment_run.output.result,
                     expected=example.output,
                     input=example.input,
                     metadata=example.metadata,
                 )
-=======
-                # Do not use keyword arguments, which can fail at runtime
-                # even when function obeys protocol, because keyword arguments
-                # are implementation details.
-                if not isinstance(evaluator, CanEvaluate):
-                    raise RuntimeError("Task is async but running in sync context")
-                _output = evaluator.evaluate(experiment_run, example)
->>>>>>> c7da69dd
-                if isinstance(_output, Awaitable):
-                    raise RuntimeError("Task is async but running in sync context")
-                result = _output
             except BaseException as exc:
                 span.record_exception(exc)
                 status = Status(StatusCode.ERROR, f"{type(exc).__name__}: {exc}")
@@ -501,26 +434,12 @@
             )
             stack.enter_context(capture_spans(resource))
             try:
-<<<<<<< HEAD
                 result = await evaluator.async_evaluate(
                     output=None if experiment_run.output is None else experiment_run.output.result,
                     expected=example.output,
                     input=example.input,
                     metadata=example.metadata,
                 )
-=======
-                # Do not use keyword arguments, which can fail at runtime
-                # even when function obeys protocol, because keyword arguments
-                # are implementation details.
-                if isinstance(evaluator, CanAsyncEvaluate):
-                    result = await evaluator.async_evaluate(experiment_run, example)
-                else:
-                    _output = evaluator.evaluate(experiment_run, example)
-                    if isinstance(_output, Awaitable):
-                        result = await _output
-                    else:
-                        result = _output
->>>>>>> c7da69dd
             except BaseException as exc:
                 span.record_exception(exc)
                 status = Status(StatusCode.ERROR, f"{type(exc).__name__}: {exc}")
@@ -550,6 +469,7 @@
         fallback_return_value=None,
         tqdm_bar_format=get_tqdm_progress_bar_formatter("running experiment evaluations"),
     )
+    print("🧠 Evaluation started.")
     evaluation_payloads, _execution_details = executor.run(evaluation_input)
     for payload in evaluation_payloads:
         if payload is not None:
@@ -561,17 +481,10 @@
 
 
 def _evaluators_by_name(
-    obj: Optional[
-        Union[
-            ExperimentEvaluator,
-            Sequence[ExperimentEvaluator],
-            Mapping[EvaluatorName, ExperimentEvaluator],
-        ]
-    ],
+    obj: Optional[Evaluators],
     kind: Optional[EvaluatorKind] = None,
-    evaluators_by_name: Optional[Mapping[EvaluatorName, Evaluator]] = None,
 ) -> Mapping[EvaluatorName, Evaluator]:
-    evaluators_by_name = dict(evaluators_by_name) if isinstance(evaluators_by_name, Mapping) else {}
+    evaluators_by_name = {}
     if obj is None:
         return evaluators_by_name
     if isinstance(obj, Mapping):
