--- conflicted
+++ resolved
@@ -147,13 +147,8 @@
         SimpleSpanProcessor(OTLPSpanExporter(urljoin(f"{_get_base_url()}", "v1/traces")))
     )
     tracer = tracer_provider.get_tracer(__name__)
-<<<<<<< HEAD
-    root_span_name = f"Task: {task.__qualname__}"
-    root_span_kind = CHAIN
-=======
     root_span_name = f"Task: {_get_task_name(task)}"
     root_span_kind = CHAIN.value
->>>>>>> 52cef03b
 
     dataset_experiments_url = _get_dataset_experiments_url(dataset_id=dataset.id)
     experiment_compare_url = _get_experiment_url(dataset_id=dataset.id, experiment_id=experiment_id)
