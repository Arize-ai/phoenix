--- conflicted
+++ resolved
@@ -3,13 +3,8 @@
 
 from pandas import DataFrame
 
-<<<<<<< HEAD
 import phoenix.datasets.errors as err
-from phoenix.datasets.types import Schema
-=======
-from . import errors as err
-from .schema import Schema
->>>>>>> 1a9fd02f
+from phoenix.datasets import Schema
 
 
 def validate_dataset_inputs(dataframe: DataFrame, schema: Schema) -> List[err.ValidationError]:
