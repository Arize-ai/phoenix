import logging
<<<<<<< HEAD
import os.path
import sys
import tempfile
=======
import os
import pickle
import sys
import uuid
>>>>>>> 1a9fd02f
import warnings
from typing import Literal, Optional
from urllib import request

from numpy import fromstring
from pandas import DataFrame, Series, read_csv, read_hdf, read_parquet

<<<<<<< HEAD
import phoenix.datasets.errors as err
from phoenix.datasets.types import EmbeddingColumnNames, Schema
from phoenix.datasets.validation import validate_dataset_inputs
from phoenix.utils import is_url, parse_file_format, parse_filename

SUPPORTED_URL_FORMATS = sorted(["hdf", "csv"])
=======
from phoenix.config import dataset_dir

from . import errors as err
from .schema import EmbeddingColumnNames, Schema
from .validation import validate_dataset_inputs
>>>>>>> 1a9fd02f

logger = logging.getLogger(__name__)
if hasattr(sys, "ps1"):
    # for python interactive mode
    log_handler = logging.StreamHandler(sys.stdout)
    log_handler.setLevel(logging.INFO)
    logger.addHandler(log_handler)
    logger.setLevel(logging.INFO)

ParquetEngine = Literal["pyarrow", "fastparquet", "auto"]


class Dataset:
    """
    A dataset represents data for a set of inferences. It is represented as a dataframe + schema
    """

    _data_file_name: str = "data.parquet"
    _schema_file_name: str = "schema.json"

    def __init__(self, dataframe: DataFrame, schema: Schema, name: Optional[str] = None):
        errors = validate_dataset_inputs(
            dataframe=dataframe,
            schema=schema,
        )
        if errors:
            for e in errors:
                logger.error(e)
            raise err.DatasetError(errors)
        parsed_dataframe = self._parse_dataframe(dataframe, schema)

        self.__dataframe: DataFrame = parsed_dataframe
        self.__schema: Schema = schema
        self.__name: str = name if name is not None else f"""dataset_{str(uuid.uuid4())}"""
        logger.info(f"""Dataset: {self.__name} initialized""")

    @property
    def dataframe(self) -> DataFrame:
        return self.__dataframe

    @property
    def schema(self) -> "Schema":
        return self.__schema

    @property
    def name(self):
        return self.__name

    def head(self, num_rows: Optional[int] = 5) -> DataFrame:
        num_rows = 5 if num_rows is None else num_rows
        return self.dataframe.head(num_rows)

    def get_column(self, col_name: str) -> Series:
        return self.dataframe[col_name]

    def sample(self, num: int) -> "Dataset":
        sampled_dataframe = self.dataframe.sample(n=num, ignore_index=True)
        return Dataset(sampled_dataframe, self.schema, f"""{self.name}_sample_{num}""")

    def get_prediction_label_column(
        self,
    ) -> Series:
        if self.schema.prediction_label_column_name is None:
            raise err.SchemaError(err.MissingField("prediction_label_column_name"))
        return self.dataframe[self.schema.prediction_label_column_name]

    def get_prediction_score_column(
        self,
    ) -> Series:
        if self.schema.prediction_score_column_name is None:
            raise err.SchemaError(err.MissingField("prediction_score_column_name"))
        return self.dataframe[self.schema.prediction_score_column_name]

    def get_actual_label_column(self) -> Series:
        if self.schema.actual_label_column_name is None:
            raise err.SchemaError(err.MissingField("actual_label_column_name"))
        return self.dataframe[self.schema.actual_label_column_name]

    def get_actual_score_column(self) -> Series:
        if self.schema.actual_score_column_name is None:
            raise err.SchemaError(err.MissingField("actual_score_column_name"))
        return self.dataframe[self.schema.actual_score_column_name]

    def _get_embedding_feature_column_names(
        self, embedding_feature_name: str
    ) -> EmbeddingColumnNames:
        if self.schema.embedding_feature_column_names is None:
            raise err.SchemaError(err.MissingField("embedding_feature_column_names"))
        embedding_feature_column_names = self.schema.embedding_feature_column_names
        if (
            embedding_feature_name not in embedding_feature_column_names
            or embedding_feature_column_names[embedding_feature_name] is None
        ):
            raise err.SchemaError(err.MissingEmbeddingFeatureColumnNames(embedding_feature_name))
        return embedding_feature_column_names[embedding_feature_name]

    def get_embedding_vector_column(self, embedding_feature_name: str) -> Series:
        column_names = self._get_embedding_feature_column_names(embedding_feature_name)
        if column_names.vector_column_name is None:
            raise err.SchemaError(
                err.MissingEmbeddingFeatureVectorColumnName(embedding_feature_name)
            )
        vector_column = self.dataframe[column_names.vector_column_name]
        return vector_column

    def get_embedding_raw_data_column(self, embedding_feature_name: str) -> Series:
        column_names = self._get_embedding_feature_column_names(embedding_feature_name)
        if column_names.raw_data_column_name is None:
            raise err.SchemaError(
                err.MissingEmbeddingFeatureRawDataColumnName(embedding_feature_name)
            )
        return self.dataframe[column_names.raw_data_column_name]

    def get_embedding_link_to_data_column(self, embedding_feature_name: str) -> Series:
        column_names = self._get_embedding_feature_column_names(embedding_feature_name)
        if column_names.link_to_data_column_name is None:
            raise err.SchemaError(
                err.MissingEmbeddingFeatureLinkToDataColumnName(embedding_feature_name)
            )
        return self.dataframe[column_names.link_to_data_column_name]

    @classmethod
<<<<<<< HEAD
    def from_dataframe(cls, dataframe: DataFrame, schema: Schema) -> "Dataset":
        return cls(dataframe, schema)

    @classmethod
    def from_csv(cls, filepath: str, schema: Schema) -> "Dataset":
=======
    def from_dataframe(cls, dataframe: DataFrame, schema: Schema, name: Optional[str] = None):
        return cls(dataframe, schema, name)

    @classmethod
    def from_csv(cls, filepath: str, schema: Schema, name: Optional[str] = None):
>>>>>>> 1a9fd02f
        dataframe: DataFrame = read_csv(filepath)
        dataframe_columns = set(dataframe.columns)
        if schema.embedding_feature_column_names is not None:
            warnings.warn(
                "Reading embeddings from csv files can be slow. Consider using other "
                "formats such as parquet or hdf5.",
                stacklevel=2,
            )
            for emb_col_names in schema.embedding_feature_column_names.values():
                if emb_col_names.vector_column_name not in dataframe_columns:
                    e = err.MissingVectorColumn(emb_col_names.vector_column_name)
                    logger.error(e)
                    raise err.DatasetError(e)
                dataframe[emb_col_names.vector_column_name] = dataframe[
                    emb_col_names.vector_column_name
                ].map(lambda s: fromstring(s.strip("[]"), dtype=float, sep=" "))

        return cls(dataframe, schema, name)

    @classmethod
<<<<<<< HEAD
    def from_hdf(cls, filepath: str, schema: Schema, key: Optional[str] = None) -> "Dataset":
        df = read_hdf(filepath, key)
        if not isinstance(df, DataFrame):
            raise TypeError("Reading from hdf must yield a dataframe")
        return cls(df, schema)

    @classmethod
    def from_url(cls, url_path: str, schema: Schema, hdf_key: Optional[str] = None) -> "Dataset":
        if not is_url(url_path):
            raise ValueError("Invalid url")
        file_format = parse_file_format(url_path)
        if file_format == ".csv":
            return cls.from_csv(url_path, schema)
        elif file_format == ".hdf5" or file_format == ".hdf":
            filename = parse_filename(url_path)
            with tempfile.TemporaryDirectory() as temp_dir:
                local_file_path = os.path.join(temp_dir, filename)
                print(f"Downloading file: {filename}")
                request.urlretrieve(url_path, local_file_path, show_progress)
                print("\n")
                return cls.from_hdf(local_file_path, schema, hdf_key)
        raise ValueError(
            f"File format {file_format} not supported. Currently supported "
            f"formats are: {', '.join(SUPPORTED_URL_FORMATS)}."
        )

    @classmethod
    def from_parquet(
        cls, filepath: str, schema: Schema, engine: ParquetEngine = "pyarrow"
    ) -> "Dataset":
        return cls(read_parquet(filepath, engine=engine), schema)
=======
    def from_hdf(
        cls, filepath: str, schema: Schema, name: Optional[str], key: Optional[str] = None
    ):
        df = read_hdf(filepath, key)
        if not isinstance(df, DataFrame):
            raise TypeError("Reading from hdf yielded an invalid dataframe")
        return cls(df, schema, name)

    @classmethod
    def from_parquet(
        cls, filepath: str, schema: Schema, name: Optional[str], engine: ParquetEngine = "pyarrow"
    ):
        return cls(read_parquet(filepath, engine=engine), schema, name)

    @classmethod
    def from_name(cls, name: str):
        """Retrieves a dataset by name from the file system"""
        directory = os.path.join(dataset_dir, name)
        df = read_parquet(os.path.join(directory, cls._data_file_name))
        with open(os.path.join(directory, cls._schema_file_name), "rb") as schema_file:
            schema = pickle.load(schema_file)
            return cls(df, schema, name)
>>>>>>> 1a9fd02f

    @staticmethod
    def _parse_dataframe(dataframe: DataFrame, schema: Schema) -> DataFrame:
        schema_cols = [
            schema.timestamp_column_name,
            schema.prediction_label_column_name,
            schema.prediction_score_column_name,
            schema.actual_label_column_name,
            schema.actual_score_column_name,
        ]
        # Append the feature column names to the columns if present
        if schema.feature_column_names is not None:
            schema_cols += schema.feature_column_names

        if schema.embedding_feature_column_names is not None:
            for emb_feat_cols in schema.embedding_feature_column_names.values():
                schema_cols.append(emb_feat_cols.vector_column_name)
                if emb_feat_cols.raw_data_column_name:
                    schema_cols.append(emb_feat_cols.raw_data_column_name)
                if emb_feat_cols.link_to_data_column_name:
                    schema_cols.append(emb_feat_cols.link_to_data_column_name)

        drop_cols = [col for col in dataframe.columns if col not in schema_cols]
        return dataframe.drop(columns=drop_cols)

<<<<<<< HEAD

def show_progress(block_num: int, block_size: int, total_size: int) -> None:
    progress = round(block_num * block_size / total_size * 100, 2)
    print("[" + int(progress) * "=" + (100 - int(progress)) * " " + f"] {progress}%", end="\r")
=======
    @property
    def directory(self):
        """The directory under which the dataset metadata is stored"""
        return os.path.join(dataset_dir, self.name)

    def to_disc(self):
        """writes the data and schema to disc as an HDF5 file"""
        directory = self.directory
        if not os.path.isdir(directory):
            os.makedirs(directory)

        self.dataframe.to_parquet(os.path.join(directory, self._data_file_name))
        schema_json_data = self.schema.to_json()
        with open(os.path.join(directory, self._schema_file_name), "w+") as schema_file:
            schema_file.write(schema_json_data)
        logger.info(f"Dataset info written to '{directory}'")
>>>>>>> 1a9fd02f
<|MERGE_RESOLUTION|>--- conflicted
+++ resolved
@@ -1,14 +1,10 @@
 import logging
-<<<<<<< HEAD
+import os
 import os.path
+import pickle
 import sys
 import tempfile
-=======
-import os
-import pickle
-import sys
 import uuid
->>>>>>> 1a9fd02f
 import warnings
 from typing import Literal, Optional
 from urllib import request
@@ -16,20 +12,13 @@
 from numpy import fromstring
 from pandas import DataFrame, Series, read_csv, read_hdf, read_parquet
 
-<<<<<<< HEAD
 import phoenix.datasets.errors as err
-from phoenix.datasets.types import EmbeddingColumnNames, Schema
+from phoenix.config import dataset_dir
+from phoenix.datasets import EmbeddingColumnNames, Schema
 from phoenix.datasets.validation import validate_dataset_inputs
 from phoenix.utils import is_url, parse_file_format, parse_filename
 
 SUPPORTED_URL_FORMATS = sorted(["hdf", "csv"])
-=======
-from phoenix.config import dataset_dir
-
-from . import errors as err
-from .schema import EmbeddingColumnNames, Schema
-from .validation import validate_dataset_inputs
->>>>>>> 1a9fd02f
 
 logger = logging.getLogger(__name__)
 if hasattr(sys, "ps1"):
@@ -75,8 +64,13 @@
         return self.__schema
 
     @property
-    def name(self):
+    def name(self) -> str:
         return self.__name
+
+    @property
+    def directory(self) -> str:
+        """The directory under which the dataset metadata is stored"""
+        return os.path.join(dataset_dir, self.name)
 
     def head(self, num_rows: Optional[int] = 5) -> DataFrame:
         num_rows = 5 if num_rows is None else num_rows
@@ -152,19 +146,13 @@
         return self.dataframe[column_names.link_to_data_column_name]
 
     @classmethod
-<<<<<<< HEAD
-    def from_dataframe(cls, dataframe: DataFrame, schema: Schema) -> "Dataset":
-        return cls(dataframe, schema)
-
-    @classmethod
-    def from_csv(cls, filepath: str, schema: Schema) -> "Dataset":
-=======
-    def from_dataframe(cls, dataframe: DataFrame, schema: Schema, name: Optional[str] = None):
+    def from_dataframe(
+        cls, dataframe: DataFrame, schema: Schema, name: Optional[str] = None
+    ) -> "Dataset":
         return cls(dataframe, schema, name)
 
     @classmethod
-    def from_csv(cls, filepath: str, schema: Schema, name: Optional[str] = None):
->>>>>>> 1a9fd02f
+    def from_csv(cls, filepath: str, schema: Schema, name: Optional[str] = None) -> "Dataset":
         dataframe: DataFrame = read_csv(filepath)
         dataframe_columns = set(dataframe.columns)
         if schema.embedding_feature_column_names is not None:
@@ -185,12 +173,13 @@
         return cls(dataframe, schema, name)
 
     @classmethod
-<<<<<<< HEAD
-    def from_hdf(cls, filepath: str, schema: Schema, key: Optional[str] = None) -> "Dataset":
+    def from_hdf(
+        cls, filepath: str, schema: Schema, name: Optional[str], key: Optional[str] = None
+    ) -> "Dataset":
         df = read_hdf(filepath, key)
         if not isinstance(df, DataFrame):
             raise TypeError("Reading from hdf must yield a dataframe")
-        return cls(df, schema)
+        return cls(df, schema, name)
 
     @classmethod
     def from_url(cls, url_path: str, schema: Schema, hdf_key: Optional[str] = None) -> "Dataset":
@@ -214,33 +203,18 @@
 
     @classmethod
     def from_parquet(
-        cls, filepath: str, schema: Schema, engine: ParquetEngine = "pyarrow"
+        cls, filepath: str, schema: Schema, name: Optional[str], engine: ParquetEngine = "pyarrow"
     ) -> "Dataset":
-        return cls(read_parquet(filepath, engine=engine), schema)
-=======
-    def from_hdf(
-        cls, filepath: str, schema: Schema, name: Optional[str], key: Optional[str] = None
-    ):
-        df = read_hdf(filepath, key)
-        if not isinstance(df, DataFrame):
-            raise TypeError("Reading from hdf yielded an invalid dataframe")
-        return cls(df, schema, name)
-
-    @classmethod
-    def from_parquet(
-        cls, filepath: str, schema: Schema, name: Optional[str], engine: ParquetEngine = "pyarrow"
-    ):
         return cls(read_parquet(filepath, engine=engine), schema, name)
 
     @classmethod
-    def from_name(cls, name: str):
+    def from_name(cls, name: str) -> "Dataset":
         """Retrieves a dataset by name from the file system"""
         directory = os.path.join(dataset_dir, name)
         df = read_parquet(os.path.join(directory, cls._data_file_name))
         with open(os.path.join(directory, cls._schema_file_name), "rb") as schema_file:
             schema = pickle.load(schema_file)
             return cls(df, schema, name)
->>>>>>> 1a9fd02f
 
     @staticmethod
     def _parse_dataframe(dataframe: DataFrame, schema: Schema) -> DataFrame:
@@ -266,18 +240,7 @@
         drop_cols = [col for col in dataframe.columns if col not in schema_cols]
         return dataframe.drop(columns=drop_cols)
 
-<<<<<<< HEAD
-
-def show_progress(block_num: int, block_size: int, total_size: int) -> None:
-    progress = round(block_num * block_size / total_size * 100, 2)
-    print("[" + int(progress) * "=" + (100 - int(progress)) * " " + f"] {progress}%", end="\r")
-=======
-    @property
-    def directory(self):
-        """The directory under which the dataset metadata is stored"""
-        return os.path.join(dataset_dir, self.name)
-
-    def to_disc(self):
+    def to_disc(self) -> None:
         """writes the data and schema to disc as an HDF5 file"""
         directory = self.directory
         if not os.path.isdir(directory):
@@ -288,4 +251,8 @@
         with open(os.path.join(directory, self._schema_file_name), "w+") as schema_file:
             schema_file.write(schema_json_data)
         logger.info(f"Dataset info written to '{directory}'")
->>>>>>> 1a9fd02f
+
+
+def show_progress(block_num: int, block_size: int, total_size: int) -> None:
+    progress = round(block_num * block_size / total_size * 100, 2)
+    print("[" + int(progress) * "=" + (100 - int(progress)) * " " + f"] {progress}%", end="\r")