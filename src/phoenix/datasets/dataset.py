--- conflicted
+++ resolved
@@ -457,7 +457,11 @@
     return parsed_dataframe, parsed_schema
 
 
-<<<<<<< HEAD
+class DatasetType(Enum):
+    PRIMARY = 0
+    REFERENCE = 1
+
+
 def _add_timestamp_index_and_sort_by_time(dataframe: DataFrame, schema: Schema) -> DataFrame:
     """
     Adds timestamp index and sorts dataframe rows by timestamp.
@@ -467,9 +471,4 @@
         raise ValueError("Schema must specify a timestamp column name.")
     dataframe = dataframe.set_index(keys=[timestamp_column_name])
     dataframe = dataframe.sort_index()
-    return dataframe
-=======
-class DatasetType(Enum):
-    PRIMARY = 0
-    REFERENCE = 1
->>>>>>> fc1b53d7
+    return dataframe