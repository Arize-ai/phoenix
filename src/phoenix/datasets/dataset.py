--- conflicted
+++ resolved
@@ -99,11 +99,7 @@
         self.__name: str = (
             name if name is not None else f"{GENERATED_DATASET_NAME_PREFIX}{str(uuid.uuid4())}"
         )
-<<<<<<< HEAD
-        self._is_empty = len(self.dataframe) == 0
-=======
         self._is_empty = self.dataframe.empty
->>>>>>> 115849a1
         logger.info(f"""Dataset: {self.__name} initialized""")
 
     def __repr__(self) -> str:
