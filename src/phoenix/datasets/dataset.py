import logging
import os
import uuid
from copy import deepcopy
from dataclasses import fields, replace
from datetime import datetime, timedelta
from enum import Enum
from functools import cached_property
from typing import Any, Dict, Iterable, List, Optional, Set, Tuple, Union, cast

<<<<<<< HEAD
import pandas as pd
=======
import pytz
>>>>>>> 096e9b29
from pandas import DataFrame, Series, Timestamp, read_parquet, to_datetime
from pandas.api.types import is_datetime64_any_dtype, is_datetime64tz_dtype, is_numeric_dtype

from phoenix.config import dataset_dir

from . import errors as err
from .schema import (
    MULTI_COLUMN_SCHEMA_FIELD_NAMES,
    SINGLE_COLUMN_SCHEMA_FIELD_NAMES,
    EmbeddingColumnNames,
    EmbeddingFeatures,
    Schema,
    SchemaFieldName,
    SchemaFieldValue,
)
from .validation import validate_dataset_inputs

logger = logging.getLogger(__name__)


class Dataset:
    """
    A dataset to use for analysis using phoenix.
    Used to construct a phoenix session via px.launch_app

    Parameters
    ----------
    dataframe : pandas.DataFrame
        The pandas dataframe containing the data to analyze
    schema : phoenix.Schema
        the schema of the dataset. Maps dataframe columns to the appropriate
        model inference dimensions (features, predictions, actuals).
    name : str, optional
        The name of the dataset. If not provided, a random name will be generated.
        Is helpful for identifying the dataset in the application.

    Returns
    -------
    dataset : Dataset
        The dataset object that can be used in a phoenix session

    Examples
    --------
    >>> primary_dataset = px.Dataset(dataframe=production_dataframe, schema=schema, name="primary")
    """

    _data_file_name: str = "data.parquet"
    _schema_file_name: str = "schema.json"
    _is_persisted: bool = False

    def __init__(
        self,
        dataframe: DataFrame,
        schema: Schema,
        name: Optional[str] = None,
        persist_to_disc: bool = True,
    ):
        errors = validate_dataset_inputs(
            dataframe=dataframe,
            schema=schema,
        )
        if errors:
            for e in errors:
                logger.error(e)
            raise err.DatasetError(errors)
        original_column_names = dataframe.columns
        dataframe, schema = _parse_dataframe_and_schema(dataframe, schema)
        dataframe, schema = _normalize_timestamps(
            dataframe, schema, default_timestamp=Timestamp.utcnow()
        )
        dataframe = _sort_dataframe_rows_by_timestamp(dataframe, schema)
        self.__dataframe: DataFrame = dataframe
        self.__schema: Schema = schema
        self.__name: str = name if name is not None else f"""dataset_{str(uuid.uuid4())}"""
        self.__directory: str = os.path.join(dataset_dir, self.name)
        self.__original_column_indices = [
            dataframe.columns.get_loc(column_name) for column_name in original_column_names
        ]

        # Sync the dataset to disc so that the server can pick up the data
        if persist_to_disc:
            self.to_disc()
        else:
            # Assume that the dataset is already persisted to disc
            self._is_persisted: bool = True

        self.to_disc()
        logger.info(f"""Dataset: {self.__name} initialized""")

    def __repr__(self) -> str:
        return f'<Dataset "{self.name}">'

    @cached_property
    def start_time(self) -> datetime:
        """Returns the datetime of the earliest inference in the dataset"""
        timestamp_col_name: str = cast(str, self.schema.timestamp_column_name)
        start_datetime: datetime = self.__dataframe[timestamp_col_name].min()
        return start_datetime

    @cached_property
    def end_time(self) -> datetime:
        """
        Returns the datetime of the latest inference in the dataset.
        end_datetime equals max(timestamp) + 1 microsecond, so that it can be
        used as part of a right-open interval.
        """
        timestamp_col_name: str = cast(str, self.schema.timestamp_column_name)
        end_datetime: datetime = self.__dataframe[timestamp_col_name].max() + timedelta(
            microseconds=1,
        )  # adding a microsecond, so it can be used as part of a right open interval
        return end_datetime

    @property
    def dataframe(self) -> DataFrame:
        return self.__dataframe

    @property
    def schema(self) -> "Schema":
        return self.__schema

    @property
    def name(self) -> str:
        return self.__name

    @property
    def is_persisted(self) -> bool:
        return self._is_persisted

    @property
    def directory(self) -> str:
        """The directory under which the dataset metadata is stored"""
        return self.__directory

    def head(self, num_rows: Optional[int] = 5) -> DataFrame:
        num_rows = 5 if num_rows is None else num_rows
        return self.dataframe.head(num_rows)

    def get_column(self, col_name: str) -> "Union[Series[int], Series[float], Series[str]]":
        return self.dataframe[col_name]

    def sample(self, num: int) -> "Dataset":
        sampled_dataframe = self.dataframe.sample(n=num, ignore_index=True)
        return Dataset(sampled_dataframe, self.schema, f"""{self.name}_sample_{num}""")

    def get_prediction_id_column(
        self,
    ) -> "Series[str]":
        if self.schema.prediction_id_column_name is None:
            raise err.SchemaError(err.MissingField("prediction_id_column_name"))
        return self.dataframe[self.schema.prediction_id_column_name]

    def get_prediction_label_column(
        self,
    ) -> "Series[str]":
        if self.schema.prediction_label_column_name is None:
            raise err.SchemaError(err.MissingField("prediction_label_column_name"))
        return self.dataframe[self.schema.prediction_label_column_name]

    def get_prediction_score_column(
        self,
    ) -> "Series[float]":
        if self.schema.prediction_score_column_name is None:
            raise err.SchemaError(err.MissingField("prediction_score_column_name"))
        return self.dataframe[self.schema.prediction_score_column_name]

    def get_actual_label_column(self) -> "Series[str]":
        if self.schema.actual_label_column_name is None:
            raise err.SchemaError(err.MissingField("actual_label_column_name"))
        return self.dataframe[self.schema.actual_label_column_name]

    def get_actual_score_column(self) -> "Union[Series[float]]":
        if self.schema.actual_score_column_name is None:
            raise err.SchemaError(err.MissingField("actual_score_column_name"))
        return self.dataframe[self.schema.actual_score_column_name]

    def _get_embedding_feature_column_names(
        self, embedding_feature_name: str
    ) -> EmbeddingColumnNames:
        if self.schema.embedding_feature_column_names is None:
            raise err.SchemaError(err.MissingField("embedding_feature_column_names"))
        embedding_feature_column_names = self.schema.embedding_feature_column_names
        if (
            embedding_feature_name not in embedding_feature_column_names
            or embedding_feature_column_names[embedding_feature_name] is None
        ):
            raise err.SchemaError(err.MissingEmbeddingFeatureColumnNames(embedding_feature_name))
        return embedding_feature_column_names[embedding_feature_name]

    def get_timestamp_column(self) -> "Series[Any]":
        timestamp_column_name = self.schema.timestamp_column_name
        if timestamp_column_name is None:
            raise err.SchemaError(err.MissingTimestampColumnName())
        return self.dataframe[timestamp_column_name]

    # TODO(mikeldking): add strong vector type
    def get_embedding_vector_column(self, embedding_feature_name: str) -> "Series[Any]":
        column_names = self._get_embedding_feature_column_names(embedding_feature_name)
        if column_names.vector_column_name is None:
            raise err.SchemaError(
                err.MissingEmbeddingFeatureVectorColumnName(embedding_feature_name)
            )
        vector_column = self.dataframe[column_names.vector_column_name]
        return vector_column

    def get_embedding_raw_data_column(self, embedding_feature_name: str) -> "Optional[Series[str]]":
        column_names = self._get_embedding_feature_column_names(embedding_feature_name)
        if column_names.raw_data_column_name is not None:
            return self.dataframe[column_names.raw_data_column_name]
        return None

    def get_embedding_link_to_data_column(
        self, embedding_feature_name: str
    ) -> "Optional[Series[str]]":
        column_names = self._get_embedding_feature_column_names(embedding_feature_name)
        if column_names.link_to_data_column_name is not None:
            return self.dataframe[column_names.link_to_data_column_name]

        return None

    @classmethod
    def from_dataframe(
        cls, dataframe: DataFrame, schema: Schema, name: Optional[str] = None
    ) -> "Dataset":
        return cls(dataframe, schema, name)

    @classmethod
    def from_name(cls, name: str) -> "Dataset":
        """Retrieves a dataset by name from the file system"""
        directory = os.path.join(dataset_dir, name)
        df = read_parquet(os.path.join(directory, cls._data_file_name))
        with open(os.path.join(directory, cls._schema_file_name)) as schema_file:
            schema_json = schema_file.read()
        schema = Schema.from_json(schema_json)
        return cls(df, schema, name, persist_to_disc=False)

    def to_disc(self) -> None:
        """writes the data and schema to disc"""

        if self._is_persisted:
            logger.info("Dataset already persisted")
            return

        directory = self.directory
        if not os.path.isdir(directory):
            os.makedirs(directory)

        self.dataframe.to_parquet(
            os.path.join(directory, self._data_file_name),
            allow_truncated_timestamps=True,
            coerce_timestamps="ms",
        )

        schema_json_data = self.schema.to_json()
        with open(os.path.join(directory, self._schema_file_name), "w+") as schema_file:
            schema_file.write(schema_json_data)

        # set the persisted flag so that we don't have to perform this operation again
        self._is_persisted = True
        logger.info(f"Dataset info written to '{directory}'")

    def export_events(self, rows: Iterable[int]) -> pd.DataFrame:
        """
        Given row numbers, create new data frame containing those rows, with
        columns in their original ordering.

        Parameters
        ----------
        rows: list[int]
            list of row numbers

        Returns
        -------
        dataframe: pandas.DataFrame
            containing the rows specified in the input
        """
        return self.__dataframe.iloc[
            sorted(set(rows)),
            self.__original_column_indices,
        ]


def _parse_dataframe_and_schema(dataframe: DataFrame, schema: Schema) -> Tuple[DataFrame, Schema]:
    """
    Parses a dataframe according to a schema, infers feature columns names when
    they are not explicitly provided, and removes excluded column names from
    both dataframe and schema.

    Removes column names in `schema.excludes` from the input dataframe and
    schema. To remove an embedding feature and all associated columns, add the
    name of the embedding feature to `schema.excludes` rather than the
    associated column names. If `schema.feature_column_names` is `None`,
    automatically discovers features by adding all column names present in the
    dataframe but not included in any other schema fields.
    """

    unseen_excluded_column_names: Set[str] = (
        set(schema.excludes) if schema.excludes is not None else set()
    )
    unseen_column_names: Set[str] = set(dataframe.columns.to_list())
    column_name_to_include: Dict[str, bool] = {}
    schema_patch: Dict[SchemaFieldName, SchemaFieldValue] = {}

    for schema_field_name in SINGLE_COLUMN_SCHEMA_FIELD_NAMES:
        _check_single_column_schema_field_for_excluded_columns(
            schema,
            schema_field_name,
            unseen_excluded_column_names,
            schema_patch,
            column_name_to_include,
            unseen_column_names,
        )

    for schema_field_name in MULTI_COLUMN_SCHEMA_FIELD_NAMES:
        _check_multi_column_schema_field_for_excluded_columns(
            schema,
            schema_field_name,
            unseen_excluded_column_names,
            schema_patch,
            column_name_to_include,
            unseen_column_names,
        )

    if schema.embedding_feature_column_names:
        _check_embedding_features_schema_field_for_excluded_columns(
            schema.embedding_feature_column_names,
            unseen_excluded_column_names,
            schema_patch,
            column_name_to_include,
            unseen_column_names,
        )

    if not schema.feature_column_names and unseen_column_names:
        _discover_feature_columns(
            dataframe,
            unseen_excluded_column_names,
            schema_patch,
            column_name_to_include,
            unseen_column_names,
        )

    if unseen_excluded_column_names:
        logger.warning(
            "The following columns and embedding features were excluded in the schema but were "
            "not found in the dataframe: {}".format(", ".join(unseen_excluded_column_names))
        )

    parsed_dataframe, parsed_schema = _create_and_normalize_dataframe_and_schema(
        dataframe, schema, schema_patch, column_name_to_include
    )

    return parsed_dataframe, parsed_schema


def _check_single_column_schema_field_for_excluded_columns(
    schema: Schema,
    schema_field_name: str,
    unseen_excluded_column_names: Set[str],
    schema_patch: Dict[SchemaFieldName, SchemaFieldValue],
    column_name_to_include: Dict[str, bool],
    unseen_column_names: Set[str],
) -> None:
    """
    Checks single-column schema fields for excluded column names.
    """
    column_name: str = getattr(schema, schema_field_name)
    include_column: bool = column_name not in unseen_excluded_column_names
    column_name_to_include[column_name] = include_column
    if not include_column:
        schema_patch[schema_field_name] = None
        unseen_excluded_column_names.discard(column_name)
        logger.debug(f"excluded {schema_field_name}: {column_name}")
    unseen_column_names.discard(column_name)


def _check_multi_column_schema_field_for_excluded_columns(
    schema: Schema,
    schema_field_name: str,
    unseen_excluded_column_names: Set[str],
    schema_patch: Dict[SchemaFieldName, SchemaFieldValue],
    column_name_to_include: Dict[str, bool],
    unseen_column_names: Set[str],
) -> None:
    """
    Checks multi-column schema fields for excluded columns names.
    """
    column_names: Optional[List[str]] = getattr(schema, schema_field_name)
    if column_names:
        included_column_names: List[str] = []
        excluded_column_names: List[str] = []
        for column_name in column_names:
            is_included_column = column_name not in unseen_excluded_column_names
            column_name_to_include[column_name] = is_included_column
            if is_included_column:
                included_column_names.append(column_name)
            else:
                excluded_column_names.append(column_name)
                unseen_excluded_column_names.discard(column_name)
                logger.debug(f"excluded {schema_field_name}: {column_name}")
            unseen_column_names.discard(column_name)
        schema_patch[schema_field_name] = included_column_names if included_column_names else None


def _check_embedding_features_schema_field_for_excluded_columns(
    embedding_features: EmbeddingFeatures,
    unseen_excluded_column_names: Set[str],
    schema_patch: Dict[SchemaFieldName, SchemaFieldValue],
    column_name_to_include: Dict[str, bool],
    unseen_column_names: Set[str],
) -> None:
    """
    Check embedding features for excluded column names.
    """
    included_embedding_features: EmbeddingFeatures = {}
    for (
        embedding_feature_name,
        embedding_column_name_mapping,
    ) in embedding_features.items():
        include_embedding_feature = embedding_feature_name not in unseen_excluded_column_names
        if include_embedding_feature:
            included_embedding_features[embedding_feature_name] = deepcopy(
                embedding_column_name_mapping
            )
        else:
            unseen_excluded_column_names.discard(embedding_feature_name)

        for embedding_field in fields(embedding_column_name_mapping):
            column_name: Optional[str] = getattr(
                embedding_column_name_mapping, embedding_field.name
            )
            if column_name is not None:
                column_name_to_include[column_name] = include_embedding_feature
                if (
                    column_name != embedding_feature_name
                    and column_name in unseen_excluded_column_names
                ):
                    logger.warning(
                        f"Excluding embedding feature columns such as "
                        f'"{column_name}" has no effect; instead exclude the '
                        f'corresponding embedding feature name "{embedding_feature_name}".'
                    )
                    unseen_excluded_column_names.discard(column_name)
                unseen_column_names.discard(column_name)
    schema_patch["embedding_feature_column_names"] = (
        included_embedding_features if included_embedding_features else None
    )


def _discover_feature_columns(
    dataframe: DataFrame,
    unseen_excluded_column_names: Set[str],
    schema_patch: Dict[SchemaFieldName, SchemaFieldValue],
    column_name_to_include: Dict[str, bool],
    unseen_column_names: Set[str],
) -> None:
    """
    Adds unseen and unexcluded columns as features.
    """
    discovered_feature_column_names = []
    for column_name in unseen_column_names:
        if column_name not in unseen_excluded_column_names:
            discovered_feature_column_names.append(column_name)
            column_name_to_include[column_name] = True
        else:
            unseen_excluded_column_names.discard(column_name)
            logger.debug(f"excluded feature: {column_name}")
    original_column_positions: List[int] = dataframe.columns.get_indexer(
        discovered_feature_column_names
    )  # type: ignore
    feature_column_name_to_position: Dict[str, int] = dict(
        zip(discovered_feature_column_names, original_column_positions)
    )
    discovered_feature_column_names.sort(key=lambda col: feature_column_name_to_position[col])
    schema_patch["feature_column_names"] = discovered_feature_column_names
    logger.debug(
        "Discovered feature column names: {}".format(", ".join(discovered_feature_column_names))
    )


def _create_and_normalize_dataframe_and_schema(
    dataframe: DataFrame,
    schema: Schema,
    schema_patch: Dict[SchemaFieldName, SchemaFieldValue],
    column_name_to_include: Dict[str, bool],
) -> Tuple[DataFrame, Schema]:
    """
    Creates new dataframe and schema objects to reflect excluded column names
    and discovered features. This also normalizes dataframe columns to ensure a
    standard set of columns (i.e. timestamp and prediction_id) and datatypes for
    those columns.
    """
    included_column_names: List[str] = []
    for column_name in dataframe.columns:
        if column_name_to_include.get(str(column_name), False):
            included_column_names.append(str(column_name))
    parsed_dataframe = dataframe[included_column_names].copy()
    parsed_schema = replace(schema, excludes=None, **schema_patch)
    pred_col_name = parsed_schema.prediction_id_column_name
    if pred_col_name is None:
        parsed_schema = replace(parsed_schema, prediction_id_column_name="prediction_id")
        parsed_dataframe["prediction_id"] = parsed_dataframe.apply(lambda _: str(uuid.uuid4()))
    elif is_numeric_dtype(parsed_dataframe.dtypes[pred_col_name]):
        parsed_dataframe[pred_col_name] = parsed_dataframe[pred_col_name].astype(str)

    return parsed_dataframe, parsed_schema


class DatasetType(Enum):
    PRIMARY = 0
    REFERENCE = 1


def _sort_dataframe_rows_by_timestamp(dataframe: DataFrame, schema: Schema) -> DataFrame:
    """
    Sorts dataframe rows by timestamp.
    """
    timestamp_column_name = schema.timestamp_column_name
    if timestamp_column_name is None:
        raise ValueError("Schema must specify a timestamp column name.")
    dataframe.set_index(timestamp_column_name, drop=False, inplace=True)
    dataframe.sort_index(inplace=True)
    return dataframe


def _normalize_timestamps(
    dataframe: DataFrame,
    schema: Schema,
    default_timestamp: Timestamp,
) -> Tuple[DataFrame, Schema]:
    """
    Ensures that the dataframe has a timestamp column and the schema has a timestamp field. If the
    input dataframe contains a Unix or datetime timestamp column, it is converted to UTC timestamps.
    If the input dataframe and schema do not contain timestamps, the default timestamp is used.
    """
    timestamp_column: Series[Timestamp]
    if (timestamp_column_name := schema.timestamp_column_name) is None:
        timestamp_column_name = "timestamp"
        schema = replace(schema, timestamp_column_name=timestamp_column_name)
        timestamp_column = Series([default_timestamp] * len(dataframe))
    elif is_numeric_dtype(timestamp_column_dtype := dataframe[timestamp_column_name].dtype):
        timestamp_column = to_datetime(dataframe[timestamp_column_name], unit="s", utc=True)
    elif is_datetime64tz_dtype(timestamp_column_dtype):
        timestamp_column = dataframe[timestamp_column_name].dt.tz_convert(pytz.utc)
    elif is_datetime64_any_dtype(timestamp_column_dtype):
        timestamp_column = dataframe[timestamp_column_name].dt.tz_localize(pytz.utc)
    else:
        raise ValueError(
            "When provided, input timestamp column must have numeric or datetime dtype, "
            f"but found {timestamp_column_dtype} instead."
        )
    dataframe[timestamp_column_name] = timestamp_column
    return dataframe, schema<|MERGE_RESOLUTION|>--- conflicted
+++ resolved
@@ -8,11 +8,8 @@
 from functools import cached_property
 from typing import Any, Dict, Iterable, List, Optional, Set, Tuple, Union, cast
 
-<<<<<<< HEAD
 import pandas as pd
-=======
 import pytz
->>>>>>> 096e9b29
 from pandas import DataFrame, Series, Timestamp, read_parquet, to_datetime
 from pandas.api.types import is_datetime64_any_dtype, is_datetime64tz_dtype, is_numeric_dtype
 
