import json
import logging
from typing import Any, Dict, Iterable, List, Optional, Union, cast

import pandas as pd
from tqdm.auto import tqdm

from phoenix.experimental.evals.models import BaseEvalModel, OpenAIModel, set_verbosity
from phoenix.experimental.evals.templates import (
    NOT_PARSABLE,
    RAG_RELEVANCY_PROMPT_RAILS,
    RAG_RELEVANCY_PROMPT_TEMPLATE,
    ClassificationTemplate,
    PromptOptions,
    map_template,
    normalize_template,
)
from phoenix.trace.semantic_conventions import DOCUMENT_CONTENT, INPUT_VALUE, RETRIEVAL_DOCUMENTS
from phoenix.utilities.logging import printif

logger = logging.getLogger(__name__)


OPENINFERENCE_QUERY_COLUMN_NAME = "attributes." + INPUT_VALUE
OPENINFERENCE_DOCUMENT_COLUMN_NAME = "attributes." + RETRIEVAL_DOCUMENTS

# argument keys in the default openai function call,
# defined here only to prevent typos
_RESPONSE = "response"
_EXPLANATION = "explanation"


def llm_classify(
    dataframe: pd.DataFrame,
    model: BaseEvalModel,
    template: Union[ClassificationTemplate, str],
    rails: List[str],
    system_instruction: Optional[str] = None,
    verbose: bool = False,
    use_function_calling_if_available: bool = True,
    provide_explanation: bool = False,
) -> pd.DataFrame:
    """Classifies each input row of the dataframe using an LLM. Returns a pandas.DataFrame
    where the first column is named `label` and contains the classification labels. An optional
    column named `explanation` is added when `provide_explanation=True`.

    Args:
        dataframe (pandas.DataFrame): A pandas dataframe in which each row represents a record to be
        classified. All template variable names must appear as column names in the dataframe (extra
        columns unrelated to the template are permitted).

        template (Union[PromptTemplate, str]): The prompt template as either an instance of
        PromptTemplate or a string. If the latter, the variable names should be surrounded by
        curly braces so that a call to `.format` can be made to substitute variable values.

        model (BaseEvalModel): An LLM model class.

        rails (List[str]): A list of strings representing the possible output classes of the model's
        predictions.

        system_instruction (Optional[str], optional): An optional system message.

        verbose (bool, optional): If True, prints detailed info to stdout such as model invocation
        parameters and details about retries and snapping to rails. Default False.

        use_function_calling_if_available (bool, default=True): If True, use function calling
        (if available) as a means to constrain the LLM outputs. With function calling, the LLM
        is instructed to provide its response as a structured JSON object, which is easier
        to parse.

        provide_explanation (bool, default=False): If True, provides an explanation for each
        classification label. A column named `explanation` is added to the output dataframe.
        Currently, this is only available for models with function calling.

    Returns:
        pandas.DataFrame: A dataframe where the `label` column (at column position 0) contains
        the classification labels. If provide_explanation=True, then an additional column named
        `explanation` is added to contain the explanation for each label. The dataframe has
        the same length and index as the input dataframe. The classification label values are
        from the entries in the rails argument or "NOT_PARSABLE" if the model's output could
        not be parsed.
    """
    use_openai_function_call = (
        use_function_calling_if_available
        and isinstance(model, OpenAIModel)
        and model.supports_function_calling
    )

    model_kwargs: Dict[str, Any] = {}
    if use_openai_function_call:
        openai_function = _default_openai_function(rails, provide_explanation)
        model_kwargs["functions"] = [openai_function]
        model_kwargs["function_call"] = {"name": openai_function["name"]}

    eval_template = normalize_template(template)
<<<<<<< HEAD

    prompt_options = PromptOptions(provide_explanation=provide_explanation)
    prompts = map_template(dataframe, eval_template, options=prompt_options)

    with set_verbosity(model, verbose) as verbose_model:
        responses = verbose_model.generate(
            prompts.to_list(), instruction=system_instruction, **model_kwargs
        )

=======
    prompts = map_template(dataframe, eval_template)
>>>>>>> 81463104
    labels: List[str] = []
    explanations: List[Optional[str]] = []
    if generation_info := model.verbose_generation_info():
        printif(verbose, generation_info)

    for prompt in tqdm(prompts):
        with set_verbosity(model, verbose) as verbose_model:
            response = verbose_model(prompt, instruction=system_instruction, **model_kwargs)
        if not use_openai_function_call:
<<<<<<< HEAD
            raw_string = response
            if provide_explanation:
                label, explanation = eval_template.parse_label(raw_string), raw_string
                printif(verbose and label == NOT_PARSABLE, f"- Could not parse {repr(raw_string)}")
                explanations.append(explanation)
            else:
                label = raw_string
        else:
            try:
                function_arguments = json.loads(response, strict=False)
                label = function_arguments.get(_RESPONSE)
                if provide_explanation:
                    explanations.append(function_arguments.get(_EXPLANATION))
            except json.JSONDecodeError:
                label = response
        labels.append(_snap_to_rail(label, rails, verbose=verbose))

    data: Dict[str, List[Any]] = {"label": labels}
    if provide_explanation:
        assert len(labels) == len(explanations)
        data["explanation"] = explanations

    return pd.DataFrame(data=data, index=dataframe.index)


def llm_eval_binary(
    dataframe: pd.DataFrame,
    model: BaseEvalModel,
    template: Union[ClassificationTemplate, str],
    rails: List[str],
    system_instruction: Optional[str] = None,
    verbose: bool = False,
) -> List[str]:
    """Performs a binary classification on the rows of the input dataframe using an LLM.

    Args:
        dataframe (pandas.DataFrame): A pandas dataframe in which each row represents a record to be
        classified. All template variable names must appear as column names in the dataframe (extra
        columns unrelated to the template are permitted).

        template (Union[PromptTemplate, str]): The prompt template as either an instance of
        PromptTemplate or a string. If the latter, the variable names should be surrounded by
        curly braces so that a call to `.format` can be made to substitute variable values.

        model (BaseEvalModel): An LLM model class.

        rails (List[str]): A list of strings representing the possible output classes of the model's
        predictions.

        system_instruction (Optional[str], optional): An optional system message.

        verbose (bool, optional): If True, prints detailed info to stdout such as model invocation
        parameters and details about retries and snapping to rails. Default False.

    Returns:
        List[str]: A list of strings representing the predicted class for each record in the
        dataframe. The list should have the same length as the input dataframe and its values should
        be the entries in the rails argument or "NOT_PARSABLE" if the model's prediction could not
        be parsed.
    """

    warnings.warn(
        "This function will soon be deprecated. "
        "Use llm_classify instead, which has the same function signature "
        "and provides support for multi-class classification "
        "in addition to binary classification.",
        category=DeprecationWarning,
        stacklevel=2,
    )
    return (
        llm_classify(
            dataframe=dataframe,
            model=model,
            template=template,
            rails=rails,
            system_instruction=system_instruction,
            verbose=verbose,
        )
        .iloc[:, 0]
        .tolist()
=======
            unrailed_label = response
            explanation = None
        else:
            try:
                function_arguments = json.loads(response, strict=False)
                unrailed_label = function_arguments.get(_RESPONSE)
                explanation = function_arguments.get(_EXPLANATION)
            except json.JSONDecodeError:
                unrailed_label = response
                explanation = None
        labels.append(_snap_to_rail(unrailed_label, rails, verbose=verbose))
        explanations.append(explanation)
    return pd.DataFrame(
        data={
            "label": labels,
            **({"explanation": explanations} if provide_explanation else {}),
        },
        index=dataframe.index,
>>>>>>> 81463104
    )


def run_relevance_eval(
    dataframe: pd.DataFrame,
    model: BaseEvalModel,
    template: Union[ClassificationTemplate, str] = RAG_RELEVANCY_PROMPT_TEMPLATE,
    rails: List[str] = list(RAG_RELEVANCY_PROMPT_RAILS),
    system_instruction: Optional[str] = None,
    query_column_name: str = "query",
    document_column_name: str = "reference",
    verbose: bool = False,
) -> List[List[str]]:
    """
    Given a pandas dataframe containing queries and retrieved documents, classifies the relevance of
    each retrieved document to the corresponding query using an LLM.

    Args:
        dataframe (pd.DataFrame): A pandas dataframe containing queries and retrieved documents. If
        both query_column_name and reference_column_name are present in the input dataframe, those
        columns are used as inputs and should appear in the following format:

        - The entries of the query column must be strings.
        - The entries of the documents column must be lists of strings. Each list may contain an
          arbitrary number of document texts retrieved for the corresponding query.

        If the input dataframe is lacking either query_column_name or reference_column_name but has
        query and retrieved document columns in OpenInference trace format named
        "attributes.input.value" and "attributes.retrieval.documents", respectively, then those
        columns are used as inputs and should appear in the following format:

        - The entries of the query column must be strings.
        - The entries of the document column must be lists of OpenInference document objects, each
          object being a dictionary that stores the document text under the key "document.content".

        This latter format is intended for running evaluations on exported OpenInference trace
        dataframes. For more information on the OpenInference tracing specification, see
        https://github.com/Arize-ai/open-inference-spec/.

        model (BaseEvalModel): The model used for evaluation.

        template (Union[PromptTemplate, str], optional): The template used for evaluation.

        rails (List[str], optional): A list of strings representing the possible output classes of
        the model's predictions.

        query_column_name (str, optional): The name of the query column in the dataframe, which
        should also be a template variable.

        reference_column_name (str, optional): The name of the document column in the dataframe,
        which should also be a template variable.

        system_instruction (Optional[str], optional): An optional system message.

        verbose (bool, optional): If True, prints detailed information to stdout such as model
        invocation parameters and retry info. Default False.

    Returns:
        List[List[str]]: A list of relevant and not relevant classifications. The "shape" of the
        list should mirror the "shape" of the retrieved documents column, in the sense that it has
        the same length as the input dataframe and each sub-list has the same length as the
        corresponding list in the retrieved documents column. The values in the sub-lists are either
        entries from the rails argument or "NOT_PARSABLE" in the case where the LLM output could not
        be parsed.
    """

    with set_verbosity(model, verbose) as verbose_model:
        query_column = dataframe.get(query_column_name)
        document_column = dataframe.get(document_column_name)
        if query_column is None or document_column is None:
            openinference_query_column = dataframe.get(OPENINFERENCE_QUERY_COLUMN_NAME)
            openinference_document_column = dataframe.get(OPENINFERENCE_DOCUMENT_COLUMN_NAME)
            if openinference_query_column is None or openinference_document_column is None:
                raise ValueError(
                    f'Dataframe columns must include either "{query_column_name}" and '
                    f'"{document_column_name}", or "{OPENINFERENCE_QUERY_COLUMN_NAME}" and '
                    f'"{OPENINFERENCE_DOCUMENT_COLUMN_NAME}".'
                )
            query_column = openinference_query_column
            document_column = openinference_document_column.map(
                lambda docs: _get_contents_from_openinference_documents(docs)
                if docs is not None
                else None
            )

        queries = cast("pd.Series[str]", query_column).tolist()
        document_lists = cast("pd.Series[str]", document_column).tolist()
        indexes = []
        expanded_queries = []
        expanded_documents = []
        for index, (query, documents) in enumerate(zip(queries, document_lists)):
            if query is None or documents is None:
                continue
            for document in documents:
                indexes.append(index)
                expanded_queries.append(query)
                expanded_documents.append(document)
        predictions = llm_classify(
            dataframe=pd.DataFrame(
                {
                    query_column_name: expanded_queries,
                    document_column_name: expanded_documents,
                }
            ),
            model=verbose_model,
            template=template,
            rails=rails,
            system_instruction=system_instruction,
            verbose=verbose,
        ).iloc[:, 0]
        outputs: List[List[str]] = [[] for _ in range(len(dataframe))]
        for index, prediction in zip(indexes, predictions):
            outputs[index].append(prediction)
        return outputs


def _get_contents_from_openinference_documents(documents: Iterable[Any]) -> List[Optional[str]]:
    """
    Get document contents from an iterable of OpenInference document objects, which are dictionaries
    containing the document text under the "document.content" key.
    """
    return [doc.get(DOCUMENT_CONTENT) if isinstance(doc, dict) else None for doc in documents]


def _snap_to_rail(raw_string: Optional[str], rails: List[str], verbose: bool = False) -> str:
    """
    Snaps a string to the nearest rail, or returns None if the string cannot be
    snapped to a rail.

    Args:
        raw_string (str): An input to be snapped to a rail.

        rails (List[str]): The target set of strings to snap to.

    Returns:
        str: A string from the rails argument or "UNPARSABLE" if the input
        string could not be snapped.
    """
    if not raw_string:
        return NOT_PARSABLE
    snap_string = raw_string.lower()
    rails = list(set(rail.lower() for rail in rails))
    rails.sort(key=len, reverse=True)
    found_rails = set()
    for rail in rails:
        if rail in snap_string:
            found_rails.add(rail)
            snap_string = snap_string.replace(rail, "")
    if len(found_rails) != 1:
        printif(verbose, f"- Cannot snap {repr(raw_string)} to rails")
        return NOT_PARSABLE
    rail = list(found_rails)[0]
    printif(verbose, f"- Snapped {repr(raw_string)} to rail: {rail}")
    return rail


def _default_openai_function(
    rails: List[str],
    with_explanation: bool = False,
) -> Dict[str, Any]:
    properties = {
        _RESPONSE: {"type": "string", "description": "Your response.", "enum": rails},
        **(
            {
                _EXPLANATION: {
                    "type": "string",
                    "description": "Explanation of the reasoning for your response.",
                },
            }
            if with_explanation
            else {}
        ),
    }
    required = [_RESPONSE, *([_EXPLANATION] if with_explanation else [])]
    return {
        "name": "record_response",
        "description": "A function to record your response.",
        "parameters": {
            "type": "object",
            "properties": properties,
            "required": required,
        },
    }<|MERGE_RESOLUTION|>--- conflicted
+++ resolved
@@ -93,21 +93,13 @@
         model_kwargs["function_call"] = {"name": openai_function["name"]}
 
     eval_template = normalize_template(template)
-<<<<<<< HEAD
 
     prompt_options = PromptOptions(provide_explanation=provide_explanation)
     prompts = map_template(dataframe, eval_template, options=prompt_options)
 
-    with set_verbosity(model, verbose) as verbose_model:
-        responses = verbose_model.generate(
-            prompts.to_list(), instruction=system_instruction, **model_kwargs
-        )
-
-=======
-    prompts = map_template(dataframe, eval_template)
->>>>>>> 81463104
     labels: List[str] = []
     explanations: List[Optional[str]] = []
+
     if generation_info := model.verbose_generation_info():
         printif(verbose, generation_info)
 
@@ -115,90 +107,15 @@
         with set_verbosity(model, verbose) as verbose_model:
             response = verbose_model(prompt, instruction=system_instruction, **model_kwargs)
         if not use_openai_function_call:
-<<<<<<< HEAD
-            raw_string = response
             if provide_explanation:
-                label, explanation = eval_template.parse_label(raw_string), raw_string
-                printif(verbose and label == NOT_PARSABLE, f"- Could not parse {repr(raw_string)}")
-                explanations.append(explanation)
+                unrailed_label, explanation = eval_template.parse_label(response), response
+                printif(
+                    verbose and unrailed_label == NOT_PARSABLE,
+                    f"- Could not parse {repr(response)}",
+                )
             else:
-                label = raw_string
-        else:
-            try:
-                function_arguments = json.loads(response, strict=False)
-                label = function_arguments.get(_RESPONSE)
-                if provide_explanation:
-                    explanations.append(function_arguments.get(_EXPLANATION))
-            except json.JSONDecodeError:
-                label = response
-        labels.append(_snap_to_rail(label, rails, verbose=verbose))
-
-    data: Dict[str, List[Any]] = {"label": labels}
-    if provide_explanation:
-        assert len(labels) == len(explanations)
-        data["explanation"] = explanations
-
-    return pd.DataFrame(data=data, index=dataframe.index)
-
-
-def llm_eval_binary(
-    dataframe: pd.DataFrame,
-    model: BaseEvalModel,
-    template: Union[ClassificationTemplate, str],
-    rails: List[str],
-    system_instruction: Optional[str] = None,
-    verbose: bool = False,
-) -> List[str]:
-    """Performs a binary classification on the rows of the input dataframe using an LLM.
-
-    Args:
-        dataframe (pandas.DataFrame): A pandas dataframe in which each row represents a record to be
-        classified. All template variable names must appear as column names in the dataframe (extra
-        columns unrelated to the template are permitted).
-
-        template (Union[PromptTemplate, str]): The prompt template as either an instance of
-        PromptTemplate or a string. If the latter, the variable names should be surrounded by
-        curly braces so that a call to `.format` can be made to substitute variable values.
-
-        model (BaseEvalModel): An LLM model class.
-
-        rails (List[str]): A list of strings representing the possible output classes of the model's
-        predictions.
-
-        system_instruction (Optional[str], optional): An optional system message.
-
-        verbose (bool, optional): If True, prints detailed info to stdout such as model invocation
-        parameters and details about retries and snapping to rails. Default False.
-
-    Returns:
-        List[str]: A list of strings representing the predicted class for each record in the
-        dataframe. The list should have the same length as the input dataframe and its values should
-        be the entries in the rails argument or "NOT_PARSABLE" if the model's prediction could not
-        be parsed.
-    """
-
-    warnings.warn(
-        "This function will soon be deprecated. "
-        "Use llm_classify instead, which has the same function signature "
-        "and provides support for multi-class classification "
-        "in addition to binary classification.",
-        category=DeprecationWarning,
-        stacklevel=2,
-    )
-    return (
-        llm_classify(
-            dataframe=dataframe,
-            model=model,
-            template=template,
-            rails=rails,
-            system_instruction=system_instruction,
-            verbose=verbose,
-        )
-        .iloc[:, 0]
-        .tolist()
-=======
-            unrailed_label = response
-            explanation = None
+                unrailed_label = response
+                explanation = None
         else:
             try:
                 function_arguments = json.loads(response, strict=False)
@@ -215,7 +132,6 @@
             **({"explanation": explanations} if provide_explanation else {}),
         },
         index=dataframe.index,
->>>>>>> 81463104
     )
 
 
