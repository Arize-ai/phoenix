--- conflicted
+++ resolved
@@ -55,301 +55,6 @@
 RowIndex: TypeAlias = Any
 
 
-<<<<<<< HEAD
-class Unset:
-    pass
-
-
-_unset = Unset()
-
-
-class AsyncExecutor:
-    """
-    A class that provides asynchronous execution of tasks using a producer-consumer pattern.
-
-    An async interface is provided by the `execute` method, which returns a coroutine, and a sync
-    interface is provided by the `run` method.
-
-    Args:
-        generation_fn (Callable[[Any], Coroutine[Any, Any, Any]]): A coroutine function that
-        generates tasks to be executed.
-
-        concurrency (int, optional): The number of concurrent consumers. Defaults to 3.
-
-        tqdm_bar_format (Optional[str], optional): The format string for the progress bar. Defaults
-        to None.
-
-        exit_on_error (bool, optional): Whether to exit execution on the first encountered error.
-        Defaults to True.
-
-        fallback_return_value (Union[Unset, Any], optional): The fallback return value for tasks
-        that encounter errors. Defaults to _unset.
-    """
-
-    def __init__(
-        self,
-        generation_fn: Callable[[Any], Coroutine[Any, Any, Any]],
-        concurrency: int = 3,
-        tqdm_bar_format: Optional[str] = None,
-        exit_on_error: bool = True,
-        max_retries: int = 10,
-        fallback_return_value: Union[Unset, Any] = _unset,
-    ):
-        self.generate = generation_fn
-        self.fallback_return_value = fallback_return_value
-        self.concurrency = concurrency
-        self.tqdm_bar_format = tqdm_bar_format
-        self.exit_on_error = exit_on_error
-        self.max_retries = max_retries
-        self.base_priority = 0
-
-        self._TERMINATE = asyncio.Event()
-
-    def _signal_handler(self, signum: int, frame: Any) -> None:
-        self._TERMINATE.set()
-        tqdm.write("Process was interrupted. The return value will be incomplete...")
-
-    async def producer(
-        self,
-        inputs: Sequence[Any],
-        queue: asyncio.PriorityQueue[Tuple[int, Any]],
-        max_fill: int,
-        done_producing: asyncio.Event,
-    ) -> None:
-        try:
-            for index, input in enumerate(inputs):
-                if self._TERMINATE.is_set():
-                    break
-                while queue.qsize() >= max_fill:
-                    # keep room in the queue for requeues
-                    await asyncio.sleep(1)
-                await queue.put((self.base_priority, (index, input)))
-        finally:
-            done_producing.set()
-
-    async def consumer(
-        self,
-        output: List[Any],
-        queue: asyncio.PriorityQueue[Tuple[int, Any]],
-        done_producing: asyncio.Event,
-        progress_bar: tqdm[Any],
-    ) -> None:
-        termination_signal_task = None
-        while True:
-            marked_done = False
-            try:
-                priority, item = await asyncio.wait_for(queue.get(), timeout=1)
-            except asyncio.TimeoutError:
-                if done_producing.is_set() and queue.empty():
-                    break
-                continue
-            if self._TERMINATE.is_set():
-                # discard any remaining items in the queue
-                queue.task_done()
-                marked_done = True
-                continue
-
-            index, payload = item
-            try:
-                generate_task = asyncio.create_task(self.generate(payload))
-                termination_signal_task = asyncio.create_task(self._TERMINATE.wait())
-                done, pending = await asyncio.wait(
-                    [generate_task, termination_signal_task],
-                    timeout=360 * 2,
-                    return_when=asyncio.FIRST_COMPLETED,
-                )
-                if generate_task in done:
-                    output[index] = generate_task.result()
-                    progress_bar.update()
-                elif self._TERMINATE.is_set():
-                    # discard the pending task and remaining items in the queue
-                    if not generate_task.done():
-                        generate_task.cancel()
-                        try:
-                            # allow any cleanup to finish for the cancelled task
-                            await generate_task
-                        except asyncio.CancelledError:
-                            # Handle the cancellation exception
-                            pass
-                    queue.task_done()
-                    marked_done = True
-                    continue
-                else:
-                    tqdm.write("Worker timeout, requeuing")
-                    # task timeouts are requeued at base priority
-                    await queue.put((self.base_priority, item))
-            except Exception as exc:
-                if (retry_count := abs(priority)) <= self.max_retries:
-                    tqdm.write(
-                        f"Exception in worker on attempt {retry_count + 1}: raised {repr(exc)}"
-                    )
-                    tqdm.write("Requeuing...")
-                    await queue.put((priority - 1, item))
-                else:
-                    tqdm.write(f"Exception in worker: {traceback.format_exc()}")
-                    if self.exit_on_error:
-                        self._TERMINATE.set()
-                    else:
-                        progress_bar.update()
-            finally:
-                if not marked_done:
-                    queue.task_done()
-                if termination_signal_task and not termination_signal_task.done():
-                    termination_signal_task.cancel()
-
-    async def execute(self, inputs: Sequence[Any]) -> List[Any]:
-        signal.signal(signal.SIGINT, self._signal_handler)
-        outputs = [self.fallback_return_value] * len(inputs)
-        progress_bar = tqdm(total=len(inputs), bar_format=self.tqdm_bar_format)
-
-        max_queue_size = 5 * self.concurrency  # limit the queue to bound memory usage
-        max_fill = max_queue_size - (2 * self.concurrency)  # ensure there is always room to requeue
-        queue: asyncio.PriorityQueue[Tuple[int, Any]] = asyncio.PriorityQueue(
-            maxsize=max_queue_size
-        )
-        done_producing = asyncio.Event()
-
-        producer = asyncio.create_task(self.producer(inputs, queue, max_fill, done_producing))
-        consumers = [
-            asyncio.create_task(self.consumer(outputs, queue, done_producing, progress_bar))
-            for _ in range(self.concurrency)
-        ]
-
-        await asyncio.gather(producer, *consumers)
-        join_task = asyncio.create_task(queue.join())
-        termination_signal_task = asyncio.create_task(self._TERMINATE.wait())
-        done, pending = await asyncio.wait(
-            [join_task, termination_signal_task], return_when=asyncio.FIRST_COMPLETED
-        )
-        if termination_signal_task in done:
-            # Cancel all tasks
-            if not join_task.done():
-                join_task.cancel()
-            if not producer.done():
-                producer.cancel()
-            for task in consumers:
-                if not task.done():
-                    task.cancel()
-
-        if not termination_signal_task.done():
-            termination_signal_task.cancel()
-        return outputs
-
-    def run(self, inputs: Sequence[Any]) -> List[Any]:
-        return asyncio.run(self.execute(inputs))
-
-
-class SyncExecutor:
-    """
-    Synchronous executor for generating outputs from inputs using a given generation function.
-
-    Args:
-        generation_fn (Callable[[Any], Any]): The generation function that takes an input and
-        returns an output.
-
-        tqdm_bar_format (Optional[str], optional): The format string for the progress bar. Defaults
-        to None.
-
-        exit_on_error (bool, optional): Whether to exit execution on the first encountered error.
-        Defaults to True.
-
-        fallback_return_value (Union[Unset, Any], optional): The fallback return value for tasks
-        that encounter errors. Defaults to _unset.
-    """
-
-    def __init__(
-        self,
-        generation_fn: Callable[[Any], Any],
-        tqdm_bar_format: Optional[str] = None,
-        exit_on_error: bool = True,
-        fallback_return_value: Union[Unset, Any] = _unset,
-    ):
-        self.generate = generation_fn
-        self.fallback_return_value = fallback_return_value
-        self.tqdm_bar_format = tqdm_bar_format
-        self.exit_on_error = exit_on_error
-
-        self._TERMINATE = False
-
-    def _signal_handler(self, signum: int, frame: Any) -> None:
-        tqdm.write("Process was interrupted. The return value will be incomplete...")
-        self._TERMINATE = True
-
-    def run(self, inputs: Sequence[Any]) -> List[Any]:
-        signal.signal(signal.SIGINT, self._signal_handler)
-        outputs = [self.fallback_return_value] * len(inputs)
-        progress_bar = tqdm(total=len(inputs), bar_format=self.tqdm_bar_format)
-
-        for index, input in enumerate(inputs):
-            if self._TERMINATE:
-                break
-            try:
-                result = self.generate(input)
-                outputs[index] = result
-                progress_bar.update()
-            except Exception as e:
-                tqdm.write(f"Exception in worker: {e}")
-                if self.exit_on_error:
-                    break
-                else:
-                    progress_bar.update()
-        return outputs
-
-
-def get_executor_on_sync_context(
-    sync_fn: Callable[[Any], Any],
-    async_fn: Callable[[Any], Coroutine[Any, Any, Any]],
-    concurrency: int = 3,
-    tqdm_bar_format: Optional[str] = None,
-    exit_on_error: bool = True,
-    fallback_return_value: Union[Unset, Any] = _unset,
-) -> Union[AsyncExecutor, SyncExecutor]:
-    if _running_event_loop_exists():
-        if getattr(asyncio, "_nest_patched", False):
-            return AsyncExecutor(
-                async_fn,
-                concurrency=concurrency,
-                tqdm_bar_format=tqdm_bar_format,
-                exit_on_error=exit_on_error,
-                fallback_return_value=fallback_return_value,
-            )
-        else:
-            logger.warning(
-                "🐌!! If running llm_classify inside a notebook, patching the event loop with "
-                "nest_asyncio will allow asynchronous eval submission, and is significantly "
-                "faster. To patch the event loop, run `nest_asyncio.apply()`."
-            )
-            return SyncExecutor(
-                sync_fn,
-                tqdm_bar_format=tqdm_bar_format,
-                exit_on_error=exit_on_error,
-                fallback_return_value=fallback_return_value,
-            )
-    else:
-        return AsyncExecutor(
-            async_fn,
-            concurrency=concurrency,
-            tqdm_bar_format=tqdm_bar_format,
-            exit_on_error=exit_on_error,
-            fallback_return_value=fallback_return_value,
-        )
-
-
-def _running_event_loop_exists() -> bool:
-    """Checks for a running event loop.
-
-    Returns:
-        bool: True if a running event loop exists, False otherwise.
-    """
-    try:
-        asyncio.get_running_loop()
-        return True
-    except RuntimeError:
-        return False
-
-
-=======
->>>>>>> 59991331
 def llm_classify(
     dataframe: pd.DataFrame,
     model: BaseEvalModel,
