import json
import logging
from typing import Any, Dict, Iterable, List, Optional, Union, cast

import pandas as pd
from tqdm.auto import tqdm

from phoenix.experimental.evals.models import BaseEvalModel, OpenAIModel, set_verbosity
from phoenix.experimental.evals.templates import (
    NOT_PARSABLE,
    RAG_RELEVANCY_PROMPT_RAILS_MAP,
    RAG_RELEVANCY_PROMPT_TEMPLATE,
    ClassificationTemplate,
    PromptOptions,
    PromptTemplate,
    map_template,
    normalize_classification_template,
)
from phoenix.experimental.evals.utils import get_tqdm_progress_bar_formatter
from phoenix.trace.semantic_conventions import DOCUMENT_CONTENT, INPUT_VALUE, RETRIEVAL_DOCUMENTS
from phoenix.utilities.logging import printif

logger = logging.getLogger(__name__)


OPENINFERENCE_QUERY_COLUMN_NAME = "attributes." + INPUT_VALUE
OPENINFERENCE_DOCUMENT_COLUMN_NAME = "attributes." + RETRIEVAL_DOCUMENTS

# argument keys in the default openai function call,
# defined here only to prevent typos
_RESPONSE = "response"
_EXPLANATION = "explanation"


def llm_classify(
    dataframe: pd.DataFrame,
    model: BaseEvalModel,
    template: Union[ClassificationTemplate, PromptTemplate, str],
    rails: List[str],
    system_instruction: Optional[str] = None,
    verbose: bool = False,
    use_function_calling_if_available: bool = True,
    provide_explanation: bool = False,
) -> pd.DataFrame:
    """Classifies each input row of the dataframe using an LLM. Returns a pandas.DataFrame
    where the first column is named `label` and contains the classification labels. An optional
    column named `explanation` is added when `provide_explanation=True`.

    Args:
        dataframe (pandas.DataFrame): A pandas dataframe in which each row represents a record to be
        classified. All template variable names must appear as column names in the dataframe (extra
        columns unrelated to the template are permitted).

        template (Union[ClassificationTemplate, PromptTemplate, str]): The prompt template as
        either an instance of PromptTemplate, ClassificationTemplate or a string. If a string, the
        variable names should be surrounded by curly braces so that a call to `.format` can be made
        to substitute variable values.

        model (BaseEvalModel): An LLM model class.

        rails (List[str]): A list of strings representing the possible output classes of the model's
        predictions.

        system_instruction (Optional[str], optional): An optional system message.

        verbose (bool, optional): If True, prints detailed info to stdout such as model invocation
        parameters and details about retries and snapping to rails. Default False.

        use_function_calling_if_available (bool, default=True): If True, use function calling
        (if available) as a means to constrain the LLM outputs. With function calling, the LLM
        is instructed to provide its response as a structured JSON object, which is easier
        to parse.

        provide_explanation (bool, default=False): If True, provides an explanation for each
        classification label. A column named `explanation` is added to the output dataframe.
        Currently, this is only available for models with function calling.

    Returns:
        pandas.DataFrame: A dataframe where the `label` column (at column position 0) contains
        the classification labels. If provide_explanation=True, then an additional column named
        `explanation` is added to contain the explanation for each label. The dataframe has
        the same length and index as the input dataframe. The classification label values are
        from the entries in the rails argument or "NOT_PARSABLE" if the model's output could
        not be parsed.
    """
    use_openai_function_call = (
        use_function_calling_if_available
        and isinstance(model, OpenAIModel)
        and model.supports_function_calling
    )

    model_kwargs: Dict[str, Any] = {}
    if use_openai_function_call:
        openai_function = _default_openai_function(rails, provide_explanation)
        model_kwargs["functions"] = [openai_function]
        model_kwargs["function_call"] = {"name": openai_function["name"]}

    eval_template = normalize_classification_template(rails=rails, template=template)

    prompt_options = PromptOptions(provide_explanation=provide_explanation)
    prompts = map_template(dataframe, eval_template, options=prompt_options)

    labels: List[Optional[str]] = [None] * len(dataframe)
    explanations: List[Optional[str]] = [None] * len(dataframe)

    printif(verbose, f"Using prompt:\n\n{eval_template.prompt(prompt_options)}")
    if generation_info := model.verbose_generation_info():
        printif(verbose, generation_info)

<<<<<<< HEAD
    # Wrap the loop in a try / catch so that we can still return a dataframe
    # even if the process is interrupted
    try:
        for index, prompt in enumerate(tqdm(prompts)):
            with set_verbosity(model, verbose) as verbose_model:
                response = verbose_model(prompt, instruction=system_instruction, **model_kwargs)
            if not use_openai_function_call:
                if provide_explanation:
                    unrailed_label, explanation = (
                        eval_template.extract_label_from_explanation(response),
                        response,
                    )
                    printif(
                        verbose and unrailed_label == NOT_PARSABLE,
                        f"- Could not parse {repr(response)}",
                    )
                else:
                    unrailed_label = response
                    explanation = None
=======
    for prompt in tqdm(prompts, bar_format=get_tqdm_progress_bar_formatter("llm_classify")):
        with set_verbosity(model, verbose) as verbose_model:
            response = verbose_model(prompt, instruction=system_instruction, **model_kwargs)
        if not use_openai_function_call:
            if provide_explanation:
                unrailed_label, explanation = (
                    eval_template.extract_label_from_explanation(response),
                    response,
                )
                printif(
                    verbose and unrailed_label == NOT_PARSABLE,
                    f"- Could not parse {repr(response)}",
                )
>>>>>>> 63814905
            else:
                try:
                    function_arguments = json.loads(response, strict=False)
                    unrailed_label = function_arguments.get(_RESPONSE)
                    explanation = function_arguments.get(_EXPLANATION)
                except json.JSONDecodeError:
                    unrailed_label = response
                    explanation = None
            labels[index] = _snap_to_rail(unrailed_label, rails, verbose=verbose)
            explanations[index] = explanation
    except (Exception, KeyboardInterrupt) as e:
        logger.error(e)
        print(
            "Process was interrupted. The return value will be incomplete",
            e,
        )

    return pd.DataFrame(
        data={
            "label": labels,
            **({"explanation": cast(List[str], explanations)} if provide_explanation else {}),
        },
        index=dataframe.index,
    )


def run_relevance_eval(
    dataframe: pd.DataFrame,
    model: BaseEvalModel,
    template: Union[ClassificationTemplate, str] = RAG_RELEVANCY_PROMPT_TEMPLATE,
    rails: List[str] = list(RAG_RELEVANCY_PROMPT_RAILS_MAP.values()),
    system_instruction: Optional[str] = None,
    query_column_name: str = "input",
    document_column_name: str = "reference",
    verbose: bool = False,
) -> List[List[str]]:
    """
    Given a pandas dataframe containing queries and retrieved documents, classifies the relevance of
    each retrieved document to the corresponding query using an LLM.

    Args:
        dataframe (pd.DataFrame): A pandas dataframe containing queries and retrieved documents. If
        both query_column_name and reference_column_name are present in the input dataframe, those
        columns are used as inputs and should appear in the following format:

        - The entries of the query column must be strings.
        - The entries of the documents column must be lists of strings. Each list may contain an
          arbitrary number of document texts retrieved for the corresponding query.

        If the input dataframe is lacking either query_column_name or reference_column_name but has
        query and retrieved document columns in OpenInference trace format named
        "attributes.input.value" and "attributes.retrieval.documents", respectively, then those
        columns are used as inputs and should appear in the following format:

        - The entries of the query column must be strings.
        - The entries of the document column must be lists of OpenInference document objects, each
          object being a dictionary that stores the document text under the key "document.content".

        This latter format is intended for running evaluations on exported OpenInference trace
        dataframes. For more information on the OpenInference tracing specification, see
        https://github.com/Arize-ai/open-inference-spec/.

        model (BaseEvalModel): The model used for evaluation.

        template (Union[PromptTemplate, str], optional): The template used for evaluation.

        rails (List[str], optional): A list of strings representing the possible output classes of
        the model's predictions.

        query_column_name (str, optional): The name of the query column in the dataframe, which
        should also be a template variable.

        reference_column_name (str, optional): The name of the document column in the dataframe,
        which should also be a template variable.

        system_instruction (Optional[str], optional): An optional system message.

        verbose (bool, optional): If True, prints detailed information to stdout such as model
        invocation parameters and retry info. Default False.

    Returns:
        List[List[str]]: A list of relevant and not relevant classifications. The "shape" of the
        list should mirror the "shape" of the retrieved documents column, in the sense that it has
        the same length as the input dataframe and each sub-list has the same length as the
        corresponding list in the retrieved documents column. The values in the sub-lists are either
        entries from the rails argument or "NOT_PARSABLE" in the case where the LLM output could not
        be parsed.
    """

    with set_verbosity(model, verbose) as verbose_model:
        query_column = dataframe.get(query_column_name)
        document_column = dataframe.get(document_column_name)
        if query_column is None or document_column is None:
            openinference_query_column = dataframe.get(OPENINFERENCE_QUERY_COLUMN_NAME)
            openinference_document_column = dataframe.get(OPENINFERENCE_DOCUMENT_COLUMN_NAME)
            if openinference_query_column is None or openinference_document_column is None:
                raise ValueError(
                    f'Dataframe columns must include either "{query_column_name}" and '
                    f'"{document_column_name}", or "{OPENINFERENCE_QUERY_COLUMN_NAME}" and '
                    f'"{OPENINFERENCE_DOCUMENT_COLUMN_NAME}".'
                )
            query_column = openinference_query_column
            document_column = openinference_document_column.map(
                lambda docs: _get_contents_from_openinference_documents(docs)
                if docs is not None
                else None
            )

        queries = cast("pd.Series[str]", query_column).tolist()
        document_lists = cast("pd.Series[str]", document_column).tolist()
        indexes = []
        expanded_queries = []
        expanded_documents = []
        for index, (query, documents) in enumerate(zip(queries, document_lists)):
            if query is None or documents is None:
                continue
            for document in documents:
                indexes.append(index)
                expanded_queries.append(query)
                expanded_documents.append(document)
        predictions = llm_classify(
            dataframe=pd.DataFrame(
                {
                    query_column_name: expanded_queries,
                    document_column_name: expanded_documents,
                }
            ),
            model=verbose_model,
            template=template,
            rails=rails,
            system_instruction=system_instruction,
            verbose=verbose,
        ).iloc[:, 0]
        outputs: List[List[str]] = [[] for _ in range(len(dataframe))]
        for index, prediction in zip(indexes, predictions):
            outputs[index].append(prediction)
        return outputs


def _get_contents_from_openinference_documents(documents: Iterable[Any]) -> List[Optional[str]]:
    """
    Get document contents from an iterable of OpenInference document objects, which are dictionaries
    containing the document text under the "document.content" key.
    """
    return [doc.get(DOCUMENT_CONTENT) if isinstance(doc, dict) else None for doc in documents]


def _snap_to_rail(raw_string: Optional[str], rails: List[str], verbose: bool = False) -> str:
    """
    Snaps a string to the nearest rail, or returns None if the string cannot be
    snapped to a rail.

    Args:
        raw_string (str): An input to be snapped to a rail.

        rails (List[str]): The target set of strings to snap to.

    Returns:
        str: A string from the rails argument or "UNPARSABLE" if the input
        string could not be snapped.
    """
    if not raw_string:
        return NOT_PARSABLE
    snap_string = raw_string.lower()
    rails = list(set(rail.lower() for rail in rails))
    rails.sort(key=len, reverse=True)
    found_rails = set()
    for rail in rails:
        if rail in snap_string:
            found_rails.add(rail)
            snap_string = snap_string.replace(rail, "")
    if len(found_rails) != 1:
        printif(verbose, f"- Cannot snap {repr(raw_string)} to rails")
        return NOT_PARSABLE
    rail = list(found_rails)[0]
    printif(verbose, f"- Snapped {repr(raw_string)} to rail: {rail}")
    return rail


def _default_openai_function(
    rails: List[str],
    with_explanation: bool = False,
) -> Dict[str, Any]:
    properties = {
        _RESPONSE: {"type": "string", "description": "Your response.", "enum": rails},
        **(
            {
                _EXPLANATION: {
                    "type": "string",
                    "description": "Explanation of the reasoning for your response.",
                },
            }
            if with_explanation
            else {}
        ),
    }
    required = [_RESPONSE, *([_EXPLANATION] if with_explanation else [])]
    return {
        "name": "record_response",
        "description": "A function to record your response.",
        "parameters": {
            "type": "object",
            "properties": properties,
            "required": required,
        },
    }<|MERGE_RESOLUTION|>--- conflicted
+++ resolved
@@ -107,11 +107,10 @@
     if generation_info := model.verbose_generation_info():
         printif(verbose, generation_info)
 
-<<<<<<< HEAD
     # Wrap the loop in a try / catch so that we can still return a dataframe
     # even if the process is interrupted
     try:
-        for index, prompt in enumerate(tqdm(prompts)):
+        for index, prompt in enumerate(tqdm(prompts, bar_format=get_tqdm_progress_bar_formatter("llm_classify"))):
             with set_verbosity(model, verbose) as verbose_model:
                 response = verbose_model(prompt, instruction=system_instruction, **model_kwargs)
             if not use_openai_function_call:
@@ -127,21 +126,6 @@
                 else:
                     unrailed_label = response
                     explanation = None
-=======
-    for prompt in tqdm(prompts, bar_format=get_tqdm_progress_bar_formatter("llm_classify")):
-        with set_verbosity(model, verbose) as verbose_model:
-            response = verbose_model(prompt, instruction=system_instruction, **model_kwargs)
-        if not use_openai_function_call:
-            if provide_explanation:
-                unrailed_label, explanation = (
-                    eval_template.extract_label_from_explanation(response),
-                    response,
-                )
-                printif(
-                    verbose and unrailed_label == NOT_PARSABLE,
-                    f"- Could not parse {repr(response)}",
-                )
->>>>>>> 63814905
             else:
                 try:
                     function_arguments = json.loads(response, strict=False)
