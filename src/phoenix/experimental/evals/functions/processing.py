--- conflicted
+++ resolved
@@ -102,14 +102,8 @@
     return text
 
 
-<<<<<<< HEAD
 def concatenate_and_truncate_chunks(chunks: List[str], model: BaseModel, token_buffer: int) -> str:
     """_summary_"""
-=======
-def concatenate_and_truncate_chunks(
-    chunks: List[str], model: BaseEvalModel, token_buffer: int
-) -> str:
->>>>>>> 858bd7cb
     """Given a list of `chunks` of text, this function will return the concatenated chunks
     truncated to a token limit given by the `model` and `token_buffer`. See the function
     `truncate_text_by_model` for information on the truncation process.
