from .default_templates import (
    CODE_READABILITY_PROMPT_RAILS_MAP,
    CODE_READABILITY_PROMPT_TEMPLATE,
    HALLUCINATION_PROMPT_RAILS_MAP,
    HALLUCINATION_PROMPT_TEMPLATE,
    RAG_RELEVANCY_PROMPT_RAILS_MAP,
    RAG_RELEVANCY_PROMPT_TEMPLATE,
    TOXICITY_PROMPT_RAILS_MAP,
<<<<<<< HEAD
    TOXICITY_PROMPT_TEMPLATE_STR,
    REF_LINK_EVAL_PROMPT_RAILS_MAP,
    REF_LINK_EVAL_PROMPT_TEMPLATE_STR
=======
    TOXICITY_PROMPT_TEMPLATE,
)
from .template import (
    NOT_PARSABLE,
    ClassificationTemplate,
    PromptOptions,
    PromptTemplate,
    map_template,
    normalize_classification_template,
    normalize_prompt_template,
>>>>>>> 45eb5f24
)

__all__ = [
    "UserTemplate",
    "PromptOptions",
    "PromptTemplate",
    "ClassificationTemplate",
    "normalize_classification_template",
    "normalize_prompt_template",
    "map_template",
    "NOT_PARSABLE",
    "CODE_READABILITY_PROMPT_RAILS_MAP",
    "CODE_READABILITY_PROMPT_TEMPLATE",
    "HALLUCINATION_PROMPT_RAILS_MAP",
    "HALLUCINATION_PROMPT_TEMPLATE",
    "RAG_RELEVANCY_PROMPT_RAILS_MAP",
    "RAG_RELEVANCY_PROMPT_TEMPLATE",
    "TOXICITY_PROMPT_RAILS_MAP",
<<<<<<< HEAD
    "TOXICITY_PROMPT_TEMPLATE_STR",
    "REF_LINK_EVAL_PROMPT_RAILS_MAP",
    "REF_LINK_EVAL_PROMPT_TEMPLATE_STR"
=======
    "TOXICITY_PROMPT_TEMPLATE",
>>>>>>> 45eb5f24
]<|MERGE_RESOLUTION|>--- conflicted
+++ resolved
@@ -6,12 +6,10 @@
     RAG_RELEVANCY_PROMPT_RAILS_MAP,
     RAG_RELEVANCY_PROMPT_TEMPLATE,
     TOXICITY_PROMPT_RAILS_MAP,
-<<<<<<< HEAD
     TOXICITY_PROMPT_TEMPLATE_STR,
+    TOXICITY_PROMPT_TEMPLATE,
     REF_LINK_EVAL_PROMPT_RAILS_MAP,
     REF_LINK_EVAL_PROMPT_TEMPLATE_STR
-=======
-    TOXICITY_PROMPT_TEMPLATE,
 )
 from .template import (
     NOT_PARSABLE,
@@ -21,7 +19,6 @@
     map_template,
     normalize_classification_template,
     normalize_prompt_template,
->>>>>>> 45eb5f24
 )
 
 __all__ = [
@@ -40,11 +37,9 @@
     "RAG_RELEVANCY_PROMPT_RAILS_MAP",
     "RAG_RELEVANCY_PROMPT_TEMPLATE",
     "TOXICITY_PROMPT_RAILS_MAP",
-<<<<<<< HEAD
     "TOXICITY_PROMPT_TEMPLATE_STR",
+    "TOXICITY_PROMPT_TEMPLATE",
     "REF_LINK_EVAL_PROMPT_RAILS_MAP",
     "REF_LINK_EVAL_PROMPT_TEMPLATE_STR"
-=======
-    "TOXICITY_PROMPT_TEMPLATE",
->>>>>>> 45eb5f24
+
 ]