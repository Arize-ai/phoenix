--- conflicted
+++ resolved
@@ -25,17 +25,7 @@
     top_k: int = 256
     """The cutoff where the model no longer selects the words"""
     stop_sequences: List[str] = field(default_factory=list)
-<<<<<<< HEAD
     """If the model encounters a stop sequence, it stops generating further tokens."""
-    max_retries: int = 6
-    """Maximum number of retries to make when generating."""
-    retry_min_seconds: int = 10
-    """Minimum number of seconds to wait when retrying."""
-    retry_max_seconds: int = 60
-    """Maximum number of seconds to wait when retrying."""
-=======
-    """If the model encounters a stop sequence, it stops generating further tokens. """
->>>>>>> 5cca65ca
     client: Any = None
     """The bedrock session client. If unset, a new one is created with boto3."""
     max_content_size: Optional[int] = None
