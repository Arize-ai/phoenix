--- conflicted
+++ resolved
@@ -2,11 +2,7 @@
 import time
 from functools import wraps
 from math import exp
-<<<<<<< HEAD
-from typing import Any, Callable, Coroutine, Type, TypeVar
-=======
-from typing import Any, Callable, Coroutine, Optional, Tuple, Type, TypeVar, cast
->>>>>>> ecbfcd27
+from typing import Any, Callable, Coroutine, Optional, Tuple, Type, TypeVar
 
 from typing_extensions import ParamSpec
 
