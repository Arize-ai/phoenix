import logging
from abc import ABC, abstractmethod, abstractproperty
from contextlib import contextmanager
from dataclasses import dataclass
from typing import TYPE_CHECKING, Any, Callable, Generator, List, Optional, Type

if TYPE_CHECKING:
    from tiktoken import Encoding

<<<<<<< HEAD
=======
from typing import Sequence
>>>>>>> 45eb5f24

from tenacity import (
    RetryCallState,
    retry,
    retry_base,
    retry_if_exception_type,
    stop_after_attempt,
    wait_random_exponential,
)
from tqdm.asyncio import tqdm_asyncio
from tqdm.auto import tqdm
from typing_extensions import TypeVar

from phoenix.experimental.evals.utils.threads import to_thread
from phoenix.utilities.logging import printif

T = TypeVar("T", bound=type)


def is_list_of(lst: Sequence[object], tp: T) -> bool:
    return isinstance(lst, list) and all(isinstance(x, tp) for x in lst)


logger = logging.getLogger(__name__)

TQDM_BAR_FORMAT = (
    "Eta:{eta} |{bar}| {percentage:3.1f}% "
    "({n_fmt}/{total_fmt}) "
    "[{elapsed}<{remaining}, {rate_fmt}{postfix}]"
)


@contextmanager
def set_verbosity(
    model: "BaseEvalModel", verbose: bool = False
) -> Generator["BaseEvalModel", None, None]:
    try:
        _verbose = model._verbose
        model._verbose = verbose
        yield model
    finally:
        model._verbose = _verbose


@dataclass
class BaseEvalModel(ABC):
    _verbose: bool = False

    def retry(
        self,
        error_types: List[Type[BaseException]],
        min_seconds: int,
        max_seconds: int,
        max_retries: int,
    ) -> Callable[[Any], Any]:
        """Create a retry decorator for a given LLM and provided list of error types."""

        def log_retry(retry_state: RetryCallState) -> None:
            if fut := retry_state.outcome:
                exc = fut.exception()
            else:
                exc = None

            if exc:
                printif(
                    self._verbose,
                    f"Failed attempt {retry_state.attempt_number}: raised {repr(exc)}",
                )
            else:
                printif(self._verbose, f"Failed attempt {retry_state.attempt_number}")
            return None

        retry_instance: retry_base = retry_if_exception_type(error_types[0])
        for error in error_types[1:]:
            retry_instance = retry_instance | retry_if_exception_type(error)
        return retry(
            reraise=True,
            stop=stop_after_attempt(max_retries),
            wait=wait_random_exponential(multiplier=1, min=min_seconds, max=max_seconds),
            retry=retry_instance,
            before_sleep=log_retry,
        )

    def __call__(self, prompt: str, instruction: Optional[str] = None, **kwargs: Any) -> str:
        """Run the LLM on the given prompt."""
        if not isinstance(prompt, str):
            raise TypeError(
                "Invalid type for argument `prompt`. Expected a string but found "
                f"{type(prompt)}. If you want to run the LLM on multiple prompts, use "
                "`generate` instead."
            )
        if instruction is not None and not isinstance(instruction, str):
            raise TypeError(
                "Invalid type for argument `instruction`. Expected a string but found "
                f"{type(instruction)}."
            )
        return self._generate(prompt=prompt, instruction=instruction, **kwargs)

    async def async_call(self, prompt: str, instruction: Optional[str] = None) -> str:
        """Run the LLM on the given prompt."""
        if not isinstance(prompt, str):
            raise TypeError(
                "Invalid type for argument `prompt`. Expected a string but found "
                f"{type(prompt)}. If you want to run the LLM on multiple prompts, use "
                "`generate` instead."
            )
        if instruction is not None and not isinstance(instruction, str):
            raise TypeError(
                "Invalid type for argument `instruction`. Expected a string but found "
                f"{type(instruction)}."
            )
        response = await self.agenerate(prompts=[prompt], instruction=instruction)
        return response[0]

    def generate(
        self, prompts: List[str], instruction: Optional[str] = None, **kwargs: Any
    ) -> List[str]:
        printif(self._verbose, f"Generating responses for {len(prompts)} prompts...")
        if extra_info := self.verbose_generation_info():
            printif(self._verbose, extra_info)
        if not is_list_of(prompts, str):
            raise TypeError(
                "Invalid type for argument `prompts`. Expected a list of strings "
                f"but found {type(prompts)}."
            )
        try:
            outputs = []
            for prompt in tqdm(prompts, bar_format=TQDM_BAR_FORMAT):
                output = self._generate(prompt=prompt, instruction=instruction, **kwargs)
                logger.info(f"Prompt: {prompt}\nInstruction: {instruction}\nOutput: {output}")
                outputs.append(output)

        except (KeyboardInterrupt, Exception) as e:
            raise e
        return outputs

    async def agenerate(self, prompts: List[str], instruction: Optional[str] = None) -> List[str]:
        if not is_list_of(prompts, str):
            raise TypeError(
                "Invalid type for argument `prompts`. Expected a list of strings "
                f"but found {type(prompts)}."
            )
        try:
            result: List[str] = await tqdm_asyncio.gather(
                *[self._agenerate(prompt=prompt, instruction=instruction) for prompt in prompts],
                bar_format=TQDM_BAR_FORMAT,
                ncols=100,
            )
        except (KeyboardInterrupt, Exception) as e:
            raise e
        return result

    def verbose_generation_info(self) -> str:
        # if defined, returns additional model-specific information to display if `generate` is
        # run with `verbose=True`
        return ""

    @abstractmethod
    def _generate(self, prompt: str, **kwargs: Any) -> str:
        raise NotImplementedError

    async def _agenerate(self, prompt: str, instruction: Optional[str]) -> str:
        return str(await to_thread(self._generate, prompt=prompt, instruction=instruction))

    @staticmethod
    def _raise_import_error(
        package_name: str, package_display_name: str = "", package_min_version: str = ""
    ) -> None:
        if not package_display_name:
            package_display_name = package_name
        msg = (
            f"Could not import necessary dependencies to use {package_display_name}. "
            "Please install them with "
        )
        if package_min_version:
            msg += f"`pip install {package_name}>={package_min_version}`."
        else:
            msg += f"`pip install {package_name}`."
        raise ImportError(msg)

    @abstractmethod
    def get_tokens_from_text(self, text: str) -> List[int]:
        ...

    @abstractmethod
    def get_text_from_tokens(self, tokens: List[int]) -> str:
        ...

    @abstractproperty
    def max_context_size(self) -> int:
        ...

    @abstractproperty
    def encoder(self) -> "Encoding":
        ...<|MERGE_RESOLUTION|>--- conflicted
+++ resolved
@@ -2,15 +2,11 @@
 from abc import ABC, abstractmethod, abstractproperty
 from contextlib import contextmanager
 from dataclasses import dataclass
-from typing import TYPE_CHECKING, Any, Callable, Generator, List, Optional, Type
+from typing import TYPE_CHECKING, Any, Callable, Generator, List, Optional, Type, Sequence
 
 if TYPE_CHECKING:
     from tiktoken import Encoding
 
-<<<<<<< HEAD
-=======
-from typing import Sequence
->>>>>>> 45eb5f24
 
 from tenacity import (
     RetryCallState,
