import logging
import warnings
from dataclasses import dataclass
from typing import TYPE_CHECKING, Any, Dict, Optional

from phoenix.experimental.evals.models.base import BaseModel

if TYPE_CHECKING:
    from google.auth.credentials import Credentials  # type:ignore

logger = logging.getLogger(__name__)

MINIMUM_VERTEX_AI_VERSION = "1.33.0"


@dataclass
class VertexAIModel(BaseModel):
    project: Optional[str] = None
    "project (str): The default project to use when making API calls."
    location: Optional[str] = None
    "location (str): The default location to use when making API calls. If not "
    "set defaults to us-central-1."
    credentials: Optional["Credentials"] = None
<<<<<<< HEAD
    model_name: str = "text-bison"
    tuned_model_name: Optional[str] = None
    "The name of a tuned model. If provided, model_name is ignored."
=======
    model: str = "text-bison"
    tuned_model: Optional[str] = None
    "The name of a tuned model. If provided, model is ignored."
    max_retries: int = 6
    """Maximum number of retries to make when generating."""
    retry_min_seconds: int = 10
    """Minimum number of seconds to wait when retrying."""
    retry_max_seconds: int = 60
    """Maximum number of seconds to wait when retrying."""
>>>>>>> a7aee36f
    temperature: float = 0.0
    """What sampling temperature to use."""
    max_tokens: int = 256
    """The maximum number of tokens to generate in the completion.
    -1 returns as many tokens as possible given the prompt and
    the models maximal context size."""
    top_p: float = 0.95
    "Tokens are selected from most probable to least until the sum of their "
    "probabilities equals the top-p value. Top-p is ignored for Codey models."
    top_k: int = 40
    "How the model selects tokens for output, the next token is selected from "
    "among the top-k most probable tokens. Top-k is ignored for Codey models."

    # Deprecated fields
    model_name: Optional[str] = None
    """
    .. deprecated:: 3.0.0
       use `model` instead. This will be removed in a future release.
    """
    tuned_model_name: Optional[str] = None
    """
    .. deprecated:: 3.0.0
       use `tuned_model` instead. This will be removed in a future release.
    """

    def __post_init__(self) -> None:
        self._migrate_model_name()
        self._init_environment()
        self._init_vertex_ai()
        self._instantiate_model()

    def _migrate_model_name(self) -> None:
        if self.model_name is not None:
            warning_message = (
                "The `model_name` field is deprecated. Use `model` instead. "
                + "This will be removed in a future release."
            )
            warnings.warn(
                warning_message,
                DeprecationWarning,
            )
            print(warning_message)
            self.model = self.model_name
            self.model_name = None
        if self.tuned_model_name is not None:
            warning_message = (
                "`tuned_model_name` field is deprecated. Use `tuned_model` instead. "
                + "This will be removed in a future release."
            )
            warnings.warn(
                warning_message,
                DeprecationWarning,
            )
            print(warning_message)
            self.tuned_model = self.tuned_model_name
            self.tuned_model_name = None

    def _init_environment(self) -> None:
        try:
            import google.api_core.exceptions as google_exceptions  # type:ignore
            import vertexai  # type:ignore

            self._vertexai = vertexai
            self._google_exceptions = google_exceptions
        except ImportError:
            self._raise_import_error(
                package_display_name="VertexAI",
                package_name="google-cloud-aiplatform",
                package_min_version=MINIMUM_VERTEX_AI_VERSION,
            )

    def _init_vertex_ai(self) -> None:
        self._vertexai.init(**self._init_params)

    def _instantiate_model(self) -> None:
        if self.is_codey_model:
            from vertexai.preview.language_models import CodeGenerationModel  # type:ignore

            model = CodeGenerationModel
        else:
            from vertexai.preview.language_models import TextGenerationModel

            model = TextGenerationModel

        if self.tuned_model:
            self._model = model.get_tuned_model(self.tuned_model)
        else:
            self._model = model.from_pretrained(self.model)

    def verbose_generation_info(self) -> str:
        return f"VertexAI invocation parameters: {self.invocation_params}"

    async def _async_generate(self, prompt: str, **kwargs: Dict[str, Any]) -> str:
        return self._generate(prompt, **kwargs)

    def _generate(self, prompt: str, **kwargs: Dict[str, Any]) -> str:
        invoke_params = self.invocation_params
        response = self._model.predict(
            prompt=prompt,
            **invoke_params,
        )
        return str(response.text)

    @property
    def is_codey_model(self) -> bool:
        return is_codey_model(self.tuned_model or self.model)

    @property
    def _init_params(self) -> Dict[str, Any]:
        return {
            "project": self.project,
            "location": self.location,
            "credentials": self.credentials,
        }

    @property
    def invocation_params(self) -> Dict[str, Any]:
        params = {
            "temperature": self.temperature,
            "max_output_tokens": self.max_tokens,
        }
        if self.is_codey_model:
            return params
        else:
            return {
                **params,
                "top_k": self.top_k,
                "top_p": self.top_p,
            }


def is_codey_model(model_name: str) -> bool:
    """Returns True if the model name is a Codey model.

    Args:
        model_name: The model name to check.

    Returns: True if the model name is a Codey model.
    """
    return "code" in model_name<|MERGE_RESOLUTION|>--- conflicted
+++ resolved
@@ -21,21 +21,9 @@
     "location (str): The default location to use when making API calls. If not "
     "set defaults to us-central-1."
     credentials: Optional["Credentials"] = None
-<<<<<<< HEAD
-    model_name: str = "text-bison"
-    tuned_model_name: Optional[str] = None
-    "The name of a tuned model. If provided, model_name is ignored."
-=======
     model: str = "text-bison"
     tuned_model: Optional[str] = None
     "The name of a tuned model. If provided, model is ignored."
-    max_retries: int = 6
-    """Maximum number of retries to make when generating."""
-    retry_min_seconds: int = 10
-    """Minimum number of seconds to wait when retrying."""
-    retry_max_seconds: int = 60
-    """Maximum number of seconds to wait when retrying."""
->>>>>>> a7aee36f
     temperature: float = 0.0
     """What sampling temperature to use."""
     max_tokens: int = 256
@@ -50,12 +38,12 @@
     "among the top-k most probable tokens. Top-k is ignored for Codey models."
 
     # Deprecated fields
-    model_name: Optional[str] = None
+    model: Optional[str] = None
     """
     .. deprecated:: 3.0.0
        use `model` instead. This will be removed in a future release.
     """
-    tuned_model_name: Optional[str] = None
+    tuned_model: Optional[str] = None
     """
     .. deprecated:: 3.0.0
        use `tuned_model` instead. This will be removed in a future release.
@@ -68,7 +56,7 @@
         self._instantiate_model()
 
     def _migrate_model_name(self) -> None:
-        if self.model_name is not None:
+        if self.model is not None:
             warning_message = (
                 "The `model_name` field is deprecated. Use `model` instead. "
                 + "This will be removed in a future release."
@@ -78,9 +66,9 @@
                 DeprecationWarning,
             )
             print(warning_message)
-            self.model = self.model_name
-            self.model_name = None
-        if self.tuned_model_name is not None:
+            self.model = self.model
+            self.model = None
+        if self.tuned_model is not None:
             warning_message = (
                 "`tuned_model_name` field is deprecated. Use `tuned_model` instead. "
                 + "This will be removed in a future release."
@@ -90,8 +78,8 @@
                 DeprecationWarning,
             )
             print(warning_message)
-            self.tuned_model = self.tuned_model_name
-            self.tuned_model_name = None
+            self.tuned_model = self.tuned_model
+            self.tuned_model = None
 
     def _init_environment(self) -> None:
         try:
