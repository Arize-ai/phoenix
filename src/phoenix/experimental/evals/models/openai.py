from __future__ import annotations

import asyncio
import logging
import os
from dataclasses import dataclass, field
from typing import TYPE_CHECKING, Any, Dict, List, Mapping, Optional, Tuple, Union

import nest_asyncio
import requests
from openai.openai_object import OpenAIObject
from tqdm.asyncio import tqdm as async_tqdm

from phoenix.experimental.evals.models.base import BaseEvalModel
from phoenix.experimental.evals.models.rate_limiters import OpenAIRateLimiter
from phoenix.experimental.evals.utils.types import is_list_of
from phoenix.utilities.logging import printif

if TYPE_CHECKING:
    from tiktoken import Encoding

OPENAI_API_KEY_ENVVAR_NAME = "OPENAI_API_KEY"
MINIMUM_OPENAI_VERSION = "0.26.4"
MODEL_TOKEN_LIMIT_MAPPING = {
    "gpt-3.5-turbo-instruct": 4096,
    "gpt-3.5-turbo-0301": 4096,
    "gpt-3.5-turbo-0613": 4096,  # Current gpt-3.5-turbo default
    "gpt-3.5-turbo-16k-0613": 16385,
    "gpt-4-0314": 8192,
    "gpt-4-0613": 8192,  # Current gpt-4 default
    "gpt-4-32k-0314": 32768,
    "gpt-4-32k-0613": 32768,
}
LEGACY_COMPLETION_API_MODELS = ("gpt-3.5-turbo-instruct",)
logger = logging.getLogger(__name__)
TQDM_BAR_FORMAT = (
    "Eta:{eta} |{bar}| {percentage:3.1f}% "
    "({n_fmt}/{total_fmt}) "
    "[{elapsed}<{remaining}, {rate_fmt}{postfix}]"
)

# rate limits conservatively pulled from https://learn.microsoft.com/en-us/azure/ai-services/openai/quotas-limits
AZURE_OPENAI_TOKEN_RATE_LIMITS = {
    "gpt-35-turbo": 240000,
    "gpt-35-turbo-16k": 240000,
    "gpt-35-turbo-instruct": 240000,
    "gpt-4": 20000,
    "gpt-4-32k": 60000,
    "text-embedding-ada-002": 240000,
    "babbage-002": 50000,
    "davinci-002": 50000,
    "gpt-35-turbo-0613": 50000,
}


def openai_token_usage(chat_completion: OpenAIObject) -> int:
    try:
        return int(chat_completion.usage.total_tokens)
    except (AttributeError, ValueError):
        return 0


def openai_rate_limit_info(
    model_name: str, api_key: Optional[str], base_url: Optional[str] = None
) -> Mapping[str, int]:
    if base_url is not None and "openai.azure" in base_url:
        token_limit = AZURE_OPENAI_TOKEN_RATE_LIMITS.get(model_name, 120000)
        limit_info = {
            "token_rate_limit": token_limit,
        }
    else:
        if api_key is None:
            # TODO: Create custom AuthenticationError
            raise RuntimeError(
                "OpenAI's API key not provided. Pass it as an argument to 'openai_api_key' "
                "or set it in your environment: 'export OPENAI_API_KEY=sk-****'"
            )
        headers = {
            "Content-Type": "application/json",
            "Authorization": f"Bearer {api_key}",
        }
        data = {
            "model": model_name,
            "messages": [
                {"role": "user", "content": "Test"},
            ],
        }
        response = requests.post(
            "https://api.openai.com/v1/chat/completions", headers=headers, json=data
        )
        # default to tier 1 rate limits (https://platform.openai.com/docs/guides/rate-limits/overview)
        request_limit = int(response.headers.get("x-ratelimit-limit-requests", 500))
        token_limit = int(response.headers.get("x-ratelimit-limit-tokens", 10000))
        limit_info = {
            "request_rate_limit": request_limit,
            "token_rate_limit": token_limit,
        }
    return limit_info


@dataclass
class OpenAIModel(BaseEvalModel):
    openai_api_type: Optional[str] = field(default=None)
    openai_api_version: Optional[str] = field(default=None)
    openai_api_key: Optional[str] = field(repr=False, default=None)
    openai_api_base: Optional[str] = field(repr=False, default=None)
    openai_organization: Optional[str] = field(repr=False, default=None)
    engine: str = ""
    """Azure engine (the Deployment Name of your model)"""
    model_name: str = "gpt-4"
    """Model name to use."""
    temperature: float = 0.0
    """What sampling temperature to use."""
    max_tokens: int = 256
    """The maximum number of tokens to generate in the completion.
    -1 returns as many tokens as possible given the prompt and
    the models maximal context size."""
    top_p: float = 1
    """Total probability mass of tokens to consider at each step."""
    frequency_penalty: float = 0
    """Penalizes repeated tokens according to frequency."""
    presence_penalty: float = 0
    """Penalizes repeated tokens."""
    n: int = 1
    """How many completions to generate for each prompt."""
    model_kwargs: Dict[str, Any] = field(default_factory=dict)
    """Holds any model parameters valid for `create` call not explicitly specified."""
    batch_size: int = 20
    # TODO: IMPLEMENT BATCHING
    """Batch size to use when passing multiple documents to generate."""
    request_timeout: Optional[Union[float, Tuple[float, float]]] = None
    """Timeout for requests to OpenAI completion API. Default is 600 seconds."""
    max_retries: int = 6
    """Maximum number of retries to make when generating."""
    retry_min_seconds: int = 10
    """Minimum number of seconds to wait when retrying."""
    retry_max_seconds: int = 60
    """Maximum number of seconds to wait when retrying."""

    def __post_init__(self) -> None:
        self._init_environment()
        self._init_open_ai()
        self._init_tiktoken()
        self._rate_limiter: Optional[OpenAIRateLimiter] = None

    @property
    def rate_limiter(self, rate_limit_multiplier: float = 0.8) -> OpenAIRateLimiter:
        if self._rate_limiter is None:
            self._rate_limiter = OpenAIRateLimiter()
            limit_info = openai_rate_limit_info(
                self.model_name, self.openai_api_key, base_url=self.openai_api_base
            )
            # throttle our requests to some multiple of the absolute rate limit
            limits = {
                limit_type: limit * rate_limit_multiplier
                for limit_type, limit in limit_info.items()
            }
            self._rate_limiter.set_rate_limits(self.model_name, **limits)
        return self._rate_limiter

    def _init_environment(self) -> None:
        try:
            import openai
            import openai.util
            from openai import error as openai_error

            self._openai = openai
            self._openai_error = openai_error
            self._openai_util = openai.util
        except ImportError:
            self._raise_import_error(
                package_display_name="OpenAI",
                package_name="openai",
                package_min_version=MINIMUM_OPENAI_VERSION,
            )
        try:
            import tiktoken

            self._tiktoken = tiktoken
        except ImportError:
            self._raise_import_error(
                package_name="tiktoken",
            )

    def _init_open_ai(self) -> None:
        self._model_uses_legacy_completion_api = self.model_name.startswith(
            LEGACY_COMPLETION_API_MODELS
        )
        if self.openai_api_key is None:
            api_key = os.getenv(OPENAI_API_KEY_ENVVAR_NAME)
            if api_key is None:
                # TODO: Create custom AuthenticationError
                raise RuntimeError(
                    "OpenAI's API key not provided. Pass it as an argument to 'openai_api_key' "
                    "or set it in your environment: 'export OPENAI_API_KEY=sk-****'"
                )
            self.openai_api_key = api_key
        self.openai_api_base = self.openai_api_base or self._openai.api_base
        self.openai_api_type = self.openai_api_type or self._openai.api_type
        self.openai_api_version = self.openai_api_version or self._openai.api_version
        self.openai_organization = self.openai_organization or self._openai.organization
        # use enum to validate api type
        self._openai_util.ApiType.from_str(self.openai_api_type)  # type: ignore
        self._is_azure = self.openai_api_type.lower().startswith("azure")

        if self._is_azure:
            if not self.engine:
                raise ValueError(
                    "You must provide the deployment name in the 'engine' parameter "
                    "to access the Azure OpenAI service"
                )
            self._openai_api_model_name = self.engine
        elif self.model_name in MODEL_TOKEN_LIMIT_MAPPING.keys():
            self._openai_api_model_name = self.model_name
        elif "gpt-3.5-turbo" in self.model_name:
            self._openai_api_model_name = "gpt-3.5-turbo-0613"
        elif "gpt-4" in self.model_name:
            self._openai_api_model_name = "gpt-4-0613"
        else:
            raise NotImplementedError(
                f"openai_api_model_name not available for model {self.model_name}. "
            )

    def _init_tiktoken(self) -> None:
        try:
            encoding = self._tiktoken.encoding_for_model(self.openai_api_model_name)
        except KeyError:
            logger.warning("Warning: model not found. Using cl100k_base encoding.")
            encoding = self._tiktoken.get_encoding("cl100k_base")
        self._tiktoken_encoding = encoding

    @staticmethod
    def _build_messages(
        prompt: str, system_instruction: Optional[str] = None
    ) -> List[Dict[str, str]]:
        messages = [{"role": "user", "content": prompt}]
        if system_instruction:
            messages.insert(0, {"role": "system", "content": str(system_instruction)})
        return messages

    def _verbose_generation_info(self) -> str:
        return f"OpenAI invocation parameters: {self.public_invocation_params}"

<<<<<<< HEAD
    def generate(
        self, prompts: List[str], instruction: Optional[str] = None, num_consumers: int = 20
    ) -> List[str]:
        try:
            asyncio.get_running_loop()
            nest_asyncio.apply()
        except RuntimeError:
            pass
        return asyncio.run(self._generate_async(prompts, instruction, num_consumers=num_consumers))

    async def _generate_async(
        self,
        prompts: List[str],
        instruction: Optional[str] = None,
        num_consumers: int = 20,
    ) -> List[str]:
        printif(self._verbose, f"Generating responses for {len(prompts)} prompts...")
        if extra_info := self._verbose_generation_info():
            printif(self._verbose, extra_info)
        if not is_list_of(prompts, str):
            raise TypeError(
                "Invalid type for argument `prompts`. Expected a list of strings "
                f"but found {type(prompts)}."
            )
        outputs = ["unset"] * len(prompts)
        queue: asyncio.Queue[Tuple[int, str, Optional[str]]] = asyncio.Queue(
            maxsize=2 * num_consumers
        )
        END_OF_QUEUE = object()  # sentinel indicating when the queue is done
        progress_bar = async_tqdm(total=len(prompts), bar_format=TQDM_BAR_FORMAT)

        producer = self._producer(prompts, instruction, queue, num_consumers, END_OF_QUEUE)
        consumers = [
            asyncio.create_task(self._consumer(queue, outputs, END_OF_QUEUE, progress_bar))
            for _ in range(num_consumers)
        ]

        await asyncio.gather(producer, *consumers)
        return outputs

    async def _producer(
        self,
        prompts: List[str],
        instruction: Optional[str],
        queue: asyncio.Queue[Tuple[int, str, Optional[str]]],
        num_consumers: int,
        end_of_queue: Any,
    ) -> None:
        for index, prompt in enumerate(prompts):
            await queue.put((index, prompt, instruction))
        # add an end of queue sentinel for each consumer
        for _ in range(num_consumers):
            await queue.put(end_of_queue)

    async def _consumer(
        self,
        queue: asyncio.Queue[Tuple[int, str, Optional[str]]],
        outputs: List[str],
        end_of_queue: Any,
        progress_bar: async_tqdm[Any],
    ) -> None:
        while True:
            if (item := await queue.get()) is end_of_queue:
                break

            index, prompt, instruction = item
            output = await self._generate(prompt=prompt, instruction=instruction)  # type: ignore
            logger.info(f"Prompt: {prompt}\nInstruction: {instruction}\nOutput: {output}")
            outputs[index] = output
            progress_bar.update()

    async def _generate(self, prompt: str, **kwargs: Dict[str, Any]) -> str:  # type: ignore
        invoke_params = self.invocation_params
        messages = self._build_messages(prompt, kwargs.get("instruction"))  # type: ignore

        response = await self._generate_with_retry(
=======
    def _generate(self, prompt: str, **kwargs: Any) -> str:
        invoke_params = self.invocation_params
        messages = self._build_messages(prompt, kwargs.get("instruction"))
        if functions := kwargs.get("functions"):
            invoke_params["functions"] = functions
        if function_call := kwargs.get("function_call"):
            invoke_params["function_call"] = function_call
        response = self._generate_with_retry(
>>>>>>> dc7f3ef6
            messages=messages,
            **invoke_params,
        )
        choice = response["choices"][0]
        if self._model_uses_legacy_completion_api:
            return str(choice["text"])
        message = choice["message"]
        if function_call := message.get("function_call"):
            return str(function_call.get("arguments") or "")
        return str(message["content"])

    async def _generate_with_retry(self, **kwargs: Any) -> Any:
        """Use tenacity to retry the completion call."""
        openai_retry_errors = [
            self._openai_error.Timeout,
            self._openai_error.APIError,
            self._openai_error.APIConnectionError,
            self._openai_error.RateLimitError,
            self._openai_error.ServiceUnavailableError,
        ]

        async def metered_openai_chat_completion(**kwargs: Any) -> Any:
            limit = self.rate_limiter.alimit(self.model_name, openai_token_usage)
            response = await limit(self._openai.ChatCompletion.acreate)(**kwargs)
            return response

        async def metered_openai_completion(**kwargs: Any) -> Any:
            limit = self.rate_limiter.alimit(self.model_name, openai_token_usage)
            response = await limit(self._openai.Completion.acreate)(**kwargs)
            return response

        @self.retry(
            error_types=openai_retry_errors,
            min_seconds=self.retry_min_seconds,
            max_seconds=self.retry_max_seconds,
            max_retries=self.max_retries,
        )
        async def _completion_with_retry(**kwargs: Any) -> Any:
            if self._model_uses_legacy_completion_api:
                if "prompt" not in kwargs:
                    kwargs["prompt"] = "\n\n".join(
                        (message.get("content") or "")
                        for message in (kwargs.pop("messages", None) or ())
                    )
                return await metered_openai_completion(**kwargs)
            return await metered_openai_chat_completion(**kwargs)

        return await _completion_with_retry(**kwargs)

    @property
    def max_context_size(self) -> int:
        model_name = self.openai_api_model_name
        # handling finetuned models
        if "ft-" in model_name:
            model_name = self.model_name.split(":")[0]

        context_size = MODEL_TOKEN_LIMIT_MAPPING.get(model_name, None)

        if context_size is None:
            raise ValueError(
                "Can't determine maximum context size. An unknown model name was "
                f"used: {model_name}. Please provide a valid OpenAI model name. "
                "Known models are: " + ", ".join(MODEL_TOKEN_LIMIT_MAPPING.keys())
            )

        return context_size

    @property
    def public_invocation_params(self) -> Dict[str, Any]:
        return {
            **({"engine": self.engine} if self._is_azure else {"model": self.model_name}),
            **self._default_params,
            **self.model_kwargs,
        }

    @property
    def invocation_params(self) -> Dict[str, Any]:
        return {
            **self.public_invocation_params,
            **self._credentials,
        }

    @property
    def _credentials(self) -> Dict[str, Any]:
        """Get the default parameters for calling OpenAI API."""
        return {
            "api_key": self.openai_api_key,
            "api_base": self.openai_api_base,
            "api_type": self.openai_api_type,
            "api_version": self.openai_api_version,
            "organization": self.openai_organization,
        }

    @property
    def _default_params(self) -> Dict[str, Any]:
        """Get the default parameters for calling OpenAI API."""
        return {
            "temperature": self.temperature,
            "max_tokens": self.max_tokens,
            "frequency_penalty": self.frequency_penalty,
            "presence_penalty": self.presence_penalty,
            "top_p": self.top_p,
            "n": self.n,
            "request_timeout": self.request_timeout,
        }

    @property
    def openai_api_model_name(self) -> str:
        return self._openai_api_model_name

    @property
    def encoder(self) -> "Encoding":
        return self._tiktoken_encoding

    def get_token_count_from_messages(self, messages: List[Dict[str, str]]) -> int:
        """Return the number of tokens used by a list of messages.

        Official documentation: https://github.com/openai/openai-cookbook/blob/main/examples/How_to_format_inputs_to_ChatGPT_models.ipynb
        """  # noqa
        model_name = self.openai_api_model_name
        if model_name == "gpt-3.5-turbo-0301":
            tokens_per_message = 4  # every message follows <|start|>{role/name}\n{content}<|end|>\n
            tokens_per_name = -1  # if there's a name, the role is omitted
        else:
            tokens_per_message = 3
            tokens_per_name = 1

        token_count = 0
        for message in messages:
            token_count += tokens_per_message
            for key, text in message.items():
                token_count += len(self.get_tokens_from_text(text))
                if key == "name":
                    token_count += tokens_per_name
        # every reply is primed with <|start|>assistant<|message|>
        token_count += 3
        return token_count

    def get_tokens_from_text(self, text: str) -> List[int]:
        return self.encoder.encode(text)

    def get_text_from_tokens(self, tokens: List[int]) -> str:
        return self.encoder.decode(tokens)

    @property
    def supports_function_calling(self) -> bool:
        if (
            self._is_azure
            and self.openai_api_version
            # The first api version supporting function calling is 2023-07-01-preview.
            # See https://github.com/Azure/azure-rest-api-specs/blob/58e92dd03733bc175e6a9540f4bc53703b57fcc9/specification/cognitiveservices/data-plane/AzureOpenAI/inference/preview/2023-07-01-preview/inference.json#L895 # noqa E501
            and self.openai_api_version[:10] < "2023-07-01"
        ):
            return False
        if self._model_uses_legacy_completion_api:
            return False
        return True<|MERGE_RESOLUTION|>--- conflicted
+++ resolved
@@ -241,22 +241,22 @@
     def _verbose_generation_info(self) -> str:
         return f"OpenAI invocation parameters: {self.public_invocation_params}"
 
-<<<<<<< HEAD
     def generate(
-        self, prompts: List[str], instruction: Optional[str] = None, num_consumers: int = 20
+        self, prompts: List[str], instruction: Optional[str] = None, num_consumers: int = 20, **kwargs: Any
     ) -> List[str]:
         try:
             asyncio.get_running_loop()
             nest_asyncio.apply()
         except RuntimeError:
             pass
-        return asyncio.run(self._generate_async(prompts, instruction, num_consumers=num_consumers))
+        return asyncio.run(self._generate_async(prompts, instruction, num_consumers=num_consumers, **kwargs))
 
     async def _generate_async(
         self,
         prompts: List[str],
         instruction: Optional[str] = None,
         num_consumers: int = 20,
+        **kwargs: Any,
     ) -> List[str]:
         printif(self._verbose, f"Generating responses for {len(prompts)} prompts...")
         if extra_info := self._verbose_generation_info():
@@ -267,7 +267,7 @@
                 f"but found {type(prompts)}."
             )
         outputs = ["unset"] * len(prompts)
-        queue: asyncio.Queue[Tuple[int, str, Optional[str]]] = asyncio.Queue(
+        queue: asyncio.Queue[Tuple[int, str, Optional[str], Dict[Any]]] = asyncio.Queue(
             maxsize=2 * num_consumers
         )
         END_OF_QUEUE = object()  # sentinel indicating when the queue is done
@@ -289,9 +289,10 @@
         queue: asyncio.Queue[Tuple[int, str, Optional[str]]],
         num_consumers: int,
         end_of_queue: Any,
+        **kwargs: Any,
     ) -> None:
         for index, prompt in enumerate(prompts):
-            await queue.put((index, prompt, instruction))
+            await queue.put((index, prompt, instruction, kwargs))
         # add an end of queue sentinel for each consumer
         for _ in range(num_consumers):
             await queue.put(end_of_queue)
@@ -307,27 +308,21 @@
             if (item := await queue.get()) is end_of_queue:
                 break
 
-            index, prompt, instruction = item
-            output = await self._generate(prompt=prompt, instruction=instruction)  # type: ignore
+            index, prompt, instruction, kwargs = item
+            output = await self._generate(prompt=prompt, instruction=instruction, **kwargs)  # type: ignore
             logger.info(f"Prompt: {prompt}\nInstruction: {instruction}\nOutput: {output}")
             outputs[index] = output
             progress_bar.update()
 
-    async def _generate(self, prompt: str, **kwargs: Dict[str, Any]) -> str:  # type: ignore
-        invoke_params = self.invocation_params
-        messages = self._build_messages(prompt, kwargs.get("instruction"))  # type: ignore
-
-        response = await self._generate_with_retry(
-=======
-    def _generate(self, prompt: str, **kwargs: Any) -> str:
+    async def _generate(self, prompt: str, **kwargs: Any) -> str:
         invoke_params = self.invocation_params
         messages = self._build_messages(prompt, kwargs.get("instruction"))
+
         if functions := kwargs.get("functions"):
             invoke_params["functions"] = functions
         if function_call := kwargs.get("function_call"):
             invoke_params["function_call"] = function_call
-        response = self._generate_with_retry(
->>>>>>> dc7f3ef6
+        response = await self._generate_with_retry(
             messages=messages,
             **invoke_params,
         )
