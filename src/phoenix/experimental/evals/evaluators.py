--- conflicted
+++ resolved
@@ -2,12 +2,9 @@
 
 from phoenix.exceptions import PhoenixException
 from phoenix.experimental.evals.models import set_verbosity
-<<<<<<< HEAD
 from phoenix.experimental.evals.templates.default_templates import (
     EvalCriteria,
 )
-=======
->>>>>>> 8be325ce
 from phoenix.experimental.evals.utils import (
     NOT_PARSABLE,
     openai_function_call_kwargs,
@@ -21,13 +18,10 @@
 
 Record = Mapping[str, str]
 
-<<<<<<< HEAD
 
 class InvalidEvalCriteriaError(PhoenixException):
     pass
 
-=======
->>>>>>> 8be325ce
 
 class LLMEvaluator:
     """
@@ -63,6 +57,11 @@
 
             provide_explanation (bool, optional): Whether to provide an
             explanation.
+
+            use_function_calling_if_available (bool, optional): If True, use
+            function calling (if available) as a means to constrain the LLM
+            outputs. With function calling, the LLM is instructed to provide its
+            response as a structured JSON object, which is easier to parse.
 
             use_function_calling_if_available (bool, optional): If True, use
             function calling (if available) as a means to constrain the LLM
