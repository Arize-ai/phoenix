--- conflicted
+++ resolved
@@ -24,14 +24,11 @@
 
 from phoenix.trace.schemas import Span, SpanID, SpanKind, SpanStatusCode
 from phoenix.trace.semantic_conventions import (
-<<<<<<< HEAD
     EMBEDDING_EMBEDDINGS,
-=======
     DOCUMENT_CONTENT,
     DOCUMENT_ID,
     DOCUMENT_METADATA,
     DOCUMENT_SCORE,
->>>>>>> 0640e783
     INPUT_MIME_TYPE,
     INPUT_VALUE,
     LLM_MESSAGES,
