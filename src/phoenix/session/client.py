--- conflicted
+++ resolved
@@ -12,13 +12,8 @@
 
 import phoenix as px
 from phoenix.config import get_env_host, get_env_port
-<<<<<<< HEAD
-from phoenix.trace import Evaluations
-=======
 from phoenix.session.data_extractor import TraceDataExtractor
->>>>>>> 31a49da8
 from phoenix.trace.dsl import SpanQuery
-from phoenix.trace.trace_dataset import TraceDataset
 
 logger = logging.getLogger(__name__)
 
@@ -90,37 +85,6 @@
             df = results[0]
             return None if df.shape == (0, 0) else df
         return results
-        if len(results) == 1:
-            df = results[0]
-            return None if df.shape == (0, 0) else df
-        return results
-
-    def get_evaluations(self) -> List[Evaluations]:
-        if self._use_active_session_if_available and (session := px.active_session()):
-            return session.get_evaluations()
-        response = self._session.post(urljoin(self._base_url, "v1/get_evaluations"))
-        if response.status_code == 404:
-            logger.info("No evaluations found.")
-            return []
-        elif response.status_code == 422:
-            raise ValueError(response.content.decode())
-        response.raise_for_status()
-        source = BytesIO(response.content)
-        results = []
-        while True:
-            try:
-                with pa.ipc.open_stream(source) as reader:
-                    pa_table = reader.read_all()
-                    results.append(Evaluations.from_pyarrow_table(pa_table))
-            except ArrowInvalid:
-                break
-        return results
-
-    def get_trace_dataset(self) -> Optional[TraceDataset]:
-        if (dataframe := self.get_spans_dataframe()) is None:
-            return None
-        evaluations = self.get_evaluations()
-        return TraceDataset(dataframe=dataframe, evaluations=evaluations)
 
     def _warn_if_phoenix_is_not_running(self) -> None:
         try:
