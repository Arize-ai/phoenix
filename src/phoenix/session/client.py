--- conflicted
+++ resolved
@@ -4,11 +4,7 @@
 import weakref
 from collections import Counter
 from datetime import datetime
-<<<<<<< HEAD
 from io import BytesIO, StringIO
-=======
-from io import BytesIO
->>>>>>> a297fda7
 from pathlib import Path
 from typing import (
     Any,
@@ -75,14 +71,8 @@
         host = get_env_host()
         if host == "0.0.0.0":
             host = "127.0.0.1"
-<<<<<<< HEAD
-        self._base_url = (
-            endpoint or get_env_collector_endpoint() or f"http://{host}:{get_env_port()}"
-        )
-=======
         base_url = endpoint or get_env_collector_endpoint() or f"http://{host}:{get_env_port()}"
         self._base_url = base_url if base_url.endswith("/") else base_url + "/"
->>>>>>> a297fda7
         self._client = httpx.Client()
         weakref.finalize(self, self._client.close)
         if warn_if_server_not_running:
@@ -274,7 +264,6 @@
                 },
             ).raise_for_status()
 
-<<<<<<< HEAD
     def download_dataset_examples(
         self,
         dataset_id: str,
@@ -306,9 +295,6 @@
         )
 
     def upload_dataset_examples(
-=======
-    def upload_dataset_table(
->>>>>>> a297fda7
         self,
         table: Union[str, Path, pd.DataFrame],
         /,
@@ -321,11 +307,7 @@
         action: Literal["create", "append"] = "create",
     ) -> None:
         """
-<<<<<<< HEAD
         Upload examples as dataset to the Phoenix server.
-=======
-        Upload table as dataset to the Phoenix server.
->>>>>>> a297fda7
 
         Args:
             table (str | Path | pd.DataFrame): Location of a CSV text file, or
@@ -391,18 +373,12 @@
     if not path.is_file():
         raise FileNotFoundError(f"File does not exist: {path}")
     with open(path, "r") as f:
-<<<<<<< HEAD
         rows = csv.reader(f)
         try:
             column_headers = next(rows)
             _ = next(rows)
         except StopIteration:
             raise ValueError("csv file has no data")
-=======
-        for row in csv.reader(f):
-            column_headers = row
-            break
->>>>>>> a297fda7
     (header, freq), *_ = Counter(column_headers).most_common(1)
     if freq > 1:
         raise ValueError(f"Duplicated column header in CSV file: {header}")
@@ -417,11 +393,8 @@
     df: pd.DataFrame,
     keys: DatasetKeys,
 ) -> Tuple[FileName, FilePointer, FileType, FileHeaders]:
-<<<<<<< HEAD
     if df.empty:
         raise ValueError("dataframe has no data")
-=======
->>>>>>> a297fda7
     (header, freq), *_ = Counter(df.columns).most_common(1)
     if freq > 1:
         raise ValueError(f"Duplicated column header in file: {header}")
