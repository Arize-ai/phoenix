--- conflicted
+++ resolved
@@ -166,7 +166,6 @@
             )
 
     def log_evaluations(self, *evals: Evaluations, project_name: Optional[str] = None) -> None:
-<<<<<<< HEAD
         """
         Logs evaluation data to the Phoenix server.
 
@@ -179,9 +178,7 @@
         Returns:
             None
         """
-=======
         project_name = project_name or get_env_project_name()
->>>>>>> e2ace76c
         for evaluation in evals:
             table = evaluation.to_pyarrow_table()
             sink = pa.BufferOutputStream()
