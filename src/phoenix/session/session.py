--- conflicted
+++ resolved
@@ -71,11 +71,8 @@
         reference_dataset: Optional[Dataset] = None,
         corpus_dataset: Optional[Dataset] = None,
         trace_dataset: Optional[TraceDataset] = None,
-<<<<<<< HEAD
         default_umap_parameters: Optional[Dict[str, int]] = None,
-=======
         host: str = HOST,
->>>>>>> c340f1ac
         port: int = PORT,
     ):
         self.primary_dataset = primary_dataset
@@ -185,24 +182,17 @@
         reference_dataset: Optional[Dataset] = None,
         corpus_dataset: Optional[Dataset] = None,
         trace_dataset: Optional[TraceDataset] = None,
-<<<<<<< HEAD
         default_umap_parameters: Optional[Dict[str, int]] = None,
-        port: Optional[int] = None,
-=======
         host: str = HOST,
         port: int = PORT,
->>>>>>> c340f1ac
     ) -> None:
         super().__init__(
             primary_dataset=primary_dataset,
             reference_dataset=reference_dataset,
             corpus_dataset=corpus_dataset,
             trace_dataset=trace_dataset,
-<<<<<<< HEAD
             default_umap_parameters=default_umap_parameters,
-=======
             host=host,
->>>>>>> c340f1ac
             port=port or PORT,
         )
         primary_dataset.to_disc()
@@ -222,13 +212,10 @@
             corpus_dataset_name=(
                 self.corpus_dataset.name if self.corpus_dataset is not None else None
             ),
-<<<<<<< HEAD
             # TO-DO default_umap_params for ProcessSession
-=======
             trace_dataset_name=(
                 self.trace_dataset.name if self.trace_dataset is not None else None
             ),
->>>>>>> c340f1ac
         )
 
     @property
@@ -247,24 +234,17 @@
         reference_dataset: Optional[Dataset] = None,
         corpus_dataset: Optional[Dataset] = None,
         trace_dataset: Optional[TraceDataset] = None,
-<<<<<<< HEAD
         default_umap_parameters: Optional[Dict[str, int]] = None,
-        port: Optional[int] = None,
-=======
         host: str = HOST,
         port: int = PORT,
->>>>>>> c340f1ac
     ):
         super().__init__(
             primary_dataset=primary_dataset,
             reference_dataset=reference_dataset,
             corpus_dataset=corpus_dataset,
             trace_dataset=trace_dataset,
-<<<<<<< HEAD
             default_umap_parameters=default_umap_parameters,
-=======
             host=host,
->>>>>>> c340f1ac
             port=port or pick_unused_port(),
         )
         # Initialize an app service that keeps the server running
@@ -297,15 +277,10 @@
     reference: Optional[Dataset] = None,
     corpus: Optional[Dataset] = None,
     trace: Optional[TraceDataset] = None,
-<<<<<<< HEAD
     default_umap_parameters: Optional[Dict[str, Union[int, float]]] = None,
-    port: Optional[int] = None,
-    run_in_thread: Optional[bool] = True,
-=======
     host: str = HOST,
     port: int = PORT,
     run_in_thread: bool = True,
->>>>>>> c340f1ac
 ) -> Optional[Session]:
     """
     Launches the phoenix application and returns a session to interact with.
@@ -357,13 +332,9 @@
                 "it down and starting a new instance..."
             )
             _session.end()
-<<<<<<< HEAD
         _session = ThreadSession(
-            primary, reference, corpus, trace, default_umap_parameters, port=port
-        )
-=======
-        _session = ThreadSession(primary, reference, corpus, trace, host=host, port=port)
->>>>>>> c340f1ac
+          primary, reference, corpus, trace, default_umap_parameters, host=host, port=port
+        )
         # TODO: catch exceptions from thread
         if not _session.active:
             logger.error(
@@ -372,13 +343,9 @@
             )
             return None
     else:
-<<<<<<< HEAD
         _session = ProcessSession(
-            primary, reference, corpus, trace, default_umap_parameters, port=port
-        )
-=======
-        _session = ProcessSession(primary, reference, corpus, trace, host=host, port=port)
->>>>>>> c340f1ac
+          primary, reference, corpus, trace, default_umap_parameters, host=host, port=port
+        )
 
     print(f"🌍 To view the Phoenix app in your browser, visit {_session.url}")
     print("📺 To view the Phoenix app in a notebook, run `px.active_session().view()`")
