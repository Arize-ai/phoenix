import json
import logging
from abc import ABC, abstractmethod
from collections import UserList
from datetime import datetime
from pathlib import Path
from tempfile import TemporaryDirectory
from typing import TYPE_CHECKING, Iterable, List, Optional, Set

import pandas as pd
from portpicker import pick_unused_port

from phoenix.config import PORT, get_exported_files
from phoenix.core.model_schema_adapter import create_model_from_datasets
from phoenix.core.traces import Traces
from phoenix.datasets.dataset import EMPTY_DATASET, Dataset
from phoenix.server.app import create_app
from phoenix.server.thread_server import ThreadServer
from phoenix.services import AppService
<<<<<<< HEAD
from phoenix.trace.filter import Filter
from phoenix.trace.schemas import Span
=======
from phoenix.trace.filter import SpanFilter
>>>>>>> 18104d7c
from phoenix.trace.span_json_encoder import span_to_json
from phoenix.trace.trace_dataset import TraceDataset

try:
    from IPython.display import IFrame  # type: ignore
except:  # noqa
    pass

logger = logging.getLogger(__name__)

# type workaround
# https://github.com/python/mypy/issues/5264#issuecomment-399407428
if TYPE_CHECKING:
    _BaseList = UserList[pd.DataFrame]
else:
    _BaseList = UserList


class ExportedData(_BaseList):
    def __init__(self) -> None:
        self.paths: Set[Path] = set()
        self.names: List[str] = []
        super().__init__()

    def __repr__(self) -> str:
        return f"[{', '.join(f'<DataFrame {name}>' for name in self.names)}]"

    def add(self, paths: Iterable[Path]) -> None:
        new_paths = sorted(
            set(paths) - self.paths,
            key=lambda p: p.stat().st_mtime,
        )
        self.paths.update(new_paths)
        self.names.extend(path.stem for path in new_paths)
        self.data.extend(pd.read_parquet(path) for path in new_paths)


class Session(ABC):
    """Session that maintains a 1-1 shared state with the Phoenix App."""

    trace_dataset: Optional[TraceDataset]
    traces: Optional[Traces]

    def __dir__(self) -> List[str]:
        return ["exports", "view", "url"]

    def __init__(
        self,
        primary_dataset: Dataset,
        reference_dataset: Optional[Dataset] = None,
        corpus_dataset: Optional[Dataset] = None,
        trace_dataset: Optional[TraceDataset] = None,
        port: int = PORT,
    ):
        self.primary_dataset = primary_dataset
        self.reference_dataset = reference_dataset
        self.corpus_dataset = corpus_dataset
        self.trace_dataset = trace_dataset
        self.model = create_model_from_datasets(
            primary_dataset,
            reference_dataset,
        )

        self.corpus = (
            create_model_from_datasets(
                corpus_dataset,
            )
            if corpus_dataset is not None
            else None
        )

        self.traces = Traces()
        if trace_dataset:
            for span in trace_dataset.to_spans():
                self.traces.put(span)

        self.port = port
        self.temp_dir = TemporaryDirectory()
        self.export_path = Path(self.temp_dir.name) / "exports"
        self.export_path.mkdir(parents=True, exist_ok=True)
        self.exported_data = ExportedData()
        self.is_colab = _is_colab()

    @abstractmethod
    def end(self) -> None:
        """Ends the session and closes the app service"""

    @property
    @abstractmethod
    def active(self) -> bool:
        """Whether session is active, i.e. whether server still serves"""

    @property
    def exports(self) -> ExportedData:
        """Exported data sorted in descending order by modification date.

        Returns
        -------
        dataframes: list
            List of dataframes
        """
        files = get_exported_files(self.export_path)
        self.exported_data.add(files)
        return self.exported_data

    def view(self, height: int = 1000) -> "IFrame":
        """
        Returns an IFrame that can be displayed in a notebook to view the app.

        Parameters
        ----------
        height : int, optional
            The height of the IFrame in pixels. Defaults to 1000.
        """
        print(f"📺 Opening a view to the Phoenix app. The app is running at {self.url}")
        return IFrame(src=self.url, width="100%", height=height)

    @property
    def url(self) -> str:
        """Returns the url for the phoenix app"""
        return _get_url(self.port, self.is_colab)

<<<<<<< HEAD
    def get_spans(
=======
    def get_span_dataframe(
>>>>>>> 18104d7c
        self,
        filter_condition: Optional[str] = None,
        *,
        start_time: Optional[datetime] = None,
        stop_time: Optional[datetime] = None,
        root_spans_only: Optional[bool] = None,
    ) -> Optional[pd.DataFrame]:
        if (traces := self.traces) is None:
            return None
<<<<<<< HEAD
        predicate = Filter(filter_condition) if filter_condition else None
        spans: List[Span] = traces.get_spans(
=======
        predicate = SpanFilter(filter_condition) if filter_condition else None
        spans = traces.get_spans(
>>>>>>> 18104d7c
            start_time=start_time,
            stop_time=stop_time,
            root_spans_only=root_spans_only,
        )
        if predicate:
<<<<<<< HEAD
            spans = list(filter(predicate, spans))
        if not spans:
            return None
        return pd.json_normalize(
            map(json.loads, map(span_to_json, spans)),  # type: ignore
        ).set_index("context.span_id", drop=False)
=======
            spans = filter(predicate, spans)
        if not (data := list(map(json.loads, map(span_to_json, spans)))):
            return None
        return pd.json_normalize(data).set_index("context.span_id", drop=False)
>>>>>>> 18104d7c


_session: Optional[Session] = None


class ProcessSession(Session):
    def __init__(
        self,
        primary_dataset: Dataset,
        reference_dataset: Optional[Dataset] = None,
        corpus_dataset: Optional[Dataset] = None,
        trace_dataset: Optional[TraceDataset] = None,
        port: Optional[int] = None,
    ) -> None:
        super().__init__(
            primary_dataset=primary_dataset,
            reference_dataset=reference_dataset,
            corpus_dataset=corpus_dataset,
            trace_dataset=trace_dataset,
            port=port or PORT,
        )
        primary_dataset.to_disc()
        if isinstance(reference_dataset, Dataset):
            reference_dataset.to_disc()
        if isinstance(corpus_dataset, Dataset):
            corpus_dataset.to_disc()
        # Initialize an app service that keeps the server running
        self.app_service = AppService(
            self.export_path,
            self.port,
            self.primary_dataset.name,
            reference_dataset_name=(
                self.reference_dataset.name if self.reference_dataset is not None else None
            ),
            corpus_dataset_name=(
                self.corpus_dataset.name if self.corpus_dataset is not None else None
            ),
            trace_dataset_name=(
                self.trace_dataset.name if self.trace_dataset is not None else None
            ),
        )

    @property
    def active(self) -> bool:
        return self.app_service.active

    def end(self) -> None:
        self.app_service.stop()
        self.temp_dir.cleanup()


class ThreadSession(Session):
    def __init__(
        self,
        primary_dataset: Dataset,
        reference_dataset: Optional[Dataset] = None,
        corpus_dataset: Optional[Dataset] = None,
        trace_dataset: Optional[TraceDataset] = None,
        port: Optional[int] = None,
    ):
        super().__init__(
            primary_dataset=primary_dataset,
            reference_dataset=reference_dataset,
            corpus_dataset=corpus_dataset,
            trace_dataset=trace_dataset,
            port=port or pick_unused_port(),
        )
        # Initialize an app service that keeps the server running
        self.app = create_app(
            export_path=self.export_path,
            model=self.model,
            corpus=self.corpus,
            traces=self.traces,
        )
        self.server = ThreadServer(
            app=self.app,
            port=self.port,
        ).run_in_thread()
        # start the server
        self.server_thread = next(self.server)

    @property
    def active(self) -> bool:
        return self.server_thread.is_alive()

    def end(self) -> None:
        self.server.close()
        self.temp_dir.cleanup()


def launch_app(
    primary: Optional[Dataset] = None,
    reference: Optional[Dataset] = None,
    corpus: Optional[Dataset] = None,
    trace: Optional[TraceDataset] = None,
<<<<<<< HEAD
    port: Optional[int] = PORT,
    run_in_thread: Optional[bool] = True,
=======
    port: int = PORT,
    run_in_thread: bool = True,
>>>>>>> 18104d7c
) -> Optional[Session]:
    """
    Launches the phoenix application and returns a session to interact with.

    Parameters
    ----------
    primary : Dataset, required
        The primary dataset to analyze
    reference : Dataset, optional
        The reference dataset to compare against.
        If not provided, drift analysis will not be available.
    corpus : Dataset, optional
        The dataset containing corpus for LLM context retrieval.
    trace: TraceDataset, optional
        **Experimental** The trace dataset containing the trace data.
    port: int, optional
        The port on which the server listens.
    run_in_thread: bool, optional, default=True
        Whether the server should run in a Thread or Process.

    Returns
    -------
    session : Session
        The session object that can be used to view the application

    Examples
    --------
    >>> import phoenix as px
    >>> # construct a dataset to analyze
    >>> dataset = px.Dataset(...)
    >>> session = px.launch_app(dataset)
    """
    global _session

    # Stopgap solution to allow the app to run without a primary dataset
    if primary is None:
        # Dummy dataset
        # TODO: pass through the lack of a primary dataset to the app
        primary = EMPTY_DATASET

    if run_in_thread:
        if _session is not None and _session.active:
            logger.warning(
                "Existing running Phoenix instance detected! Shutting "
                "it down and starting a new instance..."
            )
            _session.end()
        _session = ThreadSession(primary, reference, corpus, trace, port=port)
        # TODO: catch exceptions from thread
        if not _session.active:
            logger.error(
                "💥 Phoenix failed to start. Please try again or file an issue "
                "with us at https://github.com/Arize-ai/phoenix"
            )
            return None
    else:
        _session = ProcessSession(primary, reference, corpus, trace, port=port)

    print(f"🌍 To view the Phoenix app in your browser, visit {_session.url}")
    print("📺 To view the Phoenix app in a notebook, run `px.active_session().view()`")
    print("📖 For more information on how to use Phoenix, check out https://docs.arize.com/phoenix")
    return _session


def active_session() -> Optional[Session]:
    """
    Returns the active session if one exists, otherwise returns None
    """
    return _session


def close_app() -> None:
    """
    Closes the phoenix application.
    The application server is shut down and will no longer be accessible.
    """
    global _session
    if _session is None:
        print("No active session to close")
        return
    _session.end()
    _session = None
    logger.info("Session closed")


def _get_url(port: int, is_colab: bool) -> str:
    """Determines the IFrame URL based on whether this is in a Colab or in a local notebook"""
    if is_colab:
        from google.colab.output import eval_js  # type: ignore

        return str(eval_js(f"google.colab.kernel.proxyPort({port}, {{'cache': true}})"))

    return f"http://localhost:{port}/"


def _is_colab() -> bool:
    """Determines whether this is in a Colab"""
    try:
        import google.colab  # type: ignore # noqa: F401
    except ImportError:
        return False
    try:
        from IPython.core.getipython import get_ipython  # type: ignore
    except ImportError:
        return False
    return get_ipython() is not None<|MERGE_RESOLUTION|>--- conflicted
+++ resolved
@@ -17,12 +17,7 @@
 from phoenix.server.app import create_app
 from phoenix.server.thread_server import ThreadServer
 from phoenix.services import AppService
-<<<<<<< HEAD
-from phoenix.trace.filter import Filter
-from phoenix.trace.schemas import Span
-=======
 from phoenix.trace.filter import SpanFilter
->>>>>>> 18104d7c
 from phoenix.trace.span_json_encoder import span_to_json
 from phoenix.trace.trace_dataset import TraceDataset
 
@@ -145,11 +140,7 @@
         """Returns the url for the phoenix app"""
         return _get_url(self.port, self.is_colab)
 
-<<<<<<< HEAD
-    def get_spans(
-=======
     def get_span_dataframe(
->>>>>>> 18104d7c
         self,
         filter_condition: Optional[str] = None,
         *,
@@ -159,31 +150,17 @@
     ) -> Optional[pd.DataFrame]:
         if (traces := self.traces) is None:
             return None
-<<<<<<< HEAD
-        predicate = Filter(filter_condition) if filter_condition else None
-        spans: List[Span] = traces.get_spans(
-=======
         predicate = SpanFilter(filter_condition) if filter_condition else None
         spans = traces.get_spans(
->>>>>>> 18104d7c
             start_time=start_time,
             stop_time=stop_time,
             root_spans_only=root_spans_only,
         )
         if predicate:
-<<<<<<< HEAD
-            spans = list(filter(predicate, spans))
-        if not spans:
-            return None
-        return pd.json_normalize(
-            map(json.loads, map(span_to_json, spans)),  # type: ignore
-        ).set_index("context.span_id", drop=False)
-=======
             spans = filter(predicate, spans)
         if not (data := list(map(json.loads, map(span_to_json, spans)))):
             return None
         return pd.json_normalize(data).set_index("context.span_id", drop=False)
->>>>>>> 18104d7c
 
 
 _session: Optional[Session] = None
@@ -279,13 +256,8 @@
     reference: Optional[Dataset] = None,
     corpus: Optional[Dataset] = None,
     trace: Optional[TraceDataset] = None,
-<<<<<<< HEAD
-    port: Optional[int] = PORT,
-    run_in_thread: Optional[bool] = True,
-=======
     port: int = PORT,
     run_in_thread: bool = True,
->>>>>>> 18104d7c
 ) -> Optional[Session]:
     """
     Launches the phoenix application and returns a session to interact with.
