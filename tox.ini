[tox]
isolated_build = True
skipsdist = True

[testenv]
package = wheel
wheel_build_env = .pkg
deps =
  -r dev-requirements.txt
changedir =
  phoenix_evals: packages/phoenix-evals/
  integration_tests: integration-tests/scripts/
commands_pre =
  pkg: uv pip install .[test]
<<<<<<< HEAD
  integration_tests: uv pip install ../../
  integration_tests: uv pip install -r requirements.txt
=======
>>>>>>> ce00d509
commands =
  ruff: ruff format {posargs:.}
  ruff: ruff check --fix {posargs:.}
  mypy: mypy {posargs:.}
  test: pytest -n auto {posargs:.}
  ci: ruff format --diff {posargs:.}
  ci: ruff check --no-fix {posargs:.}
  ci: mypy {posargs:.}
<<<<<<< HEAD
  ci: pytest -n auto {posargs:.}
=======
  ci: pytest -n auto -x -ra {posargs:.}
>>>>>>> ce00d509
<|MERGE_RESOLUTION|>--- conflicted
+++ resolved
@@ -12,11 +12,8 @@
   integration_tests: integration-tests/scripts/
 commands_pre =
   pkg: uv pip install .[test]
-<<<<<<< HEAD
   integration_tests: uv pip install ../../
   integration_tests: uv pip install -r requirements.txt
-=======
->>>>>>> ce00d509
 commands =
   ruff: ruff format {posargs:.}
   ruff: ruff check --fix {posargs:.}
@@ -25,8 +22,4 @@
   ci: ruff format --diff {posargs:.}
   ci: ruff check --no-fix {posargs:.}
   ci: mypy {posargs:.}
-<<<<<<< HEAD
-  ci: pytest -n auto {posargs:.}
-=======
-  ci: pytest -n auto -x -ra {posargs:.}
->>>>>>> ce00d509
+  ci: pytest -n auto -x -ra {posargs:.}