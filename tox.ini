[tox]
isolated_build = True
skipsdist = True

[testenv]
package = wheel
wheel_build_env = .pkg

[testenv:phoenix_evals]
changedir = packages/phoenix-evals/
deps =
  -r requirements/ci.txt
commands_pre = uv pip install --reinstall .[test]
commands =
  mypy .
  pytest -ra -x {posargs:.}

[testenv:phoenix_otel]
changedir = packages/phoenix-otel/
deps =
  -r requirements/ci.txt
commands_pre = uv pip install --reinstall .[test]
commands =
  mypy .
  ; pytest -ra -x {posargs:.}

[testenv:type_check_integration_tests]
changedir = tests/integration
deps =
  -r requirements/integration-tests.txt
commands_pre =
  uv pip install --reinstall ../../.[pg]
commands =
  mypy {posargs:.}

[testenv:integration_tests]
pass_env =
  CI_TEST_DB_BACKEND
changedir = tests/integration
deps =
  -r requirements/integration-tests.txt
commands_pre =
  uv pip install --reinstall ../../.[pg]
commands =
  pytest {posargs:.}

[testenv:unit_tests]
changedir = tests
deps =
  -r requirements/unit-tests.txt
commands_pre =
  uv pip install --reinstall ../.
commands =
  pytest --ignore=integration {posargs:.}

[testenv:type_check]
deps =
  -r requirements/type-check.txt
commands_pre =
  uv pip install --reinstall .
commands =
  mypy {posargs:.}

<<<<<<< HEAD
[testenv:gql_build]
deps =
  -r requirements/gql-build.txt
commands_pre =
  uv pip install --reinstall .
commands =
  strawberry export-schema phoenix.server.api.schema:schema -o app/schema.graphql
=======
[testenv:add_symlinks]
changedir = src/phoenix
allowlist_externals =
  ln
commands =
  ln -sf ../../packages/phoenix-evals/src/phoenix/evals evals
  ln -sf ../../packages/phoenix-otel/src/phoenix/otel otel

[testenv:remove_symlinks]
changedir = src/phoenix
allowlist_externals =
  unlink
commands =
  unlink evals
  unlink otel
>>>>>>> 93ca8c4d
<|MERGE_RESOLUTION|>--- conflicted
+++ resolved
@@ -61,7 +61,6 @@
 commands =
   mypy {posargs:.}
 
-<<<<<<< HEAD
 [testenv:gql_build]
 deps =
   -r requirements/gql-build.txt
@@ -69,7 +68,7 @@
   uv pip install --reinstall .
 commands =
   strawberry export-schema phoenix.server.api.schema:schema -o app/schema.graphql
-=======
+
 [testenv:add_symlinks]
 changedir = src/phoenix
 allowlist_externals =
@@ -84,5 +83,4 @@
   unlink
 commands =
   unlink evals
-  unlink otel
->>>>>>> 93ca8c4d
+  unlink otel