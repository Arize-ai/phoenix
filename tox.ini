--- conflicted
+++ resolved
@@ -40,11 +40,10 @@
 changedir = tests
 deps =
   -r requirements/unit-tests.txt
-<<<<<<< HEAD
 commands_pre =
   uv pip install --reinstall ../.
 commands =
-  pytest --ignore=integration {posargs}
+  pytest --ignore=integration {posargs:.}
 
 [testenv:type_check]
 deps =
@@ -52,10 +51,4 @@
 commands_pre =
   uv pip install --reinstall .
 commands =
-  mypy .
-=======
-commands_pre =
-  uv pip install --reinstall ../.
-commands =
-  pytest --ignore=integration {posargs}
->>>>>>> 8261fa82
+  mypy {posargs:.}