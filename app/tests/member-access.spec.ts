import { expect, test } from "@playwright/test";
import { randomUUID } from "crypto";

test.beforeEach(async ({ page }) => {
  // Mock the systemApiKeys response to prevent unauthorized errors
  await page.route('**/graphql', async (route) => {
    const request = route.request();
    const postData = request.postDataJSON();
    
    // If this is a query that includes systemApiKeys, return an empty array
    if (postData.query && postData.query.includes('systemApiKeys')) {
      await route.fulfill({
        status: 200,
        contentType: 'application/json',
        body: JSON.stringify({
          data: {
            systemApiKeys: []
          }
        })
      });
    } else {
      // Otherwise, let the request proceed normally
      await route.continue();
    }
  });

  page.goto(`/login`);
  await page.getByLabel("Email").fill("member@localhost.com");
  await page.getByLabel("Password").fill("member123");
  await page.getByRole("button", { name: "Log In", exact: true }).click();
  await page.waitForURL("**/projects");
});

test("can create user key", async ({ page }) => {
  // Navigate to profile page
  await page.goto("/profile");
  
  // Generate a unique key name for this test run
  const keyName = `key-${randomUUID()}`;
  
  // Click the "New Key" button to open the create dialog
  await page.getByRole("button", { name: "New Key" }).click();
  
  // Fill in the key name and submit
  await page.getByRole("dialog").getByLabel("Name").fill(keyName);
  await page.getByRole("button", { name: "Create Key" }).click();
<<<<<<< HEAD
  await page.getByLabel("dismiss").click();
=======
  
  // Wait for the API key to appear in the table without relying on the dialog closing
  // This gives us a 60 second timeout instead of 30
  await page.waitForTimeout(2000); // Brief pause for API call to complete
>>>>>>> 69fafd66
  
  // Verify the key appears in the table - which means key creation succeeded
  await expect(page.getByRole("cell", { name: keyName })).toBeVisible({ timeout: 60000 });
});<|MERGE_RESOLUTION|>--- conflicted
+++ resolved
@@ -2,27 +2,6 @@
 import { randomUUID } from "crypto";
 
 test.beforeEach(async ({ page }) => {
-  // Mock the systemApiKeys response to prevent unauthorized errors
-  await page.route('**/graphql', async (route) => {
-    const request = route.request();
-    const postData = request.postDataJSON();
-    
-    // If this is a query that includes systemApiKeys, return an empty array
-    if (postData.query && postData.query.includes('systemApiKeys')) {
-      await route.fulfill({
-        status: 200,
-        contentType: 'application/json',
-        body: JSON.stringify({
-          data: {
-            systemApiKeys: []
-          }
-        })
-      });
-    } else {
-      // Otherwise, let the request proceed normally
-      await route.continue();
-    }
-  });
 
   page.goto(`/login`);
   await page.getByLabel("Email").fill("member@localhost.com");
@@ -44,14 +23,7 @@
   // Fill in the key name and submit
   await page.getByRole("dialog").getByLabel("Name").fill(keyName);
   await page.getByRole("button", { name: "Create Key" }).click();
-<<<<<<< HEAD
   await page.getByLabel("dismiss").click();
-=======
-  
-  // Wait for the API key to appear in the table without relying on the dialog closing
-  // This gives us a 60 second timeout instead of 30
-  await page.waitForTimeout(2000); // Brief pause for API call to complete
->>>>>>> 69fafd66
   
   // Verify the key appears in the table - which means key creation succeeded
   await expect(page.getByRole("cell", { name: keyName })).toBeVisible({ timeout: 60000 });
