import { useMemo } from "react";

import { useTheme } from "@phoenix/contexts";

export type ChartColors = {
  readonly blue100: string;
  readonly blue200: string;
  readonly blue300: string;
  readonly blue400: string;
  readonly blue500: string;
  readonly orange100: string;
  readonly orange200: string;
  readonly orange300: string;
  readonly orange400: string;
  readonly orange500: string;
  readonly purple100: string;
  readonly purple200: string;
  readonly purple300: string;
  readonly purple400: string;
  readonly purple500: string;
  readonly pink100: string;
  readonly pink200: string;
  readonly pink300: string;
  readonly pink400: string;
  readonly pink500: string;
  readonly red100: string;
  readonly red200: string;
  readonly red300: string;
  readonly red400: string;
  readonly red500: string;
  readonly gray100: string;
  readonly gray200: string;
  readonly gray300: string;
  readonly gray400: string;
  readonly gray500: string;
  readonly gray600: string;
  readonly gray700: string;
  readonly default: string;
  // Colors specific to the inferences role
  readonly primary: string;
  readonly reference: string;
};

const darkColors: ChartColors = Object.freeze({
  blue100: "#A4C7E0",
  blue200: "#7EB0D2",
  blue300: "#5899C5",
  blue400: "#3C80AE",
  blue500: "#2F6488",
  orange100: "#FECC95",
  orange200: "#FDB462",
  orange300: "#FC9C31",
  orange400: "#F78403",
  orange500: "#C46903",
  purple100: "#BEBADA",
  purple200: "#9E98C8",
  purple300: "#7F77B6",
  purple400: "#6157A3",
  purple500: "#4D4581",
  pink100: "#FCCDE5",
  pink200: "#F99FCD",
  pink300: "#F66FB4",
  pink400: "#F33F9B",
  pink500: "#F10E82",
  red100: "#FFCACA",
  red200: "#FFA6A6",
  red300: "#FF7171",
  red400: "#FF3235",
  red500: "#F80707",
  gray100: "#f0f0f0",
  gray200: "#d9d9d9",
  gray300: "#bdbdbd",
  gray400: "#969696",
  gray500: "#737373",
  gray600: "#525252",
  gray700: "#252525",
  default: "#ffffff",
  // Colors specific to the inferences role
  primary: "#9efcfd",
  reference: "#baa1f9",
});

const lightColors: ChartColors = Object.freeze({
  default: "#000000",
  blue100: "#2F6488",
  blue200: "#3C80AE",
  blue300: "#5899C5",
  blue400: "#7EB0D2",
  blue500: "#A4C7E0",
  orange100: "#C46903",
  orange200: "#F78403",
  orange300: "#FC9C31",
  orange400: "#FDB462",
  orange500: "#FECC95",
  purple100: "#4D4581",
  purple200: "#6157A3",
  purple300: "#7F77B6",
  purple400: "#9E98C8",
  purple500: "#BEBADA",
  pink100: "#F10E82",
  pink200: "#F33F9B",
  pink300: "#F66FB4",
  pink400: "#F99FCD",
  pink500: "#FCCDE5",
  red100: "#FFCACA",
  red200: "#FFA6A6",
  red300: "#FF7171",
  red400: "#FF3235",
  red500: "#F80707",
  gray100: "#252525",
  gray200: "#525252",
  gray300: "#737373",
  gray400: "#969696",
  gray500: "#bdbdbd",
  gray600: "#d9d9d9",
  gray700: "#f0f0f0",
  // Colors specific to the inferences role
  primary: "#00add0",
  reference: "#4500d9",
});

export const useChartColors = (): ChartColors => {
  const { theme } = useTheme();
  return useMemo(() => (theme === "dark" ? darkColors : lightColors), [theme]);
};

/**
 * Returns a color from the chart colors based on the incoming index
 * The colors are grouped into 5 shades of each color group
 *
 * @example
 * ```ts
 * getChartColor(0, ChartColors) // returns ChartColors.blue500
 * getChartColor(1, ChartColors) // returns ChartColors.orange500
 * getChartColor(2, ChartColors) // returns ChartColors.purple500
 * getChartColor(3, ChartColors) // returns ChartColors.pink500
 * getChartColor(4, ChartColors) // returns ChartColors.gray500
 * getChartColor(5, ChartColors) // returns ChartColors.blue400
 * getChartColor(6, ChartColors) // returns ChartColors.orange400
 * // ...
 * ```
 * @param index - item index that will be mapped into a color
 * @param colors - the colors to use, typically the result of useChartColors()
 * @returns a color from the chart colors based on the incoming index
 */
export const getChartColor = (index: number, colors: ChartColors) => {
  const colorGroups = [
    ["blue", 5],
    ["orange", 5],
    ["purple", 5],
    ["pink", 5],
    ["gray", 5],
  ] as const;
  const groupCount = colorGroups.length;
  const groupIndex = index % groupCount;
  const shadeIndex = Math.floor(index / groupCount);
  const [group, maxShades] = colorGroups[groupIndex];
  // reduce in shades by 100 for each group, each iteration
  const shade = 500 - 100 * (shadeIndex % maxShades);
  const colorKey = `${group}${shade}` as keyof ChartColors;
  return colors[colorKey] || colors.default;
};

export type SemanticChartColor = "danger" | "success" | "warning" | "info";

const SemanticChartLightColors: Record<SemanticChartColor, string> = {
  danger: "var(--ac-global-color-red-700)",
  success: "var(--ac-global-color-celery-700)",
  warning: "var(--ac-global-color-orange-700)",
  info: "var(--ac-global-color-blue-700)",
};

const SemanticChartDarkColors: Record<SemanticChartColor, string> = {
  danger: "var(--ac-global-color-red-700)",
  success: "var(--ac-global-color-celery-700)",
  warning: "var(--ac-global-color-orange-700)",
  info: "var(--ac-global-color-blue-700)",
};

export const SEMANTIC_CHART_COLORS = Object.keys(
  SemanticChartLightColors
) as SemanticChartColor[];

export const useSemanticChartColors = (): Record<
  SemanticChartColor,
  string
> => {
  const { theme } = useTheme();
  return useMemo(
    () =>
      theme === "dark" ? SemanticChartDarkColors : SemanticChartLightColors,
    [theme]
  );
<<<<<<< HEAD
};

type CategoryChartColor =
  | "category1"
  | "category2"
  | "category3"
  | "category4"
  | "category5"
  | "category6"
  | "category7"
  | "category8"
  | "category9"
  | "category10"
  | "category11"
  | "category12";

const CategoryChartLightColors: Record<CategoryChartColor, string> = {
  category1: "var(--ac-global-color-blue-900)",
  category2: "var(--ac-global-color-purple-1100)",
  category3: "var(--ac-global-color-magenta-800)",
  category4: "var(--ac-global-color-indigo-600)",
  category5: "var(--ac-global-color-blue-700)",
  category6: "var(--ac-global-color-indigo-1100)",
  category7: "var(--ac-global-color-orange-600)",
  category8: "var(--ac-global-color-celery-400)",
  category9: "var(--ac-global-color-seafoam-600)",
  category10: "var(--ac-global-color-green-1000)",
  category11: "var(--ac-global-color-yellow-400)",
  category12: "var(--ac-global-color-red-1100)",
};

const CategoryChartDarkColors: Record<CategoryChartColor, string> = {
  category1: "var(--ac-global-color-blue-900)",
  category2: "var(--ac-global-color-purple-1100)",
  category3: "var(--ac-global-color-magenta-800)",
  category4: "var(--ac-global-color-indigo-600)",
  category5: "var(--ac-global-color-blue-700)",
  category6: "var(--ac-global-color-indigo-1100)",
  category7: "var(--ac-global-color-orange-600)",
  category8: "var(--ac-global-color-celery-400)",
  category9: "var(--ac-global-color-seafoam-600)",
  category10: "var(--ac-global-color-green-1000)",
  category11: "var(--ac-global-color-yellow-400)",
  category12: "var(--ac-global-color-red-1100)",
};

export const useCategoryChartColors = (): Record<
  CategoryChartColor,
  string
> => {
  const { theme } = useTheme();
  return useMemo(
    () =>
      theme === "dark" ? CategoryChartDarkColors : CategoryChartLightColors,
    [theme]
  );
};

export const CATEGORY_CHART_COLORS = Object.keys(
  CategoryChartLightColors
) as CategoryChartColor[];
=======
};
>>>>>>> 13700c09
<|MERGE_RESOLUTION|>--- conflicted
+++ resolved
@@ -191,8 +191,8 @@
       theme === "dark" ? SemanticChartDarkColors : SemanticChartLightColors,
     [theme]
   );
-<<<<<<< HEAD
-};
+};
+
 
 type CategoryChartColor =
   | "category1"
@@ -252,7 +252,4 @@
 
 export const CATEGORY_CHART_COLORS = Object.keys(
   CategoryChartLightColors
-) as CategoryChartColor[];
-=======
-};
->>>>>>> 13700c09
+) as CategoryChartColor[];