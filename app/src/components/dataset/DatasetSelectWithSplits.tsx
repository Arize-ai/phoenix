import { useMemo } from "react";
import {
  Autocomplete,
  Input,
  SubmenuTrigger,
  useFilter,
} from "react-aria-components";
import { graphql, useLazyLoadQuery } from "react-relay";
import { css } from "@emotion/react";

import {
  Button,
  Flex,
  LinkButton,
  Menu,
  MenuContainer,
  MenuFooter,
  MenuHeader,
  MenuItem,
  MenuTrigger,
  SearchField,
  SelectChevronUpDownIcon,
  Text,
  Token,
  View,
} from "@phoenix/components";
import { Truncate } from "@phoenix/components/utility/Truncate";

import { DatasetSelectWithSplitsQuery } from "./__generated__/DatasetSelectWithSplitsQuery.graphql";

type DatasetSelectWithSplitsProps = {
  onSelectionChange?: (changes: {
    datasetId: string | null;
    splitIds: string[];
  }) => void;
  value?: {
    datasetId: string | null;
    splitIds: string[];
  } | null;
  onBlur?: () => void;
  validationState?: "valid" | "invalid";
  errorMessage?: string;
  placeholder?: string;
  size?: "S" | "M";
  label?: string;
  isRequired?: boolean;
};

type SplitItem = {
  id: string;
  name: string;
};

type LabelItem = {
  id: string;
  name: string;
  color: string;
};

type DatasetItem = {
  id: string;
  name: string;
  exampleCount: number;
  splits: SplitItem[];
  labels: LabelItem[];
  isSelected: boolean;
  selectedSplitIds: string[];
};

export function DatasetSelectWithSplits(props: DatasetSelectWithSplitsProps) {
  const { datasetId, splitIds = [] } = props.value || {};
  const data = useLazyLoadQuery<DatasetSelectWithSplitsQuery>(
    graphql`
      query DatasetSelectWithSplitsQuery {
        datasets(after: null, first: 100)
          @connection(key: "DatasetPickerWithSplits__datasets") {
          edges {
            dataset: node {
              id
              name
              exampleCount
              splits {
                id
                name
              }
              labels {
                id
                name
                color
              }
            }
          }
        }
      }
    `,
    {},
    { fetchPolicy: "store-and-network" }
  );

  const { contains } = useFilter({ sensitivity: "base" });

  const datasetItems: DatasetItem[] = useMemo(
    () =>
      data.datasets.edges.map(({ dataset }) => ({
        id: dataset.id,
        name: dataset.name,
        exampleCount: dataset.exampleCount,
        splits: dataset.splits.map((split) => ({
          id: split.id,
          name: split.name,
        })),
        labels: dataset.labels.map((label) => ({
          id: label.id,
          name: label.name,
          color: label.color,
        })),
        isSelected: dataset.id === datasetId,
        selectedSplitIds: dataset.id === datasetId ? splitIds : [],
      })),
    [data, datasetId, splitIds]
  );

  const selectedDataset = useMemo(() => {
    if (datasetId) {
      return datasetItems.find((dataset) => dataset.id === datasetId);
    }
    return undefined;
  }, [datasetItems, datasetId]);

  const selectedSplits = useMemo(() => {
    if (selectedDataset && splitIds.length > 0) {
      return selectedDataset.splits.filter((split) =>
        splitIds.includes(split.id)
      );
    }
    return [];
  }, [selectedDataset, splitIds]);

  const selectedDatasetKeys = datasetId ? [datasetId] : undefined;
  const atLeastOneDatasetHasSplits = useMemo(
    () => datasetItems.some((dataset) => dataset.splits.length > 0),
    [datasetItems]
  );

  return (
    <MenuTrigger>
      <Button
        data-testid="dataset-picker"
        className="dataset-picker-button"
        trailingVisual={<SelectChevronUpDownIcon />}
        size={props.size ?? "S"}
      >
        {selectedDataset ? (
          <Flex alignItems="center">
            <Text>{selectedDataset.name}</Text>
            {selectedSplits.length > 0 ? (
              <Text color="text-300">
                &nbsp;/{" "}
                {selectedSplits.length === 1
                  ? selectedSplits[0].name
                  : `${selectedSplits.length} splits`}
              </Text>
            ) : (
              <Text color="text-300">&nbsp;/ All Examples</Text>
            )}
          </Flex>
        ) : (
          <Text color="text-300">
            {props.placeholder ?? "Select a dataset"}
          </Text>
        )}
      </Button>
      <MenuContainer>
        <Autocomplete filter={contains}>
          <MenuHeader>
            <SearchField aria-label="Search" autoFocus>
              <Input placeholder="Search datasets" />
            </SearchField>
          </MenuHeader>
          <Menu
            selectionMode="single"
            selectedKeys={selectedDatasetKeys}
            items={datasetItems}
            renderEmptyState={() => (
              <View padding="size-100">
                <Text color="grey-300" size="S">
                  No datasets found
                </Text>
              </View>
            )}
          >
            {({
              id,
              name,
              exampleCount,
              splits,
              labels,
              isSelected,
              selectedSplitIds,
<<<<<<< HEAD
            }) => (
              <SubmenuTrigger>
                <MenuItem textValue={name}>
                  <Flex direction="column" gap="size-100" width="100%">
=======
            }) => {
              const isDisabled = exampleCount === 0;
              const hasSplits = splits.length > 0;

              // If no splits, just select the dataset directly
              if (!hasSplits) {
                return (
                  <MenuItem
                    textValue={name}
                    isDisabled={isDisabled}
                    onAction={() => {
                      props.onSelectionChange?.({
                        datasetId: id,
                        splitIds: [],
                      });
                    }}
                  >
>>>>>>> 6223ca15
                    <Flex
                      direction="row"
                      alignItems="center"
                      gap="size-200"
                      justifyContent="space-between"
                      width="100%"
<<<<<<< HEAD
                    >
                      <Text>{name}</Text>
                      <Text color="text-700" size="XS">
                        {exampleCount}{" "}
                        {exampleCount === 1 ? "example" : "examples"}
                      </Text>
                    </Flex>
                    {labels.length > 0 && (
                      <ul
                        css={css`
                          display: flex;
                          flex-direction: row;
                          gap: var(--ac-global-dimension-size-50);
                          min-width: 0;
                          flex-wrap: wrap;
                        `}
                      >
                        {labels.map((label) => (
                          <li key={label.id}>
                            <Token color={label.color}>
                              <Truncate maxWidth={150} title={label.name}>
                                {label.name}
                              </Truncate>
                            </Token>
                          </li>
                        ))}
                      </ul>
                    )}
                  </Flex>
                </MenuItem>
                <Popover
                  css={css`
                    overflow: auto;
                  `}
                >
                  <View width="100%">
                    <Tabs
                      defaultSelectedKey={
                        selectedSplitIds.length > 0 ? "splits" : "all-examples"
                      }
=======
                      css={css`
                        opacity: ${isDisabled
                          ? "var(--ac-global-opacity-disabled)"
                          : 1};
                        padding-right: ${atLeastOneDatasetHasSplits
                          ? "28px"
                          : undefined}; // right align the examples text if a submenu chevron is present
                      `}
>>>>>>> 6223ca15
                    >
                      <Text>{name}</Text>
                      <Text color="text-700" size="XS">
                        {exampleCount}{" "}
                        {exampleCount === 1 ? "example" : "examples"}
                      </Text>
                    </Flex>
                  </MenuItem>
                );
              }

              // If has splits, show submenu
              return (
                <SubmenuTrigger>
                  <MenuItem textValue={name} isDisabled={isDisabled}>
                    <Flex
                      direction="row"
                      alignItems="center"
                      gap="size-200"
                      justifyContent="space-between"
                      width="100%"
                      css={css`
                        opacity: ${isDisabled
                          ? "var(--ac-global-opacity-disabled)"
                          : 1};
                      `}
                    >
                      <Text>{name}</Text>
                      <Text color="text-700" size="XS">
                        {exampleCount}{" "}
                        {exampleCount === 1 ? "example" : "examples"}
                      </Text>
                    </Flex>
                  </MenuItem>
                  <MenuContainer placement="end top">
                    <Autocomplete filter={contains}>
                      <MenuHeader>
                        <SearchField aria-label="Search" autoFocus>
                          <Input placeholder="Search splits" />
                        </SearchField>
                      </MenuHeader>
                      <Menu
                        items={[
                          {
                            id: "all-examples",
                            name: "All examples",
                            isAllExamples: true,
                          },
                          ...splits.map((split) => ({
                            ...split,
                            isAllExamples: false,
                          })),
                        ]}
                        selectionMode="multiple"
                        selectedKeys={
                          isSelected && selectedSplitIds.length === 0
                            ? ["all-examples"]
                            : isSelected
                              ? selectedSplitIds
                              : []
                        }
                        onSelectionChange={(keys) => {
                          if (keys === "all") {
                            // Select all splits
                            props.onSelectionChange?.({
                              datasetId: id,
                              splitIds: splits.map((s) => s.id),
                            });
                          } else {
                            const newSelectedIds = Array.from(
                              keys as Set<string>
                            );
                            const prevSelectedIds =
                              selectedSplitIds.length === 0
                                ? ["all-examples"]
                                : selectedSplitIds;

                            const hasAllExamples =
                              newSelectedIds.includes("all-examples");
                            const splitSelections = newSelectedIds.filter(
                              (sid) => sid !== "all-examples"
                            );

                            // Check if "all-examples" was just clicked (added to selection)
                            const wasAllExamplesJustClicked =
                              hasAllExamples &&
                              !prevSelectedIds.includes("all-examples");

                            if (wasAllExamplesJustClicked) {
                              // User clicked "all-examples" - clear all split selections
                              props.onSelectionChange?.({
                                datasetId: id,
                                splitIds: [],
                              });
                            } else if (
                              hasAllExamples &&
                              splitSelections.length > 0
                            ) {
                              // User clicked a split while "all-examples" was selected
                              // Remove "all-examples" and keep only the splits
                              props.onSelectionChange?.({
                                datasetId: id,
                                splitIds: splitSelections,
                              });
                            } else if (
                              hasAllExamples &&
                              splitSelections.length === 0
                            ) {
                              // Only "all-examples" is selected
                              props.onSelectionChange?.({
                                datasetId: id,
                                splitIds: [],
                              });
                            } else if (
                              !hasAllExamples &&
                              splitSelections.length > 0
                            ) {
                              // Only splits are selected
                              props.onSelectionChange?.({
                                datasetId: id,
                                splitIds: splitSelections,
                              });
                            } else {
                              // Nothing selected - default to all examples
                              props.onSelectionChange?.({
                                datasetId: id,
                                splitIds: [],
                              });
                            }
                          }
                        }}
                      >
                        {({ id: itemId, name, isAllExamples }) => (
                          <MenuItem
                            id={itemId}
                            textValue={name}
                            css={
                              isAllExamples
                                ? css`
                                    border-bottom: 1px solid
                                      var(--ac-global-color-grey-200);
                                  `
                                : undefined
                            }
                          >
                            <Text>{name}</Text>
                          </MenuItem>
                        )}
                      </Menu>
                    </Autocomplete>
                  </MenuContainer>
                </SubmenuTrigger>
              );
            }}
          </Menu>
        </Autocomplete>
        <MenuFooter>
          <LinkButton to="/datasets">Go to Datasets</LinkButton>
        </MenuFooter>
      </MenuContainer>
    </MenuTrigger>
  );
}<|MERGE_RESOLUTION|>--- conflicted
+++ resolved
@@ -197,12 +197,6 @@
               labels,
               isSelected,
               selectedSplitIds,
-<<<<<<< HEAD
-            }) => (
-              <SubmenuTrigger>
-                <MenuItem textValue={name}>
-                  <Flex direction="column" gap="size-100" width="100%">
-=======
             }) => {
               const isDisabled = exampleCount === 0;
               const hasSplits = splits.length > 0;
@@ -220,70 +214,49 @@
                       });
                     }}
                   >
->>>>>>> 6223ca15
-                    <Flex
-                      direction="row"
-                      alignItems="center"
-                      gap="size-200"
-                      justifyContent="space-between"
-                      width="100%"
-<<<<<<< HEAD
-                    >
-                      <Text>{name}</Text>
-                      <Text color="text-700" size="XS">
-                        {exampleCount}{" "}
-                        {exampleCount === 1 ? "example" : "examples"}
-                      </Text>
-                    </Flex>
-                    {labels.length > 0 && (
-                      <ul
+                    <Flex direction="column" gap="size-100" width="100%">
+                      <Flex
+                        direction="row"
+                        alignItems="center"
+                        gap="size-200"
+                        justifyContent="space-between"
+                        width="100%"
                         css={css`
-                          display: flex;
-                          flex-direction: row;
-                          gap: var(--ac-global-dimension-size-50);
-                          min-width: 0;
-                          flex-wrap: wrap;
+                          opacity: ${isDisabled
+                            ? "var(--ac-global-opacity-disabled)"
+                            : 1};
+                          padding-right: ${atLeastOneDatasetHasSplits
+                            ? "28px"
+                            : undefined}; // right align the examples text if a submenu chevron is present
                         `}
                       >
-                        {labels.map((label) => (
-                          <li key={label.id}>
-                            <Token color={label.color}>
-                              <Truncate maxWidth={150} title={label.name}>
-                                {label.name}
-                              </Truncate>
-                            </Token>
-                          </li>
-                        ))}
-                      </ul>
-                    )}
-                  </Flex>
-                </MenuItem>
-                <Popover
-                  css={css`
-                    overflow: auto;
-                  `}
-                >
-                  <View width="100%">
-                    <Tabs
-                      defaultSelectedKey={
-                        selectedSplitIds.length > 0 ? "splits" : "all-examples"
-                      }
-=======
-                      css={css`
-                        opacity: ${isDisabled
-                          ? "var(--ac-global-opacity-disabled)"
-                          : 1};
-                        padding-right: ${atLeastOneDatasetHasSplits
-                          ? "28px"
-                          : undefined}; // right align the examples text if a submenu chevron is present
-                      `}
->>>>>>> 6223ca15
-                    >
-                      <Text>{name}</Text>
-                      <Text color="text-700" size="XS">
-                        {exampleCount}{" "}
-                        {exampleCount === 1 ? "example" : "examples"}
-                      </Text>
+                        <Text>{name}</Text>
+                        <Text color="text-700" size="XS">
+                          {exampleCount}{" "}
+                          {exampleCount === 1 ? "example" : "examples"}
+                        </Text>
+                      </Flex>
+                      {labels.length > 0 && (
+                        <ul
+                          css={css`
+                            display: flex;
+                            flex-direction: row;
+                            gap: var(--ac-global-dimension-size-50);
+                            min-width: 0;
+                            flex-wrap: wrap;
+                          `}
+                        >
+                          {labels.map((label) => (
+                            <li key={label.id}>
+                              <Token color={label.color}>
+                                <Truncate maxWidth={150} title={label.name}>
+                                  {label.name}
+                                </Truncate>
+                              </Token>
+                            </li>
+                          ))}
+                        </ul>
+                      )}
                     </Flex>
                   </MenuItem>
                 );
@@ -293,23 +266,46 @@
               return (
                 <SubmenuTrigger>
                   <MenuItem textValue={name} isDisabled={isDisabled}>
-                    <Flex
-                      direction="row"
-                      alignItems="center"
-                      gap="size-200"
-                      justifyContent="space-between"
-                      width="100%"
-                      css={css`
-                        opacity: ${isDisabled
-                          ? "var(--ac-global-opacity-disabled)"
-                          : 1};
-                      `}
-                    >
-                      <Text>{name}</Text>
-                      <Text color="text-700" size="XS">
-                        {exampleCount}{" "}
-                        {exampleCount === 1 ? "example" : "examples"}
-                      </Text>
+                    <Flex direction="column" gap="size-100" width="100%">
+                      <Flex
+                        direction="row"
+                        alignItems="center"
+                        gap="size-200"
+                        justifyContent="space-between"
+                        width="100%"
+                        css={css`
+                          opacity: ${isDisabled
+                            ? "var(--ac-global-opacity-disabled)"
+                            : 1};
+                        `}
+                      >
+                        <Text>{name}</Text>
+                        <Text color="text-700" size="XS">
+                          {exampleCount}{" "}
+                          {exampleCount === 1 ? "example" : "examples"}
+                        </Text>
+                      </Flex>
+                      {labels.length > 0 && (
+                        <ul
+                          css={css`
+                            display: flex;
+                            flex-direction: row;
+                            gap: var(--ac-global-dimension-size-50);
+                            min-width: 0;
+                            flex-wrap: wrap;
+                          `}
+                        >
+                          {labels.map((label) => (
+                            <li key={label.id}>
+                              <Token color={label.color}>
+                                <Truncate maxWidth={150} title={label.name}>
+                                  {label.name}
+                                </Truncate>
+                              </Token>
+                            </li>
+                          ))}
+                        </ul>
+                      )}
                     </Flex>
                   </MenuItem>
                   <MenuContainer placement="end top">
