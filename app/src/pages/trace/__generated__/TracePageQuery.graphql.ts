/**
<<<<<<< HEAD
 * @generated SignedSource<<66a28465ee2c9a777fda3034fed0306f>>
=======
 * @generated SignedSource<<0ed7b6d22c857a7fd6f889996d3f445d>>
>>>>>>> 09d54a99
 * @lightSyntaxTransform
 * @nogrep
 */

/* tslint:disable */
/* eslint-disable */
// @ts-nocheck

import { ConcreteRequest, Query } from 'relay-runtime';
export type SpanKind = "chain" | "embedding" | "llm" | "retriever" | "tool" | "unknown";
export type TracePageQuery$variables = {
  traceId: string;
};
export type TracePageQuery$data = {
  readonly spans: {
    readonly edges: ReadonlyArray<{
      readonly span: {
        readonly attributes: string;
        readonly context: {
          readonly spanId: string;
        };
        readonly latencyMs: number;
        readonly name: string;
        readonly parentId: string | null;
        readonly spanKind: SpanKind;
      };
    }>;
  };
};
export type TracePageQuery = {
  response: TracePageQuery$data;
  variables: TracePageQuery$variables;
};

const node: ConcreteRequest = (function(){
var v0 = [
  {
    "defaultValue": null,
    "kind": "LocalArgument",
    "name": "traceId"
  }
],
v1 = [
  {
    "alias": null,
    "args": [
      {
        "kind": "Literal",
        "name": "sort",
        "value": {
          "col": "startTime",
          "dir": "desc"
        }
      },
      {
        "items": [
          {
            "kind": "Variable",
            "name": "traceIds.0",
            "variableName": "traceId"
          }
        ],
        "kind": "ListValue",
        "name": "traceIds"
      }
    ],
    "concreteType": "SpanConnection",
    "kind": "LinkedField",
    "name": "spans",
    "plural": false,
    "selections": [
      {
        "alias": null,
        "args": null,
        "concreteType": "SpanEdge",
        "kind": "LinkedField",
        "name": "edges",
        "plural": true,
        "selections": [
          {
            "alias": "span",
            "args": null,
            "concreteType": "Span",
            "kind": "LinkedField",
            "name": "node",
            "plural": false,
            "selections": [
              {
                "alias": null,
                "args": null,
                "concreteType": "SpanContext",
                "kind": "LinkedField",
                "name": "context",
                "plural": false,
                "selections": [
                  {
                    "alias": null,
                    "args": null,
                    "kind": "ScalarField",
                    "name": "spanId",
                    "storageKey": null
                  },
                  {
                    "alias": null,
                    "args": null,
                    "concreteType": "TokenCount",
                    "kind": "LinkedField",
                    "name": "tokenCount",
                    "plural": false,
                    "selections": [
                      {
                        "alias": null,
                        "args": null,
                        "kind": "ScalarField",
                        "name": "total",
                        "storageKey": null
                      }
                    ],
                    "storageKey": null
                  }
                ],
                "storageKey": null
              },
              {
                "alias": null,
                "args": null,
                "kind": "ScalarField",
                "name": "name",
                "storageKey": null
              },
              {
                "alias": null,
                "args": null,
                "kind": "ScalarField",
                "name": "spanKind",
                "storageKey": null
              },
              {
                "alias": null,
                "args": null,
                "kind": "ScalarField",
                "name": "parentId",
                "storageKey": null
              },
              {
                "alias": null,
                "args": null,
                "kind": "ScalarField",
                "name": "latencyMs",
                "storageKey": null
              },
              {
                "alias": null,
                "args": null,
                "kind": "ScalarField",
                "name": "attributes",
                "storageKey": null
              }
            ],
            "storageKey": null
          }
        ],
        "storageKey": null
      }
    ],
    "storageKey": null
  }
];
return {
  "fragment": {
    "argumentDefinitions": (v0/*: any*/),
    "kind": "Fragment",
    "metadata": null,
    "name": "TracePageQuery",
    "selections": (v1/*: any*/),
    "type": "Query",
    "abstractKey": null
  },
  "kind": "Request",
  "operation": {
    "argumentDefinitions": (v0/*: any*/),
    "kind": "Operation",
    "name": "TracePageQuery",
    "selections": (v1/*: any*/)
  },
  "params": {
<<<<<<< HEAD
    "cacheID": "438c8e2c01dd68a22cc9671362c52cdd",
=======
    "cacheID": "37abbc5f9e3a1e42eeef3b79c5cb0bb4",
>>>>>>> 09d54a99
    "id": null,
    "metadata": {},
    "name": "TracePageQuery",
    "operationKind": "query",
<<<<<<< HEAD
    "text": "query TracePageQuery {\n  ...SpansTable_spans\n}\n\nfragment SpansTable_spans on Query {\n  spans(first: 100, sort: {col: startTime, dir: desc}) {\n    edges {\n      span: node {\n        spanKind\n        name\n        startTime\n        latencyMs\n        context {\n          spanId\n          traceId\n        }\n        tokenCount {\n          total\n        }\n      }\n      cursor\n      node {\n        __typename\n      }\n    }\n    pageInfo {\n      endCursor\n      hasNextPage\n    }\n  }\n}\n"
=======
    "text": "query TracePageQuery(\n  $traceId: ID!\n) {\n  spans(traceIds: [$traceId], sort: {col: startTime, dir: desc}) {\n    edges {\n      span: node {\n        context {\n          spanId\n        }\n        name\n        spanKind\n        parentId\n        latencyMs\n        attributes\n      }\n    }\n  }\n}\n"
>>>>>>> 09d54a99
  }
};
})();

(node as any).hash = "ccc80b5af4ef19eab0f485919cfdf87f";

export default node;<|MERGE_RESOLUTION|>--- conflicted
+++ resolved
@@ -1,9 +1,5 @@
 /**
-<<<<<<< HEAD
- * @generated SignedSource<<66a28465ee2c9a777fda3034fed0306f>>
-=======
  * @generated SignedSource<<0ed7b6d22c857a7fd6f889996d3f445d>>
->>>>>>> 09d54a99
  * @lightSyntaxTransform
  * @nogrep
  */
@@ -105,24 +101,6 @@
                     "kind": "ScalarField",
                     "name": "spanId",
                     "storageKey": null
-                  },
-                  {
-                    "alias": null,
-                    "args": null,
-                    "concreteType": "TokenCount",
-                    "kind": "LinkedField",
-                    "name": "tokenCount",
-                    "plural": false,
-                    "selections": [
-                      {
-                        "alias": null,
-                        "args": null,
-                        "kind": "ScalarField",
-                        "name": "total",
-                        "storageKey": null
-                      }
-                    ],
-                    "storageKey": null
                   }
                 ],
                 "storageKey": null
@@ -190,20 +168,12 @@
     "selections": (v1/*: any*/)
   },
   "params": {
-<<<<<<< HEAD
-    "cacheID": "438c8e2c01dd68a22cc9671362c52cdd",
-=======
     "cacheID": "37abbc5f9e3a1e42eeef3b79c5cb0bb4",
->>>>>>> 09d54a99
     "id": null,
     "metadata": {},
     "name": "TracePageQuery",
     "operationKind": "query",
-<<<<<<< HEAD
-    "text": "query TracePageQuery {\n  ...SpansTable_spans\n}\n\nfragment SpansTable_spans on Query {\n  spans(first: 100, sort: {col: startTime, dir: desc}) {\n    edges {\n      span: node {\n        spanKind\n        name\n        startTime\n        latencyMs\n        context {\n          spanId\n          traceId\n        }\n        tokenCount {\n          total\n        }\n      }\n      cursor\n      node {\n        __typename\n      }\n    }\n    pageInfo {\n      endCursor\n      hasNextPage\n    }\n  }\n}\n"
-=======
     "text": "query TracePageQuery(\n  $traceId: ID!\n) {\n  spans(traceIds: [$traceId], sort: {col: startTime, dir: desc}) {\n    edges {\n      span: node {\n        context {\n          spanId\n        }\n        name\n        spanKind\n        parentId\n        latencyMs\n        attributes\n      }\n    }\n  }\n}\n"
->>>>>>> 09d54a99
   }
 };
 })();
