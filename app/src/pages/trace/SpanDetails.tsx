--- conflicted
+++ resolved
@@ -2007,7 +2007,6 @@
 }
 
 const attributesContextualHelp = (
-<<<<<<< HEAD
   <ContextualHelp>
     <Heading weight="heavy" level={4}>
       Span Attributes
@@ -2024,30 +2023,6 @@
     </footer>
   </ContextualHelp>
 );
-=======
-  <Flex alignItems="center" justifyContent="center">
-    <View marginStart="size-100">
-      <ContextualHelp>
-        <Heading weight="heavy" level={4}>
-          Span Attributes
-        </Heading>
-        <Content>
-          <Text>
-            Attributes are key-value pairs that represent metadata associated
-            with a span. For detailed descriptions of specific attributes,
-            consult the semantic conventions section of the OpenInference
-            tracing specification.
-          </Text>
-        </Content>
-        <footer>
-          <ExternalLink href="https://github.com/Arize-ai/openinference/blob/main/spec/semantic_conventions.md">
-            Semantic Conventions
-          </ExternalLink>
-        </footer>
-      </ContextualHelp>
-    </View>
-  </Flex>
-);
 
 function formatPromptTemplate(promptTemplate: AttributePromptTemplate | null) {
   if (promptTemplate == null) {
@@ -2075,5 +2050,4 @@
 
   // Always return the raw template without substitution
   return template;
-}
->>>>>>> a5627c74
+}