import { PropsWithChildren, ReactNode, Suspense, useMemo, useRef } from "react";
import { useHotkeys } from "react-hotkeys-hook";
import { graphql, useLazyLoadQuery } from "react-relay";
import {
  type ImperativePanelHandle,
  Panel,
  PanelGroup,
  PanelResizeHandle,
} from "react-resizable-panels";
import { useNavigate } from "react-router";
import { json } from "@codemirror/lang-json";
import { githubDark, githubLight } from "@uiw/codemirror-theme-github";
import CodeMirror, {
  BasicSetupOptions,
  EditorView,
} from "@uiw/react-codemirror";
import { css } from "@emotion/react";

import { TabbedCard } from "@arizeai/components";
import {
  DocumentAttributePostfixes,
  EmbeddingAttributePostfixes,
  LLMAttributePostfixes,
  MessageAttributePostfixes,
  RerankerAttributePostfixes,
  RetrievalAttributePostfixes,
  SemanticAttributePrefixes,
  ToolAttributePostfixes,
} from "@arizeai/openinference-semantic-conventions";

import {
  Alert,
  Button,
  Card,
  CardProps,
  ContextualHelp,
  CopyToClipboardButton,
  Counter,
  DialogTrigger,
  Disclosure,
  DisclosureGroup,
  DisclosurePanel,
  DisclosureTrigger,
  ErrorBoundary,
  ExternalLink,
  Flex,
  Heading,
  Icon,
  Icons,
  Keyboard,
  LazyTabPanel,
  LinkButton,
  List,
  ListItem,
  Loading,
  Modal,
  ModalOverlay,
  Tab,
  TabList,
  Tabs,
  Text,
  ToggleButton,
  Token,
  TokenProps,
  View,
  ViewProps,
} from "@phoenix/components";
import { GenerativeProviderIcon } from "@phoenix/components/generative";
import {
  ConnectedMarkdownBlock,
  ConnectedMarkdownModeSelect,
  MarkdownDisplayProvider,
} from "@phoenix/components/markdown";
import { compactResizeHandleCSS } from "@phoenix/components/resize";
import { SpanKindIcon } from "@phoenix/components/trace";
import {
  useNotifySuccess,
  usePreferencesContext,
  useTheme,
} from "@phoenix/contexts";
import { useDimensions } from "@phoenix/hooks";
import { useChatMessageStyles } from "@phoenix/hooks/useChatMessageStyles";
import {
  AttributeDocument,
  AttributeEmbedding,
  AttributeEmbeddingEmbedding,
  AttributeLlm,
  AttributeLLMToolDefinition,
  AttributeMessage,
  AttributeMessageContent,
  AttributePromptTemplate,
  AttributeReranker,
  AttributeRetrieval,
  AttributeTool,
  isAttributeMessages,
} from "@phoenix/openInference/tracing/types";
import { assertUnreachable, isStringArray } from "@phoenix/typeUtils";
import { isModelProvider } from "@phoenix/utils/generativeUtils";
import { safelyParseJSON } from "@phoenix/utils/jsonUtils";
import { formatFloat, numberFormatter } from "@phoenix/utils/numberFormatUtils";

import { RetrievalEvaluationLabel } from "../project/RetrievalEvaluationLabel";
import { SpanHeader } from "../SpanHeader";

import {
  MimeType,
  SpanDetailsQuery,
  SpanDetailsQuery$data,
} from "./__generated__/SpanDetailsQuery.graphql";
import { SpanActionMenu } from "./SpanActionMenu";
import { SpanAside } from "./SpanAside";
import { SpanFeedback } from "./SpanFeedback";
import { SpanImage } from "./SpanImage";
import { SpanToDatasetExampleDialog } from "./SpanToDatasetExampleDialog";
/**
 * A span attribute object that is a map of string to an unknown value
 */
type AttributeObject = {
  [SemanticAttributePrefixes.retrieval]?: AttributeRetrieval;
  [SemanticAttributePrefixes.embedding]?: AttributeEmbedding;
  [SemanticAttributePrefixes.tool]?: AttributeTool;
  [SemanticAttributePrefixes.reranker]?: AttributeReranker;
  [SemanticAttributePrefixes.llm]?: AttributeLlm;
};

type Span = Extract<SpanDetailsQuery$data["span"], { __typename: "Span" }>;

type DocumentEvaluation = NonNullable<Span["documentEvaluations"]>[number];

/**
 * Hook that safely parses a JSON string.
 */
const useSafelyParsedJSON = (
  jsonStr: string
): { json: { [key: string]: unknown } | null; parseError?: unknown } => {
  return useMemo(() => {
    return safelyParseJSON(jsonStr);
  }, [jsonStr]);
};

const spanHasException = (span: Span) => {
  return span.events.some((event) => event.name === "exception");
};

/**
 * Card props to apply across all cards
 */
const defaultCardProps: Partial<CardProps> = {
  backgroundColor: "light",
  borderColor: "light",
  collapsible: true,
};

const CONDENSED_VIEW_CONTAINER_WIDTH_THRESHOLD = 900;
const ASIDE_PANEL_DEFAULT_SIZE = 33;
const EDIT_ANNOTATION_HOTKEY = "e";

export function SpanDetails({
  spanNodeId,
}: {
  /**
   * The Global ID of the span
   */
  spanNodeId: string;
}) {
  const isAnnotatingSpans = usePreferencesContext(
    (state) => state.isAnnotatingSpans
  );
  const setIsAnnotatingSpans = usePreferencesContext(
    (state) => state.setIsAnnotatingSpans
  );

  const asidePanelRef = useRef<ImperativePanelHandle>(null);
  const spanDetailsContainerRef = useRef<HTMLDivElement>(null);
  const spanDetailsContainerDimensions = useDimensions(spanDetailsContainerRef);
  const isCondensedView = spanDetailsContainerDimensions?.width
    ? spanDetailsContainerDimensions.width <
      CONDENSED_VIEW_CONTAINER_WIDTH_THRESHOLD
    : true;
  const { span } = useLazyLoadQuery<SpanDetailsQuery>(
    graphql`
      query SpanDetailsQuery($id: ID!) {
        span: node(id: $id) {
          __typename
          ... on Span {
            id
            spanId
            trace {
              id
              traceId
            }
            name
            spanKind
            statusCode: propagatedStatusCode
            statusMessage
            startTime
            parentId
            latencyMs
            tokenCountTotal
            startTime
            endTime
            id
            input {
              value
              mimeType
            }
            output {
              value
              mimeType
            }
            attributes
            events @required(action: THROW) {
              name
              message
              timestamp
            }
            documentRetrievalMetrics {
              evaluationName
              ndcg
              precision
              hit
            }
            documentEvaluations {
              documentPosition
              name
              label
              score
              explanation
            }
            spanAnnotations {
              id
              name
            }
            ...SpanHeader_span
            ...SpanFeedback_annotations
            ...SpanAside_span
          }
        }
      }
    `,
    {
      id: spanNodeId,
    }
  );

  if (span.__typename !== "Span") {
    throw new Error(
      "Expected a span, but got a different type" + span.__typename
    );
  }

  useHotkeys(
    EDIT_ANNOTATION_HOTKEY,
    () => {
      if (!isAnnotatingSpans) {
        setIsAnnotatingSpans(true);
      }
    },
    { preventDefault: true }
  );

  const hasExceptions = useMemo<boolean>(() => {
    return spanHasException(span);
  }, [span]);

  return (
    <PanelGroup direction="horizontal" autoSaveId="span-details-layout">
      <Panel order={1}>
        <Flex
          direction="column"
          flex="1 1 auto"
          height="100%"
          ref={spanDetailsContainerRef}
        >
          <View
            paddingTop="size-100"
            paddingBottom="size-50"
            paddingStart="size-150"
            paddingEnd="size-200"
            flex="none"
          >
            <Flex
              direction="row"
              alignItems="center"
              data-testid="span-header-row"
            >
              <SpanHeader span={span} />
              <Flex
                flex="none"
                direction="row"
                alignItems="center"
                gap="size-100"
              >
                <LinkButton
                  variant={span.spanKind !== "llm" ? "default" : "primary"}
                  leadingVisual={<Icon svg={<Icons.PlayCircleOutline />} />}
                  isDisabled={span.spanKind !== "llm"}
                  to={`/playground/spans/${span.id}`}
                  size="S"
                  aria-label="Prompt Playground"
                >
                  {isCondensedView ? null : "Playground"}
                </LinkButton>
                <AddSpanToDatasetButton
                  span={span}
                  buttonText={isCondensedView ? null : "Add to Dataset"}
                />
                <ToggleButton
                  size="S"
                  isSelected={isAnnotatingSpans}
                  onPress={() => {
                    setIsAnnotatingSpans(!isAnnotatingSpans);
                    const asidePanel = asidePanelRef.current;
                    // expand the panel if it is not the minimum size already
                    if (asidePanel) {
                      const size = asidePanel.getSize();
                      if (size < ASIDE_PANEL_DEFAULT_SIZE) {
                        asidePanel.resize(ASIDE_PANEL_DEFAULT_SIZE);
                      }
                    }
                  }}
                  leadingVisual={<Icon svg={<Icons.Edit2Outline />} />}
                  trailingVisual={
                    !isCondensedView &&
                    !isAnnotatingSpans && (
                      <Keyboard>{EDIT_ANNOTATION_HOTKEY}</Keyboard>
                    )
                  }
                >
                  {isCondensedView ? null : "Annotate"}
                </ToggleButton>
                <SpanActionMenu
                  traceId={span.trace.traceId}
                  spanId={span.spanId}
                />
              </Flex>
            </Flex>
          </View>
          <Tabs>
            <TabList>
              <Tab id="info">Info</Tab>
              <Tab id="annotations">
                Annotations <Counter>{span.spanAnnotations.length}</Counter>
              </Tab>
              <Tab id="attributes">Attributes</Tab>
              <Tab id="events">
                Events{" "}
                <Counter variant={hasExceptions ? "danger" : "default"}>
                  {span.events.length}
                </Counter>
              </Tab>
            </TabList>
            <LazyTabPanel id="info">
              <Flex direction="row" height="100%">
                <SpanInfoWrap>
                  <ErrorBoundary>
                    <SpanInfo span={span} />
                  </ErrorBoundary>
                </SpanInfoWrap>
              </Flex>
            </LazyTabPanel>
            <LazyTabPanel id="annotations">
              <SpanFeedback span={span} />
            </LazyTabPanel>
            <LazyTabPanel id="attributes">
              <View
                padding="size-200"
                height="100%"
                maxHeight="100%"
                overflow="auto"
              >
                <Card
                  title="All Attributes"
                  {...defaultCardProps}
                  titleExtra={attributesContextualHelp}
                  extra={<CopyToClipboardButton text={span.attributes} />}
                >
                  <JSONBlock>{span.attributes}</JSONBlock>
                </Card>
              </View>
            </LazyTabPanel>

            <LazyTabPanel id="events">
              <View overflow="auto">
                <SpanEventsList events={span.events} />
              </View>
            </LazyTabPanel>
          </Tabs>
        </Flex>
      </Panel>
      {isAnnotatingSpans && <PanelResizeHandle css={compactResizeHandleCSS} />}
      {isAnnotatingSpans && (
        <Panel
          order={2}
          ref={asidePanelRef}
          defaultSize={ASIDE_PANEL_DEFAULT_SIZE}
          minSize={10}
          collapsible
          onCollapse={() => {
            setIsAnnotatingSpans(false);
          }}
        >
          <SpanAside span={span} />
        </Panel>
      )}
    </PanelGroup>
  );
}

const spanInfoWrapCSS = css`
  flex: 1 1 auto;
  overflow-y: auto;
  // Overflow fails to take into account padding
  & > *:after {
    content: "";
    display: block;
    height: var(--ac-global-dimension-static-size-400);
  }
`;

/**
 * A wrapper for the span info to style it with the appropriate overflow
 */
function SpanInfoWrap({ children }: PropsWithChildren) {
  return (
    <div css={spanInfoWrapCSS} data-testid="span-info-wrap">
      {children}
    </div>
  );
}

function AddSpanToDatasetButton({
  span,
  buttonText,
}: {
  span: Span;
  buttonText: string | null;
}) {
  const notifySuccess = useNotifySuccess();
  const navigate = useNavigate();
  return (
    <DialogTrigger>
      <Button
        variant="default"
        size="S"
        leadingVisual={<Icon svg={<Icons.DatabaseOutline />} />}
      >
        {buttonText}
      </Button>
      <ModalOverlay>
        <Modal variant="slideover" size="L">
          <Suspense fallback={<Loading />}>
            <SpanToDatasetExampleDialog
              spanId={span.id}
              onCompleted={(datasetId) => {
                notifySuccess({
                  title: "Span Added to Dataset",
                  message: "Successfully added span to dataset",
                  action: {
                    text: "View Dataset",
                    onClick: () => {
                      navigate(`/datasets/${datasetId}/examples`);
                    },
                  },
                });
              }}
            />
          </Suspense>
        </Modal>
      </ModalOverlay>
    </DialogTrigger>
  );
}

function SpanInfo({ span }: { span: Span }) {
  const { spanKind, attributes } = span;
  // Parse the attributes once
  const { json: attributesObject, parseError } =
    useSafelyParsedJSON(attributes);

  const statusDescription = useMemo(() => {
    return span.statusMessage ? (
      <Alert variant="danger" title="Status Description">
        {span.statusMessage}
      </Alert>
    ) : null;
  }, [span]);

  // Handle the case where the attributes are not a valid JSON object
  if (parseError || !attributesObject) {
    return (
      <View padding="size-200">
        <Flex direction="column" gap="size-200">
          {statusDescription}
          <Alert variant="warning" title="Un-parsable attributes">
            {`Failed to parse span attributes. ${parseError instanceof Error ? parseError.message : ""}`}
          </Alert>
          <Card {...defaultCardProps} title="Attributes">
            <View padding="size-100">{attributes}</View>
          </Card>
        </Flex>
      </View>
    );
  }

  let content: ReactNode;
  switch (spanKind) {
    case "llm": {
      content = <LLMSpanInfo span={span} spanAttributes={attributesObject} />;
      break;
    }
    case "retriever": {
      content = (
        <RetrieverSpanInfo span={span} spanAttributes={attributesObject} />
      );
      break;
    }
    case "reranker": {
      content = (
        <RerankerSpanInfo span={span} spanAttributes={attributesObject} />
      );
      break;
    }
    case "embedding": {
      content = (
        <EmbeddingSpanInfo span={span} spanAttributes={attributesObject} />
      );
      break;
    }
    case "tool": {
      content = <ToolSpanInfo span={span} spanAttributes={attributesObject} />;
      break;
    }
    default:
      content = <SpanIO span={span} />;
  }

  return (
    <View padding="size-200">
      <Flex direction="column" gap="size-200">
        {statusDescription}
        {content}
        {attributesObject?.metadata ? (
          <Card {...defaultCardProps} title="Metadata">
            <JSONBlock>{JSON.stringify(attributesObject.metadata)}</JSONBlock>
          </Card>
        ) : null}
      </Flex>
    </View>
  );
}

function LLMSpanInfo(props: { span: Span; spanAttributes: AttributeObject }) {
  const { spanAttributes, span } = props;
  const { input, output } = span;
  const llmAttributes = useMemo<AttributeLlm | null>(
    () => spanAttributes[SemanticAttributePrefixes.llm] || null,
    [spanAttributes]
  );
  const provider = llmAttributes?.[LLMAttributePostfixes.provider];

  const modelName = useMemo<string | null>(() => {
    if (llmAttributes == null) {
      return null;
    }
    const maybeModelName = llmAttributes[LLMAttributePostfixes.model_name];
    if (typeof maybeModelName === "string") {
      return maybeModelName;
    }
    return null;
  }, [llmAttributes]);

  const inputMessages = useMemo<AttributeMessage[]>(() => {
    if (llmAttributes == null) {
      return [];
    }
    const inputMessagesValue =
      llmAttributes[LLMAttributePostfixes.input_messages];

    // At this point, we cannot trust the type of outputMessagesValue
    if (!isAttributeMessages(inputMessagesValue)) {
      return [];
    }

    return (inputMessagesValue
      ?.map((obj) => obj[SemanticAttributePrefixes.message])
      .filter(Boolean) || []) as AttributeMessage[];
  }, [llmAttributes]);

  const llmTools = useMemo<AttributeLLMToolDefinition[]>(() => {
    if (llmAttributes == null) {
      return [];
    }
    const tools = llmAttributes[LLMAttributePostfixes.tools];
    if (!Array.isArray(tools)) {
      return [];
    }
    const toolDefinitions = tools
      ?.map((obj) => obj[SemanticAttributePrefixes.tool])
      .filter(Boolean) as AttributeLLMToolDefinition[];
    return toolDefinitions;
  }, [llmAttributes]);

  const llmToolSchemas = useMemo<string[]>(() => {
    return llmTools.reduce((acc, tool) => {
      if (tool?.json_schema) {
        acc.push(tool.json_schema);
      }
      return acc;
    }, [] as string[]);
  }, [llmTools]);

  const outputMessages = useMemo<AttributeMessage[]>(() => {
    if (llmAttributes == null) {
      return [];
    }
    const outputMessagesValue =
      llmAttributes[LLMAttributePostfixes.output_messages];

    // At this point, we cannot trust the type of outputMessagesValue
    if (!isAttributeMessages(outputMessagesValue)) {
      return [];
    }
    return (outputMessagesValue
      .map((obj) => obj[SemanticAttributePrefixes.message])
      .filter(Boolean) || []) as AttributeMessage[];
  }, [llmAttributes]);

  const prompts = useMemo<string[]>(() => {
    if (llmAttributes == null) {
      return [];
    }
    const maybePrompts = llmAttributes[LLMAttributePostfixes.prompts];
    if (!isStringArray(maybePrompts)) {
      return [];
    }
    return maybePrompts;
  }, [llmAttributes]);

  const promptTemplateObject = useMemo<AttributePromptTemplate | null>(() => {
    if (llmAttributes == null) {
      return null;
    }
    const maybePromptTemplate =
      llmAttributes[LLMAttributePostfixes.prompt_template];
    if (maybePromptTemplate == null) {
      return null;
    }
    return maybePromptTemplate;
  }, [llmAttributes]);

  const invocation_parameters_str = useMemo<string>(() => {
    if (llmAttributes == null) {
      return "{}";
    }
    return (llmAttributes[LLMAttributePostfixes.invocation_parameters] ||
      "{}") as string;
  }, [llmAttributes]);

  const modelNameTitleEl = useMemo<ReactNode>(() => {
    if (modelName == null) {
      return null;
    }
    let icon = <SpanKindIcon spanKind="llm" />;
    const normalizedProvider = provider?.toUpperCase();
    // Show the provider if it exists
    if (
      typeof normalizedProvider === "string" &&
      isModelProvider(normalizedProvider)
    ) {
      icon = <GenerativeProviderIcon provider={normalizedProvider} />;
    }
    return (
      <Flex direction="row" gap="size-100" alignItems="center">
        {icon}
        <Text size="M" weight="heavy">
          {modelName}
        </Text>
      </Flex>
    );
  }, [modelName, provider]);
  const hasInput = input != null && input.value != null;
  const hasInputMessages = inputMessages.length > 0;
  const hasLLMToolSchemas = llmToolSchemas.length > 0;
  const hasOutput = output != null && output.value != null;
  const hasOutputMessages = outputMessages.length > 0;
  const hasPrompts = prompts.length > 0;
  const hasInvocationParams =
    Object.keys(safelyParseJSON(invocation_parameters_str).json || {}).length >
    0;
  const hasPromptTemplateObject = promptTemplateObject != null;

  return (
    <Flex direction="column" gap="size-200">
      <Card
        collapsible
        backgroundColor="light"
        borderColor="light"
        titleSeparator={false}
        title={modelNameTitleEl}
      >
        <Tabs>
          <TabList>
            {hasInputMessages && <Tab id="input-messages">Input Messages</Tab>}
            {hasLLMToolSchemas && <Tab id="tools">Tools</Tab>}
            {hasInput && <Tab id="input">Input</Tab>}
            {hasPromptTemplateObject && (
              <Tab id="prompt-template">Prompt Template</Tab>
            )}
            {hasPrompts && <Tab id="prompts">Prompts</Tab>}
            {hasInvocationParams && (
              <Tab id="invocation-params">Invocation Params</Tab>
            )}
          </TabList>

          {hasInputMessages && (
            <LazyTabPanel id="input-messages">
              <LLMMessagesList messages={inputMessages} />
            </LazyTabPanel>
          )}

          {hasLLMToolSchemas && (
            <LazyTabPanel id="tools">
              <LLMToolSchemasList toolSchemas={llmToolSchemas} />
            </LazyTabPanel>
          )}

          {hasInput && (
            <LazyTabPanel id="input">
              <View padding="size-200">
                <MarkdownDisplayProvider>
                  <Card
                    {...defaultCardProps}
                    title="LLM Input"
                    extra={
                      <Flex direction="row" gap="size-100">
                        <ConnectedMarkdownModeSelect />
                        <CopyToClipboardButton text={input.value} />
                      </Flex>
                    }
                  >
                    <CodeBlock {...input} />
                  </Card>
                </MarkdownDisplayProvider>
              </View>
            </LazyTabPanel>
          )}

          {hasPromptTemplateObject && (
            <LazyTabPanel id="prompt-template">
              <View padding="size-200">
                <Flex direction="column" gap="size-100">
                  {promptTemplateObject.template != null && (
                    <View
                      borderRadius="medium"
                      borderColor="light"
                      backgroundColor="light"
                      borderWidth="thin"
                      padding="size-200"
<<<<<<< HEAD
                    >
                      <CopyToClipboard text={promptTemplateObject.template}>
                        <Text color="text-700" fontStyle="italic">
                          prompt template
                        </Text>
                        <PreBlock>{promptTemplateObject.template}</PreBlock>
                      </CopyToClipboard>
                    </View>
                  )}
                  {promptTemplateObject.variables != null && (
                    <View
                      borderRadius="medium"
                      borderColor="light"
                      backgroundColor="light"
                      borderWidth="thin"
                      padding="size-200"
                    >
=======
                    >
                      <CopyToClipboard text={promptTemplateObject.template}>
                        <Text color="text-700" fontStyle="italic">
                          prompt template
                        </Text>
                        <PreBlock>{promptTemplateObject.template}</PreBlock>
                      </CopyToClipboard>
                    </View>
                  )}
                  {promptTemplateObject.variables != null && (
                    <View
                      borderRadius="medium"
                      borderColor="light"
                      backgroundColor="light"
                      borderWidth="thin"
                      padding="size-200"
                    >
>>>>>>> cccc40a2
                      <CopyToClipboard
                        text={JSON.stringify(promptTemplateObject.variables)}
                      >
                        <Text color="text-700" fontStyle="italic">
                          template variables
                        </Text>
                        <JSONBlock>
                          {JSON.stringify(promptTemplateObject.variables)}
                        </JSONBlock>
                      </CopyToClipboard>
                    </View>
                  )}
                </Flex>
              </View>
            </LazyTabPanel>
          )}

          {hasPrompts && (
            <LazyTabPanel id="prompts">
              <LLMPromptsList prompts={prompts} />
            </LazyTabPanel>
          )}

          {hasInvocationParams && (
            <LazyTabPanel id="invocation-params">
              <CopyToClipboard
                text={invocation_parameters_str}
                padding="size-100"
              >
                <JSONBlock>{invocation_parameters_str}</JSONBlock>
              </CopyToClipboard>
            </LazyTabPanel>
          )}
        </Tabs>
      </Card>
      {hasOutput || hasOutputMessages ? (
        <TabbedCard {...defaultCardProps}>
          <Tabs>
            <TabList>
              {hasOutputMessages && (
                <Tab id="output-messages">Output Messages</Tab>
              )}
              {hasOutput && <Tab id="output">Output</Tab>}
            </TabList>

            {hasOutputMessages && (
              <LazyTabPanel id="output-messages">
                <LLMMessagesList messages={outputMessages} />
              </LazyTabPanel>
            )}
            {hasOutput && (
              <LazyTabPanel id="output">
                <View padding="size-200">
                  <MarkdownDisplayProvider>
                    <Card
                      {...defaultCardProps}
                      title="LLM Output"
                      extra={
                        <Flex direction="row" gap="size-100">
                          <ConnectedMarkdownModeSelect />
                          <CopyToClipboardButton text={output.value} />
                        </Flex>
                      }
                    >
                      <CodeBlock {...output} />
                    </Card>
                  </MarkdownDisplayProvider>
                </View>
              </LazyTabPanel>
            )}
          </Tabs>
        </TabbedCard>
      ) : null}
    </Flex>
  );
}

function RetrieverSpanInfo(props: {
  span: Span;
  spanAttributes: AttributeObject;
}) {
  const { spanAttributes, span } = props;
  const { input } = span;
  const retrieverAttributes = useMemo<AttributeRetrieval | null>(
    () => spanAttributes[SemanticAttributePrefixes.retrieval] || null,
    [spanAttributes]
  );
  const documents = useMemo<AttributeDocument[]>(() => {
    if (retrieverAttributes == null) {
      return [];
    }
    return (retrieverAttributes[RetrievalAttributePostfixes.documents]
      ?.map((obj) => obj[SemanticAttributePrefixes.document])
      .filter(Boolean) || []) as AttributeDocument[];
  }, [retrieverAttributes]);

  // Construct a map of document position to document evaluations
  const documentEvaluationsMap = useMemo<
    Record<number, DocumentEvaluation[]>
  >(() => {
    const documentEvaluations = span.documentEvaluations;
    return documentEvaluations.reduce(
      (acc, documentEvaluation) => {
        const documentPosition = documentEvaluation.documentPosition;
        const evaluations = acc[documentPosition] || [];
        return {
          ...acc,
          [documentPosition]: [...evaluations, documentEvaluation],
        };
      },
      {} as Record<number, DocumentEvaluation[]>
    );
  }, [span.documentEvaluations]);

  const hasInput = input != null && input.value != null;
  const isText = hasInput && input.mimeType === "text";
  const hasDocuments = documents.length > 0;
  const hasDocumentRetrievalMetrics = span.documentRetrievalMetrics.length > 0;
  return (
    <Flex direction="column" gap="size-200">
      {hasInput ? (
        <MarkdownDisplayProvider>
          <Card
            title="Input"
            {...defaultCardProps}
            extra={
              <Flex direction="row" gap="size-100" alignItems="center">
                {isText ? (
                  <ConnectedMarkdownModeSelect />
                ) : (
                  <CopyToClipboardButton text={input.value} />
                )}
              </Flex>
            }
          >
            <CodeBlock {...input} />
          </Card>
        </MarkdownDisplayProvider>
      ) : null}
      {hasDocuments ? (
        <MarkdownDisplayProvider>
          <Card
            title="Documents"
            {...defaultCardProps}
            titleExtra={
              hasDocumentRetrievalMetrics && (
                <Flex direction="row" alignItems="center" gap="size-100">
                  {span.documentRetrievalMetrics.map((retrievalMetric) => {
                    return (
                      <>
                        <RetrievalEvaluationLabel
                          key="ndcg"
                          name={retrievalMetric.evaluationName}
                          metric="ndcg"
                          score={retrievalMetric.ndcg}
                        />
                        <RetrievalEvaluationLabel
                          key="precision"
                          name={retrievalMetric.evaluationName}
                          metric="precision"
                          score={retrievalMetric.precision}
                        />
                        <RetrievalEvaluationLabel
                          key="hit"
                          name={retrievalMetric.evaluationName}
                          metric="hit"
                          score={retrievalMetric.hit}
                        />
                      </>
                    );
                  })}
                </Flex>
              )
            }
            extra={<ConnectedMarkdownModeSelect />}
          >
            <ul
              css={css`
                display: flex;
                flex-direction: column;
                gap: var(--ac-global-dimension-static-size-200);
                padding: var(--ac-global-dimension-static-size-200);
              `}
            >
              {documents.map((document, idx) => {
                return (
                  <li key={idx}>
                    <DocumentItem
                      document={document}
                      documentEvaluations={documentEvaluationsMap[idx]}
                      borderColor={"seafoam-700"}
                      backgroundColor={"seafoam-100"}
                      tokenColor="var(--ac-global-color-seafoam-1000)"
                    />
                  </li>
                );
              })}
            </ul>
          </Card>
        </MarkdownDisplayProvider>
      ) : null}
    </Flex>
  );
}

function RerankerSpanInfo(props: {
  span: Span;
  spanAttributes: AttributeObject;
}) {
  const { spanAttributes } = props;
  const rerankerAttributes = useMemo<AttributeReranker | null>(
    () => spanAttributes[SemanticAttributePrefixes.reranker] || null,
    [spanAttributes]
  );
  const query = useMemo<string | null>(() => {
    if (rerankerAttributes == null) {
      return null;
    }
    return rerankerAttributes[RerankerAttributePostfixes.query] || null;
  }, [rerankerAttributes]);
  const input_documents = useMemo<AttributeDocument[]>(() => {
    if (rerankerAttributes == null) {
      return [];
    }
    return (rerankerAttributes[RerankerAttributePostfixes.input_documents]
      ?.map((obj) => obj[SemanticAttributePrefixes.document])
      .filter(Boolean) || []) as AttributeDocument[];
  }, [rerankerAttributes]);
  const output_documents = useMemo<AttributeDocument[]>(() => {
    if (rerankerAttributes == null) {
      return [];
    }
    return (rerankerAttributes[RerankerAttributePostfixes.output_documents]
      ?.map((obj) => obj[SemanticAttributePrefixes.document])
      .filter(Boolean) || []) as AttributeDocument[];
  }, [rerankerAttributes]);

  const numInputDocuments = input_documents.length;
  const numOutputDocuments = output_documents.length;
  return (
    <Flex direction="column" gap="size-200">
      <MarkdownDisplayProvider>
        {query && (
          <Card title="Query" {...defaultCardProps}>
            <View padding="size-200">
              <ConnectedMarkdownBlock>{query}</ConnectedMarkdownBlock>
            </View>
          </Card>
        )}
      </MarkdownDisplayProvider>
      <Card
        title={"Input Documents"}
        titleExtra={<Counter>{numInputDocuments}</Counter>}
        {...defaultCardProps}
        defaultOpen={false}
      >
        {
          <ul
            css={css`
              padding: var(--ac-global-dimension-static-size-200);
              display: flex;
              flex-direction: column;
              gap: var(--ac-global-dimension-static-size-200);
            `}
          >
            {input_documents.map((document, idx) => {
              return (
                <li key={idx}>
                  <DocumentItem
                    document={document}
                    borderColor={"seafoam-700"}
                    backgroundColor={"seafoam-100"}
                    tokenColor="var(--ac-global-color-seafoam-1000)"
                  />
                </li>
              );
            })}
          </ul>
        }
      </Card>
      <Card
        title={"Output Documents"}
        titleExtra={<Counter>{numOutputDocuments}</Counter>}
        {...defaultCardProps}
      >
        {
          <ul
            css={css`
              padding: var(--ac-global-dimension-static-size-200);
              display: flex;
              flex-direction: column;
              gap: var(--ac-global-dimension-static-size-200);
            `}
          >
            {output_documents.map((document, idx) => {
              return (
                <li key={idx}>
                  <DocumentItem
                    document={document}
                    borderColor={"celery-700"}
                    backgroundColor={"celery-100"}
                    tokenColor="var(--ac-global-color-celery-1000)"
                  />
                </li>
              );
            })}
          </ul>
        }
      </Card>
    </Flex>
  );
}

function EmbeddingSpanInfo(props: {
  span: Span;
  spanAttributes: AttributeObject;
}) {
  const { spanAttributes } = props;
  const embeddingAttributes = useMemo<AttributeEmbedding | null>(
    () => spanAttributes[SemanticAttributePrefixes.embedding] || null,
    [spanAttributes]
  );
  const embeddings = useMemo<AttributeEmbeddingEmbedding[]>(() => {
    if (embeddingAttributes == null) {
      return [];
    }
    return (embeddingAttributes[EmbeddingAttributePostfixes.embeddings]
      ?.map((obj) => obj[SemanticAttributePrefixes.embedding])
      .filter(Boolean) || []) as AttributeEmbeddingEmbedding[];
  }, [embeddingAttributes]);

  const hasEmbeddings = embeddings.length > 0;
  const modelName =
    embeddingAttributes?.[EmbeddingAttributePostfixes.model_name];
  return (
    <Flex direction="column" gap="size-200">
      {hasEmbeddings ? (
        <Card
          title={
            "Embeddings" +
            (typeof modelName === "string" ? `: ${modelName}` : "")
          }
          {...defaultCardProps}
        >
          {
            <ul
              css={css`
                display: flex;
                flex-direction: column;
                gap: var(--ac-global-dimension-static-size-200);
                padding: var(--ac-global-dimension-static-size-200);
              `}
            >
              {embeddings.map((embedding, idx) => {
                return (
                  <li key={idx}>
                    <MarkdownDisplayProvider>
                      <Card
                        {...defaultCardProps}
                        backgroundColor="purple-100"
                        borderColor="purple-700"
                        title="Embedded Text"
                      >
                        <ConnectedMarkdownBlock>
                          {embedding[EmbeddingAttributePostfixes.text] || ""}
                        </ConnectedMarkdownBlock>
                      </Card>
                    </MarkdownDisplayProvider>
                  </li>
                );
              })}
            </ul>
          }
        </Card>
      ) : (
        <SpanIO span={props.span} />
      )}
    </Flex>
  );
}

function ToolSpanInfo(props: { span: Span; spanAttributes: AttributeObject }) {
  const { span, spanAttributes } = props;
  const { input, output } = span;
  const hasInput = typeof input?.value === "string";
  const hasOutput = typeof output?.value === "string";
  const inputIsText = input?.mimeType === "text";
  const outputIsText = output?.mimeType === "text";
  const toolAttributes = useMemo<AttributeTool>(
    () => spanAttributes[SemanticAttributePrefixes.tool] || {},
    [spanAttributes]
  );
  const hasToolAttributes = Object.keys(toolAttributes).length > 0;
  const toolName = toolAttributes[ToolAttributePostfixes.name];
  const toolDescription = toolAttributes[ToolAttributePostfixes.description];
  const toolParameters = toolAttributes[ToolAttributePostfixes.parameters];
  if (!hasInput && !hasOutput && !hasToolAttributes) {
    return null;
  }
  return (
    <Flex direction="column" gap="size-200">
      {hasInput ? (
        <MarkdownDisplayProvider>
          <Card
            title="Input"
            {...defaultCardProps}
            extra={
              <Flex direction="row" gap="size-100" alignItems="center">
                {inputIsText ? <ConnectedMarkdownModeSelect /> : null}
                <CopyToClipboardButton text={input.value} />
              </Flex>
            }
          >
            <CodeBlock {...input} />
          </Card>
        </MarkdownDisplayProvider>
      ) : null}
      {hasOutput ? (
        <MarkdownDisplayProvider>
          <Card
            title="Output"
            {...defaultCardProps}
            backgroundColor="green-100"
            borderColor="green-700"
            extra={
              <Flex direction="row" gap="size-100" alignItems="center">
                {outputIsText ? <ConnectedMarkdownModeSelect /> : null}
                <CopyToClipboardButton text={output.value} />
              </Flex>
            }
          >
            <CodeBlock {...output} />
          </Card>
        </MarkdownDisplayProvider>
      ) : null}
      {hasToolAttributes ? (
        <Card
          title={"Tool" + (typeof toolName === "string" ? `: ${toolName}` : "")}
          {...defaultCardProps}
        >
          <Flex direction="column">
            {toolDescription != null ? (
              <View
                paddingStart="size-200"
                paddingEnd="size-200"
                paddingTop="size-100"
                paddingBottom="size-100"
                borderBottomColor="dark"
                borderBottomWidth="thin"
                backgroundColor="light"
              >
                <Flex direction="column" alignItems="start" gap="size-50">
                  <Text color="text-700" fontStyle="italic">
                    Description
                  </Text>
                  <Text>{toolDescription as string}</Text>
                </Flex>
              </View>
            ) : null}
            {toolParameters != null ? (
              <View
                paddingStart="size-200"
                paddingEnd="size-200"
                paddingTop="size-100"
                paddingBottom="size-100"
                borderBottomColor="dark"
                borderBottomWidth="thin"
              >
                <Flex direction="column" alignItems="start" width="100%">
                  <Text color="text-700" fontStyle="italic">
                    Parameters
                  </Text>
                  <div
                    css={css`
                      .cm-editor {
                        background-color: transparent !important;
                      }
                    `}
                  >
                    <JSONBlock
                      basicSetup={{ lineNumbers: false, foldGutter: false }}
                    >
                      {JSON.stringify(toolParameters) as string}
                    </JSONBlock>
                  </div>
                </Flex>
              </View>
            ) : null}
          </Flex>
        </Card>
      ) : null}
    </Flex>
  );
}

// Labels that get highlighted as danger in the document evaluations
const DANGER_DOCUMENT_EVALUATION_LABELS = ["irrelevant", "unrelated"];
function DocumentItem({
  document,
  documentEvaluations,
  backgroundColor,
  borderColor,
  tokenColor,
}: {
  document: AttributeDocument;
  documentEvaluations?: DocumentEvaluation[] | null;
  backgroundColor: ViewProps["backgroundColor"];
  borderColor: ViewProps["borderColor"];
  tokenColor: TokenProps["color"];
}) {
  const metadata = document[DocumentAttributePostfixes.metadata];
  const hasEvaluations = documentEvaluations && documentEvaluations.length;
  const documentContent = document[DocumentAttributePostfixes.content];
  return (
    <Card
      {...defaultCardProps}
      backgroundColor={backgroundColor}
      borderColor={borderColor}
      title={
        <Flex direction="row" gap="size-50" alignItems="center">
          <Icon svg={<Icons.FileOutline />} />
          <Heading level={4}>
            document {document[DocumentAttributePostfixes.id]}
          </Heading>
        </Flex>
      }
      extra={
        typeof document[DocumentAttributePostfixes.score] === "number" && (
          <Token color={tokenColor}>
            {`score ${numberFormatter(
              document[DocumentAttributePostfixes.score]
            )}`}
          </Token>
        )
      }
    >
      <Flex direction="column">
        {documentContent && (
          <ConnectedMarkdownBlock>{documentContent}</ConnectedMarkdownBlock>
        )}
        {metadata && (
          <>
            <View borderColor={borderColor} borderTopWidth="thin">
              <View
                paddingX="size-200"
                paddingY="size-100"
                borderColor={borderColor}
                borderBottomWidth="thin"
              >
                <Heading level={4}>Document Metadata</Heading>
              </View>
              <JSONBlock basicSetup={{ lineNumbers: false }}>
                {JSON.stringify(metadata)}
              </JSONBlock>
            </View>
          </>
        )}
        {hasEvaluations && (
          <View
            borderColor={borderColor}
            borderTopWidth="thin"
            padding="size-200"
          >
            <Flex direction="column" gap="size-100">
              <Heading level={3} weight="heavy">
                Evaluations
              </Heading>
              <ul>
                {documentEvaluations.map((documentEvaluation, idx) => {
                  // Highlight the label as danger if it is a danger classification
                  const evalTokenColor =
                    documentEvaluation.label &&
                    DANGER_DOCUMENT_EVALUATION_LABELS.includes(
                      documentEvaluation.label
                    )
                      ? "var(--ac-global-color-danger)"
                      : tokenColor;
                  return (
                    <li key={idx}>
                      <View
                        padding="size-200"
                        borderWidth="thin"
                        borderColor={borderColor}
                        borderRadius="medium"
                      >
                        <Flex direction="column" gap="size-50">
                          <Flex direction="row" gap="size-100">
                            <Text weight="heavy" elementType="h5">
                              {documentEvaluation.name}
                            </Text>
                            {documentEvaluation.label && (
                              <Token color={evalTokenColor}>
                                {documentEvaluation.label}
                              </Token>
                            )}
                            {typeof documentEvaluation.score === "number" && (
                              <Token color={evalTokenColor}>
                                <Flex direction="row" gap="size-50">
                                  <Text
                                    size="XS"
                                    weight="heavy"
                                    color="inherit"
                                  >
                                    score
                                  </Text>
                                  <Text size="XS">
                                    {formatFloat(documentEvaluation.score)}
                                  </Text>
                                </Flex>
                              </Token>
                            )}
                          </Flex>
                          {typeof documentEvaluation.explanation && (
                            <p
                              css={css`
                                margin-top: var(
                                  --ac-global-dimension-static-size-100
                                );
                                margin-bottom: 0;
                              `}
                            >
                              {documentEvaluation.explanation}
                            </p>
                          )}
                        </Flex>
                      </View>
                    </li>
                  );
                })}
              </ul>
            </Flex>
          </View>
        )}
      </Flex>
    </Card>
  );
}

function LLMMessage({ message }: { message: AttributeMessage }) {
  const messageContent = message[MessageAttributePostfixes.content];
  // as of multi-modal models, a message can also be a list
  const messagesContents = message[MessageAttributePostfixes.contents];
  const toolCalls = message[MessageAttributePostfixes.tool_calls]
    ?.map((obj) => obj[SemanticAttributePrefixes.tool_call])
    .filter(Boolean);
  const hasFunctionCall =
    message[MessageAttributePostfixes.function_call_arguments_json] &&
    message[MessageAttributePostfixes.function_call_name];
  const role = message[MessageAttributePostfixes.role] || "unknown";
  const messageStyles = useChatMessageStyles(role);
  const toolCallDisclosureIds = useMemo(() => {
    return toolCalls?.map((_, idx) => `tool-call-${idx}`) || [];
  }, [toolCalls]);
  const toolResultId = message[MessageAttributePostfixes.tool_call_id];

  return (
    <MarkdownDisplayProvider>
      <Card
        {...defaultCardProps}
        {...messageStyles}
        title={
          role +
          (message[MessageAttributePostfixes.name]
            ? `: ${message[MessageAttributePostfixes.name]}`
            : "")
        }
        extra={
          <Flex direction="row" gap="size-100" alignItems="center">
            <ConnectedMarkdownModeSelect />
            <CopyToClipboardButton
              text={messageContent || JSON.stringify(message)}
            />
          </Flex>
        }
      >
        <ErrorBoundary>
          {messagesContents ? (
            <MessageContentsList messageContents={messagesContents} />
          ) : null}
        </ErrorBoundary>
        <Flex direction="column" alignItems="start">
          <DisclosureGroup
            css={css`
              width: 100%;
              // when any .ac-disclosure-trigger is hovered, show the child .copy-to-clipboard-button
              .ac-disclosure-trigger {
                width: 100%;
                .copy-to-clipboard-button {
                  visibility: hidden;
                }
              }
              .ac-disclosure-trigger:hover,
              .ac-disclosure-trigger:focus-within,
              .ac-disclosure-trigger:focus-visible {
                .copy-to-clipboard-button {
                  visibility: visible;
                }
              }
            `}
            defaultExpandedKeys={[
              "tool-content",
              ...toolCallDisclosureIds,
              "function-call",
            ]}
          >
            {/* when the message is a tool result, show the tool result in a disclosure */}
            {role.toLowerCase() === "tool" ? (
              <Disclosure id="tool-content">
                <DisclosureTrigger
                  arrowPosition={messageContent ? "start" : "none"}
                  justifyContent="space-between"
                >
                  <Text>
                    Tool Result{toolResultId ? `: ${toolResultId}` : ""}
                  </Text>
                  {toolResultId ? (
                    <CopyToClipboardButton text={toolResultId} />
                  ) : null}
                </DisclosureTrigger>
                <DisclosurePanel>
                  {messageContent ? (
                    <View width="100%">
                      <ConnectedMarkdownBlock>
                        {messageContent}
                      </ConnectedMarkdownBlock>
                    </View>
                  ) : null}
                </DisclosurePanel>
              </Disclosure>
            ) : // when the message is any other kind, just show the content without a disclosure
            messageContent ? (
              <View width="100%">
                <ConnectedMarkdownBlock>
                  {messageContent}
                </ConnectedMarkdownBlock>
              </View>
            ) : null}
            {(toolCalls?.length ?? 0) > 0
              ? toolCalls?.map((toolCall, idx) => {
                  if (!toolCall) {
                    return null;
                  }
                  const id = toolCall.id;
                  const parsedArguments = safelyParseJSON(
                    toolCall?.function?.arguments as string
                  );

                  return (
                    <Disclosure
                      key={idx}
                      id={toolCallDisclosureIds[idx]}
                      css={
                        idx === 0
                          ? css`
                              border-top: 1px solid
                                var(--ac-global-border-color-default);
                            `
                          : null
                      }
                    >
                      <DisclosureTrigger
                        arrowPosition="start"
                        justifyContent="space-between"
                      >
                        <span>Tool Call{id ? `: ${id}` : ""}</span>
                        {id ? <CopyToClipboardButton text={id} /> : null}
                      </DisclosureTrigger>
                      <DisclosurePanel>
                        <pre
                          key={idx}
                          css={css`
                            text-wrap: wrap;
                            margin: 0;
                            padding: var(--ac-global-dimension-static-size-200);
                          `}
                        >
                          {toolCall?.function?.name as string}(
                          {parsedArguments.json
                            ? JSON.stringify(parsedArguments.json, null, 2)
                            : `${toolCall?.function?.arguments}`}
                          )
                        </pre>
                      </DisclosurePanel>
                    </Disclosure>
                  );
                })
              : null}
            {/*functionCall is deprecated and is superseded by toolCalls, so we don't expect both to be present*/}
            {hasFunctionCall ? (
              <Disclosure id="function-call">
                <DisclosureTrigger>
                  <Text>Function Call</Text>
                </DisclosureTrigger>
                <DisclosurePanel>
                  <pre
                    css={css`
                      text-wrap: wrap;
                      margin: var(--ac-global-dimension-static-size-100) 0;
                    `}
                  >
                    {
                      message[
                        MessageAttributePostfixes.function_call_name
                      ] as string
                    }
                    (
                    {JSON.stringify(
                      JSON.parse(
                        message[
                          MessageAttributePostfixes.function_call_arguments_json
                        ] as string
                      ),
                      null,
                      2
                    )}
                    )
                  </pre>
                </DisclosurePanel>
              </Disclosure>
            ) : null}
          </DisclosureGroup>
        </Flex>
      </Card>
    </MarkdownDisplayProvider>
  );
}

function LLMToolSchema({
  toolSchema,
  index,
}: {
  toolSchema: string;
  index: number;
}) {
  const titleEl = (
    <Flex direction="row" gap="size-100" alignItems="center">
      <SpanKindIcon spanKind="tool" />
      <Text weight="heavy">Tool</Text>
    </Flex>
  );

  return (
    <Card
      title={titleEl}
      titleExtra={<Counter>#{index + 1}</Counter>}
      {...defaultCardProps}
      backgroundColor="yellow-100"
      borderColor="yellow-700"
      extra={<CopyToClipboardButton text={toolSchema} />}
    >
      <CodeBlock value={toolSchema} mimeType={"json"} />
    </Card>
  );
}

function LLMMessagesList({ messages }: { messages: AttributeMessage[] }) {
  return (
    <ul
      css={css`
        display: flex;
        flex-direction: column;
        gap: var(--ac-global-dimension-static-size-100);
        padding: var(--ac-global-dimension-static-size-200);
      `}
    >
      {messages.map((message, idx) => {
        return (
          <li key={idx}>
            <LLMMessage message={message} />
          </li>
        );
      })}
    </ul>
  );
}

function LLMToolSchemasList({ toolSchemas }: { toolSchemas: string[] }) {
  return (
    <ul
      css={css`
        display: flex;
        flex-direction: column;
        gap: var(--ac-global-dimension-static-size-100);
        padding: var(--ac-global-dimension-static-size-200);
      `}
    >
      {toolSchemas.map((toolSchema, idx) => {
        return (
          <li key={idx}>
            <LLMToolSchema toolSchema={toolSchema} index={idx} />
          </li>
        );
      })}
    </ul>
  );
}

function LLMPromptsList({ prompts }: { prompts: string[] }) {
  return (
    <ul
      data-testid="llm-prompts-list"
      css={css`
        padding: var(--ac-global-dimension-size-200);
        display: flex;
        flex-direction: column;
        gap: var(--ac-global-dimension-size-100);
      `}
    >
      {prompts.map((prompt, idx) => {
        return (
          <li key={idx}>
            <View
              backgroundColor="grey-100"
              borderColor="grey-500"
              borderWidth="thin"
              borderRadius="medium"
              padding="size-100"
            >
              <CopyToClipboard text={prompt}>
                <CodeBlock value={prompt} mimeType="text" />
              </CopyToClipboard>
            </View>
          </li>
        );
      })}
    </ul>
  );
}

const messageContentListCSS = css`
  display: flex;
  flex-direction: row;
  gap: var(--ac-global-dimension-size-200);
  flex-wrap: wrap;
`;

/**
 * A list of message contents. Used for multi-modal models.
 */
function MessageContentsList({
  messageContents,
}: {
  messageContents: AttributeMessageContent[];
}) {
  return (
    <ul css={messageContentListCSS} data-testid="message-content-list">
      {messageContents.map((messageContent, idx) => {
        return (
          <MessageContentListItem
            key={idx}
            messageContentAttribute={messageContent}
          />
        );
      })}
    </ul>
  );
}

/**
 * Display text content in full width.
 */
const messageContentTextListItemCSS = css`
  flex: 1 1 100%;
  padding: var(--ac-global-dimension-static-size-200);
`;
/**
 * Displays multi-modal message content. Typically an image or text.
 * Examples:
 * {"message_content":{"text":"What is in this image?","type":"text"}}
 * {"message_content":{"type":"image","image":{"image":{"url":"https://upload.wikimedia.org/wikipedia/commons/thumb/d/dd/Gfp-wisconsin-madison-the-nature-boardwalk.jpg/2560px-Gfp-wisconsin-madison-the-nature-boardwalk.jpg"}}}}
 */
function MessageContentListItem({
  messageContentAttribute,
}: {
  messageContentAttribute: AttributeMessageContent;
}) {
  const { message_content } = messageContentAttribute;
  const text = message_content?.text;
  const image = message_content?.image;
  const imageUrl = image?.image?.url;

  return (
    <li css={text ? messageContentTextListItemCSS : null}>
      {text ? (
        <ConnectedMarkdownBlock margin="none">{text}</ConnectedMarkdownBlock>
      ) : null}
      {imageUrl ? <SpanImage url={imageUrl} /> : null}
    </li>
  );
}

function SpanIO({ span }: { span: Span }) {
  const { input, output } = span;
  const isMissingIO = input == null && output == null;
  const inputIsText = input?.mimeType === "text";
  const outputIsText = output?.mimeType === "text";
  return (
    <Flex direction="column" gap="size-200">
      {input && input.value != null ? (
        <MarkdownDisplayProvider>
          <Card
            title="Input"
            {...defaultCardProps}
            extra={
              <Flex direction="row" gap="size-100" alignItems="center">
                {inputIsText ? <ConnectedMarkdownModeSelect /> : null}
                <CopyToClipboardButton text={input.value} />
              </Flex>
            }
          >
            <CodeBlock {...input} />
          </Card>
        </MarkdownDisplayProvider>
      ) : null}
      {output && output.value != null ? (
        <MarkdownDisplayProvider>
          <Card
            title="Output"
            {...defaultCardProps}
            backgroundColor="green-100"
            borderColor="green-700"
            extra={
              <Flex direction="row" gap="size-100" alignItems="center">
                {outputIsText ? <ConnectedMarkdownModeSelect /> : null}
                <CopyToClipboardButton text={output.value} />
              </Flex>
            }
          >
            <CodeBlock {...output} />
          </Card>
        </MarkdownDisplayProvider>
      ) : null}
      {isMissingIO ? (
        <Card
          title="All Attributes"
          titleExtra={attributesContextualHelp}
          {...defaultCardProps}
          extra={<CopyToClipboardButton text={span.attributes} />}
        >
          <JSONBlock>{span.attributes}</JSONBlock>
        </Card>
      ) : null}
    </Flex>
  );
}

const codeMirrorCSS = css`
  width: 100%;
  .cm-editor,
  .cm-gutters {
    background-color: transparent;
  }
`;

function CopyToClipboard({
  text,
  children,
  padding,
}: PropsWithChildren<{ text: string; padding?: "size-100" }>) {
  const paddingValue = padding ? `var(--ac-global-dimension-${padding})` : "0";
  return (
    <div
      css={css`
        position: relative;
        .copy-to-clipboard-button {
          transition: opacity 0.2s ease-in-out;
          opacity: 0;
          position: absolute;
          right: ${paddingValue};
          top: ${paddingValue};
          z-index: 1;
        }
        &:hover .copy-to-clipboard-button {
          opacity: 1;
        }
      `}
    >
      <CopyToClipboardButton text={text} />
      {children}
    </div>
  );
}
/**
 * A block of JSON content that is not editable.
 */
function JSONBlock({
  children,
  basicSetup = {},
}: {
  children: string;
  basicSetup?: BasicSetupOptions;
}) {
  const { theme } = useTheme();
  const codeMirrorTheme = theme === "light" ? githubLight : githubDark;
  // We need to make sure that the content can actually be displayed
  // As JSON as we cannot fully trust the backend to always send valid JSON
  const { value, mimeType } = useMemo(() => {
    try {
      // Attempt to pretty print the JSON. This may fail if the JSON is invalid.
      // E.g. sometimes it contains NANs due to poor JSON.dumps in the backend
      return {
        value: JSON.stringify(JSON.parse(children), null, 2),
        mimeType: "json" as const,
      };
    } catch (e) {
      // Fall back to string
      return { value: children, mimeType: "text" as const };
    }
  }, [children]);
  if (mimeType === "json") {
    return (
      <CodeMirror
        value={value}
        basicSetup={{
          lineNumbers: true,
          foldGutter: true,
          bracketMatching: true,
          syntaxHighlighting: true,
          highlightActiveLine: false,
          highlightActiveLineGutter: false,
          ...basicSetup,
        }}
        extensions={[json(), EditorView.lineWrapping]}
        editable={false}
        theme={codeMirrorTheme}
        css={codeMirrorCSS}
      />
    );
  } else {
    return <PreBlock>{value}</PreBlock>;
  }
}

function PreBlock({ children }: { children: string }) {
  return (
    <pre
      data-testid="pre-block"
      css={css`
        white-space: pre-wrap;
        padding: var(--ac-global-dimension-static-size-200);
        font-size: var(--ac-global-font-size-s);
      `}
    >
      {children}
    </pre>
  );
}

function CodeBlock({ value, mimeType }: { value: string; mimeType: MimeType }) {
  let content;
  switch (mimeType) {
    case "json":
      content = <JSONBlock>{value}</JSONBlock>;
      break;
    case "text":
      content = <ConnectedMarkdownBlock>{value}</ConnectedMarkdownBlock>;
      break;
    default:
      assertUnreachable(mimeType);
  }
  return content;
}

function EmptyIndicator({ text }: { text: string }) {
  return (
    <Flex
      direction="column"
      alignItems="center"
      flex="1 1 auto"
      height="size-2400"
      justifyContent="center"
      gap="size-100"
    >
      <Text size="L">{text}</Text>
    </Flex>
  );
}
function SpanEventsList({ events }: { events: Span["events"] }) {
  if (events.length === 0) {
    return <EmptyIndicator text="No events" />;
  }
  return (
    <List>
      {events.map((event, idx) => {
        const isException = event.name === "exception";

        return (
          <ListItem key={idx}>
            <Flex direction="row" alignItems="center" gap="size-100">
              <View flex="none">
                <div
                  data-event-type={isException ? "exception" : "info"}
                  css={css`
                    &[data-event-type="exception"] {
                      --px-event-icon-color: var(--ac-global-color-danger);
                    }
                    &[data-event-type="info"] {
                      --px-event-icon-color: var(--ac-global-color-info);
                    }
                    .ac-icon-wrap {
                      color: var(--px-event-icon-color);
                    }
                  `}
                >
                  <Icon
                    svg={
                      isException ? (
                        <Icons.AlertTriangleOutline />
                      ) : (
                        <Icons.InfoOutline />
                      )
                    }
                  />
                </div>
              </View>
              <Flex direction="column" gap="size-25" flex="1 1 auto">
                <Text weight="heavy">{event.name}</Text>
                <Text color="text-700">{event.message}</Text>
              </Flex>
              <View>
                <Text color="text-700">
                  {new Date(event.timestamp).toLocaleString()}
                </Text>
              </View>
            </Flex>
          </ListItem>
        );
      })}
    </List>
  );
}

const attributesContextualHelp = (
  <ContextualHelp>
    <Heading weight="heavy" level={4}>
      Span Attributes
    </Heading>
    <Text>
      Attributes are key-value pairs that represent metadata associated with a
      span. For detailed descriptions of specific attributes, consult the
      semantic conventions section of the OpenInference tracing specification.
    </Text>
    <footer>
      <ExternalLink href="https://github.com/Arize-ai/openinference/blob/main/spec/semantic_conventions.md">
        Semantic Conventions
      </ExternalLink>
    </footer>
  </ContextualHelp>
);<|MERGE_RESOLUTION|>--- conflicted
+++ resolved
@@ -757,7 +757,6 @@
                       backgroundColor="light"
                       borderWidth="thin"
                       padding="size-200"
-<<<<<<< HEAD
                     >
                       <CopyToClipboard text={promptTemplateObject.template}>
                         <Text color="text-700" fontStyle="italic">
@@ -775,25 +774,6 @@
                       borderWidth="thin"
                       padding="size-200"
                     >
-=======
-                    >
-                      <CopyToClipboard text={promptTemplateObject.template}>
-                        <Text color="text-700" fontStyle="italic">
-                          prompt template
-                        </Text>
-                        <PreBlock>{promptTemplateObject.template}</PreBlock>
-                      </CopyToClipboard>
-                    </View>
-                  )}
-                  {promptTemplateObject.variables != null && (
-                    <View
-                      borderRadius="medium"
-                      borderColor="light"
-                      backgroundColor="light"
-                      borderWidth="thin"
-                      padding="size-200"
-                    >
->>>>>>> cccc40a2
                       <CopyToClipboard
                         text={JSON.stringify(promptTemplateObject.variables)}
                       >
