/**
<<<<<<< HEAD
 * @generated SignedSource<<7edcd93697a0cf7fc90f800c5337a519>>
=======
 * @generated SignedSource<<c8fdea44ee9eaae0b43dd45dc96e648f>>
>>>>>>> 4fcb3e86
 * @lightSyntaxTransform
 * @nogrep
 */

/* tslint:disable */
/* eslint-disable */
// @ts-nocheck

import { ReaderFragment, RefetchableFragment } from 'relay-runtime';
export type ExperimentRunAnnotatorKind = "CODE" | "HUMAN" | "LLM";
import { FragmentRefs } from "relay-runtime";
export type ExampleExperimentRunsTableFragment$data = {
  readonly experimentRuns: {
    readonly edges: ReadonlyArray<{
      readonly run: {
        readonly annotations: {
          readonly edges: ReadonlyArray<{
            readonly annotation: {
              readonly annotatorKind: ExperimentRunAnnotatorKind;
              readonly explanation: string | null;
              readonly id: string;
              readonly label: string | null;
              readonly name: string;
              readonly score: number | null;
              readonly trace: {
                readonly projectId: string;
                readonly traceId: string;
              } | null;
            };
          }>;
        };
        readonly endTime: string;
        readonly error: string | null;
        readonly id: string;
        readonly output: any | null;
        readonly startTime: string;
        readonly trace: {
          readonly projectId: string;
          readonly traceId: string;
        } | null;
      };
    }>;
  };
  readonly id: string;
  readonly " $fragmentType": "ExampleExperimentRunsTableFragment";
};
export type ExampleExperimentRunsTableFragment$key = {
  readonly " $data"?: ExampleExperimentRunsTableFragment$data;
  readonly " $fragmentSpreads": FragmentRefs<"ExampleExperimentRunsTableFragment">;
};

import ExampleExperimentRunsTableQuery_graphql from './ExampleExperimentRunsTableQuery.graphql';

const node: ReaderFragment = (function(){
var v0 = [
  "experimentRuns"
],
v1 = {
  "alias": null,
  "args": null,
  "kind": "ScalarField",
  "name": "id",
  "storageKey": null
},
v2 = {
  "alias": null,
  "args": null,
  "concreteType": "Trace",
  "kind": "LinkedField",
  "name": "trace",
  "plural": false,
  "selections": [
    {
      "alias": null,
      "args": null,
      "kind": "ScalarField",
      "name": "traceId",
      "storageKey": null
    },
    {
      "alias": null,
      "args": null,
      "kind": "ScalarField",
      "name": "projectId",
      "storageKey": null
    }
  ],
  "storageKey": null
};
return {
  "argumentDefinitions": [
    {
      "defaultValue": null,
      "kind": "LocalArgument",
      "name": "after"
    },
    {
      "defaultValue": 100,
      "kind": "LocalArgument",
      "name": "first"
    }
  ],
  "kind": "Fragment",
  "metadata": {
    "connection": [
      {
        "count": "first",
        "cursor": "after",
        "direction": "forward",
        "path": (v0/*: any*/)
      }
    ],
    "refetch": {
      "connection": {
        "forward": {
          "count": "first",
          "cursor": "after"
        },
        "backward": null,
        "path": (v0/*: any*/)
      },
      "fragmentPathInResult": [
        "node"
      ],
      "operation": ExampleExperimentRunsTableQuery_graphql,
      "identifierInfo": {
        "identifierField": "id",
        "identifierQueryVariableName": "id"
      }
    }
  },
  "name": "ExampleExperimentRunsTableFragment",
  "selections": [
    {
      "alias": "experimentRuns",
      "args": null,
      "concreteType": "ExperimentRunConnection",
      "kind": "LinkedField",
      "name": "__ExampleExperimentRunsTable_experimentRuns_connection",
      "plural": false,
      "selections": [
        {
          "alias": null,
          "args": null,
          "concreteType": "ExperimentRunEdge",
          "kind": "LinkedField",
          "name": "edges",
          "plural": true,
          "selections": [
            {
              "alias": "run",
              "args": null,
              "concreteType": "ExperimentRun",
              "kind": "LinkedField",
              "name": "node",
              "plural": false,
              "selections": [
                (v1/*: any*/),
                {
                  "alias": null,
                  "args": null,
                  "kind": "ScalarField",
                  "name": "startTime",
                  "storageKey": null
                },
                {
                  "alias": null,
                  "args": null,
                  "kind": "ScalarField",
                  "name": "endTime",
                  "storageKey": null
                },
                {
                  "alias": null,
                  "args": null,
                  "kind": "ScalarField",
                  "name": "error",
                  "storageKey": null
                },
                {
                  "alias": null,
                  "args": null,
                  "kind": "ScalarField",
                  "name": "output",
                  "storageKey": null
                },
                (v2/*: any*/),
                {
                  "alias": null,
                  "args": null,
                  "concreteType": "ExperimentRunAnnotationConnection",
                  "kind": "LinkedField",
                  "name": "annotations",
                  "plural": false,
                  "selections": [
                    {
                      "alias": null,
                      "args": null,
                      "concreteType": "ExperimentRunAnnotationEdge",
                      "kind": "LinkedField",
                      "name": "edges",
                      "plural": true,
                      "selections": [
                        {
                          "alias": "annotation",
                          "args": null,
                          "concreteType": "ExperimentRunAnnotation",
                          "kind": "LinkedField",
                          "name": "node",
                          "plural": false,
                          "selections": [
                            (v1/*: any*/),
                            {
                              "alias": null,
                              "args": null,
                              "kind": "ScalarField",
                              "name": "name",
                              "storageKey": null
                            },
                            {
                              "alias": null,
                              "args": null,
                              "kind": "ScalarField",
                              "name": "label",
                              "storageKey": null
                            },
                            {
                              "alias": null,
                              "args": null,
                              "kind": "ScalarField",
                              "name": "score",
                              "storageKey": null
                            },
                            {
                              "alias": null,
                              "args": null,
                              "kind": "ScalarField",
                              "name": "explanation",
                              "storageKey": null
                            },
                            {
                              "alias": null,
                              "args": null,
                              "kind": "ScalarField",
                              "name": "annotatorKind",
                              "storageKey": null
                            },
                            (v2/*: any*/)
                          ],
                          "storageKey": null
                        }
                      ],
                      "storageKey": null
                    }
                  ],
                  "storageKey": null
                }
              ],
              "storageKey": null
            },
            {
              "alias": null,
              "args": null,
              "kind": "ScalarField",
              "name": "cursor",
              "storageKey": null
            },
            {
              "alias": null,
              "args": null,
              "concreteType": "ExperimentRun",
              "kind": "LinkedField",
              "name": "node",
              "plural": false,
              "selections": [
                {
                  "alias": null,
                  "args": null,
                  "kind": "ScalarField",
                  "name": "__typename",
                  "storageKey": null
                }
              ],
              "storageKey": null
            }
          ],
          "storageKey": null
        },
        {
          "alias": null,
          "args": null,
          "concreteType": "PageInfo",
          "kind": "LinkedField",
          "name": "pageInfo",
          "plural": false,
          "selections": [
            {
              "alias": null,
              "args": null,
              "kind": "ScalarField",
              "name": "endCursor",
              "storageKey": null
            },
            {
              "alias": null,
              "args": null,
              "kind": "ScalarField",
              "name": "hasNextPage",
              "storageKey": null
            }
          ],
          "storageKey": null
        }
      ],
      "storageKey": null
    },
    (v1/*: any*/)
  ],
  "type": "DatasetExample",
  "abstractKey": null
};
})();

(node as any).hash = "6ca0f938b309407e8c184a1c13d1c52d";

export default node;<|MERGE_RESOLUTION|>--- conflicted
+++ resolved
@@ -1,9 +1,5 @@
 /**
-<<<<<<< HEAD
- * @generated SignedSource<<7edcd93697a0cf7fc90f800c5337a519>>
-=======
  * @generated SignedSource<<c8fdea44ee9eaae0b43dd45dc96e648f>>
->>>>>>> 4fcb3e86
  * @lightSyntaxTransform
  * @nogrep
  */
@@ -12,7 +8,7 @@
 /* eslint-disable */
 // @ts-nocheck
 
-import { ReaderFragment, RefetchableFragment } from 'relay-runtime';
+import { ReaderFragment, RefetchableFragment } from "relay-runtime";
 export type ExperimentRunAnnotatorKind = "CODE" | "HUMAN" | "LLM";
 import { FragmentRefs } from "relay-runtime";
 export type ExampleExperimentRunsTableFragment$data = {
@@ -55,276 +51,272 @@
   readonly " $fragmentSpreads": FragmentRefs<"ExampleExperimentRunsTableFragment">;
 };
 
-import ExampleExperimentRunsTableQuery_graphql from './ExampleExperimentRunsTableQuery.graphql';
-
-const node: ReaderFragment = (function(){
-var v0 = [
-  "experimentRuns"
-],
-v1 = {
-  "alias": null,
-  "args": null,
-  "kind": "ScalarField",
-  "name": "id",
-  "storageKey": null
-},
-v2 = {
-  "alias": null,
-  "args": null,
-  "concreteType": "Trace",
-  "kind": "LinkedField",
-  "name": "trace",
-  "plural": false,
-  "selections": [
-    {
-      "alias": null,
-      "args": null,
-      "kind": "ScalarField",
-      "name": "traceId",
-      "storageKey": null
+import ExampleExperimentRunsTableQuery_graphql from "./ExampleExperimentRunsTableQuery.graphql";
+
+const node: ReaderFragment = (function () {
+  var v0 = ["experimentRuns"],
+    v1 = {
+      alias: null,
+      args: null,
+      kind: "ScalarField",
+      name: "id",
+      storageKey: null,
     },
-    {
-      "alias": null,
-      "args": null,
-      "kind": "ScalarField",
-      "name": "projectId",
-      "storageKey": null
-    }
-  ],
-  "storageKey": null
-};
-return {
-  "argumentDefinitions": [
-    {
-      "defaultValue": null,
-      "kind": "LocalArgument",
-      "name": "after"
+    v2 = {
+      alias: null,
+      args: null,
+      concreteType: "Trace",
+      kind: "LinkedField",
+      name: "trace",
+      plural: false,
+      selections: [
+        {
+          alias: null,
+          args: null,
+          kind: "ScalarField",
+          name: "traceId",
+          storageKey: null,
+        },
+        {
+          alias: null,
+          args: null,
+          kind: "ScalarField",
+          name: "projectId",
+          storageKey: null,
+        },
+      ],
+      storageKey: null,
+    };
+  return {
+    argumentDefinitions: [
+      {
+        defaultValue: null,
+        kind: "LocalArgument",
+        name: "after",
+      },
+      {
+        defaultValue: 100,
+        kind: "LocalArgument",
+        name: "first",
+      },
+    ],
+    kind: "Fragment",
+    metadata: {
+      connection: [
+        {
+          count: "first",
+          cursor: "after",
+          direction: "forward",
+          path: v0 /*: any*/,
+        },
+      ],
+      refetch: {
+        connection: {
+          forward: {
+            count: "first",
+            cursor: "after",
+          },
+          backward: null,
+          path: v0 /*: any*/,
+        },
+        fragmentPathInResult: ["node"],
+        operation: ExampleExperimentRunsTableQuery_graphql,
+        identifierInfo: {
+          identifierField: "id",
+          identifierQueryVariableName: "id",
+        },
+      },
     },
-    {
-      "defaultValue": 100,
-      "kind": "LocalArgument",
-      "name": "first"
-    }
-  ],
-  "kind": "Fragment",
-  "metadata": {
-    "connection": [
+    name: "ExampleExperimentRunsTableFragment",
+    selections: [
       {
-        "count": "first",
-        "cursor": "after",
-        "direction": "forward",
-        "path": (v0/*: any*/)
-      }
+        alias: "experimentRuns",
+        args: null,
+        concreteType: "ExperimentRunConnection",
+        kind: "LinkedField",
+        name: "__ExampleExperimentRunsTable_experimentRuns_connection",
+        plural: false,
+        selections: [
+          {
+            alias: null,
+            args: null,
+            concreteType: "ExperimentRunEdge",
+            kind: "LinkedField",
+            name: "edges",
+            plural: true,
+            selections: [
+              {
+                alias: "run",
+                args: null,
+                concreteType: "ExperimentRun",
+                kind: "LinkedField",
+                name: "node",
+                plural: false,
+                selections: [
+                  v1 /*: any*/,
+                  {
+                    alias: null,
+                    args: null,
+                    kind: "ScalarField",
+                    name: "startTime",
+                    storageKey: null,
+                  },
+                  {
+                    alias: null,
+                    args: null,
+                    kind: "ScalarField",
+                    name: "endTime",
+                    storageKey: null,
+                  },
+                  {
+                    alias: null,
+                    args: null,
+                    kind: "ScalarField",
+                    name: "error",
+                    storageKey: null,
+                  },
+                  {
+                    alias: null,
+                    args: null,
+                    kind: "ScalarField",
+                    name: "output",
+                    storageKey: null,
+                  },
+                  v2 /*: any*/,
+                  {
+                    alias: null,
+                    args: null,
+                    concreteType: "ExperimentRunAnnotationConnection",
+                    kind: "LinkedField",
+                    name: "annotations",
+                    plural: false,
+                    selections: [
+                      {
+                        alias: null,
+                        args: null,
+                        concreteType: "ExperimentRunAnnotationEdge",
+                        kind: "LinkedField",
+                        name: "edges",
+                        plural: true,
+                        selections: [
+                          {
+                            alias: "annotation",
+                            args: null,
+                            concreteType: "ExperimentRunAnnotation",
+                            kind: "LinkedField",
+                            name: "node",
+                            plural: false,
+                            selections: [
+                              v1 /*: any*/,
+                              {
+                                alias: null,
+                                args: null,
+                                kind: "ScalarField",
+                                name: "name",
+                                storageKey: null,
+                              },
+                              {
+                                alias: null,
+                                args: null,
+                                kind: "ScalarField",
+                                name: "label",
+                                storageKey: null,
+                              },
+                              {
+                                alias: null,
+                                args: null,
+                                kind: "ScalarField",
+                                name: "score",
+                                storageKey: null,
+                              },
+                              {
+                                alias: null,
+                                args: null,
+                                kind: "ScalarField",
+                                name: "explanation",
+                                storageKey: null,
+                              },
+                              {
+                                alias: null,
+                                args: null,
+                                kind: "ScalarField",
+                                name: "annotatorKind",
+                                storageKey: null,
+                              },
+                              v2 /*: any*/,
+                            ],
+                            storageKey: null,
+                          },
+                        ],
+                        storageKey: null,
+                      },
+                    ],
+                    storageKey: null,
+                  },
+                ],
+                storageKey: null,
+              },
+              {
+                alias: null,
+                args: null,
+                kind: "ScalarField",
+                name: "cursor",
+                storageKey: null,
+              },
+              {
+                alias: null,
+                args: null,
+                concreteType: "ExperimentRun",
+                kind: "LinkedField",
+                name: "node",
+                plural: false,
+                selections: [
+                  {
+                    alias: null,
+                    args: null,
+                    kind: "ScalarField",
+                    name: "__typename",
+                    storageKey: null,
+                  },
+                ],
+                storageKey: null,
+              },
+            ],
+            storageKey: null,
+          },
+          {
+            alias: null,
+            args: null,
+            concreteType: "PageInfo",
+            kind: "LinkedField",
+            name: "pageInfo",
+            plural: false,
+            selections: [
+              {
+                alias: null,
+                args: null,
+                kind: "ScalarField",
+                name: "endCursor",
+                storageKey: null,
+              },
+              {
+                alias: null,
+                args: null,
+                kind: "ScalarField",
+                name: "hasNextPage",
+                storageKey: null,
+              },
+            ],
+            storageKey: null,
+          },
+        ],
+        storageKey: null,
+      },
+      v1 /*: any*/,
     ],
-    "refetch": {
-      "connection": {
-        "forward": {
-          "count": "first",
-          "cursor": "after"
-        },
-        "backward": null,
-        "path": (v0/*: any*/)
-      },
-      "fragmentPathInResult": [
-        "node"
-      ],
-      "operation": ExampleExperimentRunsTableQuery_graphql,
-      "identifierInfo": {
-        "identifierField": "id",
-        "identifierQueryVariableName": "id"
-      }
-    }
-  },
-  "name": "ExampleExperimentRunsTableFragment",
-  "selections": [
-    {
-      "alias": "experimentRuns",
-      "args": null,
-      "concreteType": "ExperimentRunConnection",
-      "kind": "LinkedField",
-      "name": "__ExampleExperimentRunsTable_experimentRuns_connection",
-      "plural": false,
-      "selections": [
-        {
-          "alias": null,
-          "args": null,
-          "concreteType": "ExperimentRunEdge",
-          "kind": "LinkedField",
-          "name": "edges",
-          "plural": true,
-          "selections": [
-            {
-              "alias": "run",
-              "args": null,
-              "concreteType": "ExperimentRun",
-              "kind": "LinkedField",
-              "name": "node",
-              "plural": false,
-              "selections": [
-                (v1/*: any*/),
-                {
-                  "alias": null,
-                  "args": null,
-                  "kind": "ScalarField",
-                  "name": "startTime",
-                  "storageKey": null
-                },
-                {
-                  "alias": null,
-                  "args": null,
-                  "kind": "ScalarField",
-                  "name": "endTime",
-                  "storageKey": null
-                },
-                {
-                  "alias": null,
-                  "args": null,
-                  "kind": "ScalarField",
-                  "name": "error",
-                  "storageKey": null
-                },
-                {
-                  "alias": null,
-                  "args": null,
-                  "kind": "ScalarField",
-                  "name": "output",
-                  "storageKey": null
-                },
-                (v2/*: any*/),
-                {
-                  "alias": null,
-                  "args": null,
-                  "concreteType": "ExperimentRunAnnotationConnection",
-                  "kind": "LinkedField",
-                  "name": "annotations",
-                  "plural": false,
-                  "selections": [
-                    {
-                      "alias": null,
-                      "args": null,
-                      "concreteType": "ExperimentRunAnnotationEdge",
-                      "kind": "LinkedField",
-                      "name": "edges",
-                      "plural": true,
-                      "selections": [
-                        {
-                          "alias": "annotation",
-                          "args": null,
-                          "concreteType": "ExperimentRunAnnotation",
-                          "kind": "LinkedField",
-                          "name": "node",
-                          "plural": false,
-                          "selections": [
-                            (v1/*: any*/),
-                            {
-                              "alias": null,
-                              "args": null,
-                              "kind": "ScalarField",
-                              "name": "name",
-                              "storageKey": null
-                            },
-                            {
-                              "alias": null,
-                              "args": null,
-                              "kind": "ScalarField",
-                              "name": "label",
-                              "storageKey": null
-                            },
-                            {
-                              "alias": null,
-                              "args": null,
-                              "kind": "ScalarField",
-                              "name": "score",
-                              "storageKey": null
-                            },
-                            {
-                              "alias": null,
-                              "args": null,
-                              "kind": "ScalarField",
-                              "name": "explanation",
-                              "storageKey": null
-                            },
-                            {
-                              "alias": null,
-                              "args": null,
-                              "kind": "ScalarField",
-                              "name": "annotatorKind",
-                              "storageKey": null
-                            },
-                            (v2/*: any*/)
-                          ],
-                          "storageKey": null
-                        }
-                      ],
-                      "storageKey": null
-                    }
-                  ],
-                  "storageKey": null
-                }
-              ],
-              "storageKey": null
-            },
-            {
-              "alias": null,
-              "args": null,
-              "kind": "ScalarField",
-              "name": "cursor",
-              "storageKey": null
-            },
-            {
-              "alias": null,
-              "args": null,
-              "concreteType": "ExperimentRun",
-              "kind": "LinkedField",
-              "name": "node",
-              "plural": false,
-              "selections": [
-                {
-                  "alias": null,
-                  "args": null,
-                  "kind": "ScalarField",
-                  "name": "__typename",
-                  "storageKey": null
-                }
-              ],
-              "storageKey": null
-            }
-          ],
-          "storageKey": null
-        },
-        {
-          "alias": null,
-          "args": null,
-          "concreteType": "PageInfo",
-          "kind": "LinkedField",
-          "name": "pageInfo",
-          "plural": false,
-          "selections": [
-            {
-              "alias": null,
-              "args": null,
-              "kind": "ScalarField",
-              "name": "endCursor",
-              "storageKey": null
-            },
-            {
-              "alias": null,
-              "args": null,
-              "kind": "ScalarField",
-              "name": "hasNextPage",
-              "storageKey": null
-            }
-          ],
-          "storageKey": null
-        }
-      ],
-      "storageKey": null
-    },
-    (v1/*: any*/)
-  ],
-  "type": "DatasetExample",
-  "abstractKey": null
-};
+    type: "DatasetExample",
+    abstractKey: null,
+  };
 })();
 
 (node as any).hash = "6ca0f938b309407e8c184a1c13d1c52d";
