import { fetchQuery, graphql } from "react-relay";
import { LoaderFunctionArgs } from "react-router";
import { redirect } from "react-router-dom";

import RelayEnvironment from "@phoenix/RelayEnvironment";

import { homeLoaderQuery } from "./__generated__/homeLoaderQuery.graphql";

/**
 * Loads in the necessary page data for the home page
 * makes a determination about the available functionality
 */
export async function homeLoader(_args: LoaderFunctionArgs) {
  const data = await fetchQuery<homeLoaderQuery>(
    RelayEnvironment,
    graphql`
      query homeLoaderQuery {
        functionality {
          modelInferences
        }
        projects {
          edges {
            project: node {
              id
            }
          }
        }
      }
    `,
    {}
  ).toPromise();

  if (data?.functionality.modelInferences) {
    return redirect("/model");
<<<<<<< HEAD
  } else if (data?.projects.edges && data?.projects.edges.length) {
=======
  } else if (data?.projects.edges?.length) {
>>>>>>> 2a19814d
    const projectId = data?.projects.edges[0].project.id;
    return redirect(`/projects/${projectId}`);
  } else {
    throw new Error("No functionality available");
  }
}<|MERGE_RESOLUTION|>--- conflicted
+++ resolved
@@ -32,11 +32,7 @@
 
   if (data?.functionality.modelInferences) {
     return redirect("/model");
-<<<<<<< HEAD
-  } else if (data?.projects.edges && data?.projects.edges.length) {
-=======
   } else if (data?.projects.edges?.length) {
->>>>>>> 2a19814d
     const projectId = data?.projects.edges[0].project.id;
     return redirect(`/projects/${projectId}`);
   } else {
