--- conflicted
+++ resolved
@@ -64,11 +64,7 @@
                 toolNames={toolNames}
               />
             </Form>
-<<<<<<< HEAD
-            <Flex direction="column" gap="size-200">
-=======
             <Flex direction={"column"} gap={"size-200"}>
->>>>>>> 99a3d1c0
               {tools.map((tool) => {
                 return (
                   <PlaygroundTool
