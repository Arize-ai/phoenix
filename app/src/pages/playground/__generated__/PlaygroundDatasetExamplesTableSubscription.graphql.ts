/**
<<<<<<< HEAD
 * @generated SignedSource<<14c5757ac70c748dbc94f9ca8b5610f9>>
=======
 * @generated SignedSource<<acefad0552adcad4bdb30781706c7091>>
>>>>>>> 7e70e1d0
 * @lightSyntaxTransform
 * @nogrep
 */

/* tslint:disable */
/* eslint-disable */
// @ts-nocheck

import { ConcreteRequest } from 'relay-runtime';
export type CanonicalParameterName = "ANTHROPIC_EXTENDED_THINKING" | "MAX_COMPLETION_TOKENS" | "RANDOM_SEED" | "REASONING_EFFORT" | "RESPONSE_FORMAT" | "STOP_SEQUENCES" | "TEMPERATURE" | "TOOL_CHOICE" | "TOP_P";
export type ChatCompletionMessageRole = "AI" | "SYSTEM" | "TOOL" | "USER";
export type ExperimentRunAnnotatorKind = "CODE" | "HUMAN" | "LLM";
export type GenerativeProviderKey = "ANTHROPIC" | "AWS" | "AZURE_OPENAI" | "DEEPSEEK" | "GOOGLE" | "OLLAMA" | "OPENAI" | "XAI";
export type PromptTemplateFormat = "F_STRING" | "MUSTACHE" | "NONE";
export type ChatCompletionOverDatasetInput = {
  datasetId: string;
  datasetVersionId?: string | null;
  evaluators?: ReadonlyArray<PlaygroundEvaluatorInput>;
  experimentDescription?: string | null;
  experimentMetadata?: any | null;
  experimentName?: string | null;
  invocationParameters?: ReadonlyArray<InvocationParameterInput>;
  messages: ReadonlyArray<ChatCompletionMessageInput>;
  model: GenerativeModelInput;
  promptName?: string | null;
  repetitions: number;
  splitIds?: ReadonlyArray<string> | null;
  templateFormat?: PromptTemplateFormat;
  tools?: ReadonlyArray<any> | null;
};
export type ChatCompletionMessageInput = {
  content?: any;
  role: ChatCompletionMessageRole;
  toolCallId?: string | null;
  toolCalls?: ReadonlyArray<any> | null;
};
export type GenerativeModelInput = {
  builtin?: GenerativeModelBuiltinProviderInput | null;
  custom?: GenerativeModelCustomProviderInput | null;
};
export type GenerativeModelBuiltinProviderInput = {
  baseUrl?: string | null;
  credentials?: ReadonlyArray<GenerativeCredentialInput> | null;
  customHeaders?: any | null;
  endpoint?: string | null;
  name: string;
  providerKey: GenerativeProviderKey;
  region?: string | null;
};
export type GenerativeCredentialInput = {
  envVarName: string;
  value: string;
};
export type GenerativeModelCustomProviderInput = {
  extraHeaders?: any | null;
  modelName: string;
  providerId: string;
};
export type InvocationParameterInput = {
  canonicalName?: CanonicalParameterName | null;
  invocationName: string;
  valueBool?: boolean | null;
  valueBoolean?: boolean | null;
  valueFloat?: number | null;
  valueInt?: number | null;
  valueJson?: any | null;
  valueString?: string | null;
  valueStringList?: ReadonlyArray<string> | null;
};
export type PlaygroundEvaluatorInput = {
  id: string;
  inputMapping?: EvaluatorInputMappingInput;
};
export type EvaluatorInputMappingInput = {
  literalMapping?: any;
  pathMapping?: any;
};
export type PlaygroundDatasetExamplesTableSubscription$variables = {
  input: ChatCompletionOverDatasetInput;
};
export type PlaygroundDatasetExamplesTableSubscription$data = {
  readonly chatCompletionOverDataset: {
    readonly __typename: "ChatCompletionSubscriptionError";
    readonly datasetExampleId: string | null;
    readonly message: string;
    readonly repetitionNumber: number | null;
  } | {
    readonly __typename: "ChatCompletionSubscriptionExperiment";
    readonly experiment: {
      readonly id: string;
    };
  } | {
    readonly __typename: "ChatCompletionSubscriptionExperimentProgress";
    readonly evalsCompleted: number;
    readonly evalsFailed: number;
    readonly runsCompleted: number;
    readonly runsFailed: number;
    readonly totalEvals: number;
    readonly totalRuns: number;
  } | {
    readonly __typename: "ChatCompletionSubscriptionResult";
    readonly datasetExampleId: string | null;
    readonly experimentRun: {
      readonly id: string;
    } | null;
    readonly repetitionNumber: number | null;
    readonly span: {
      readonly context: {
        readonly traceId: string;
      };
      readonly costSummary: {
        readonly total: {
          readonly cost: number | null;
        };
      } | null;
      readonly id: string;
      readonly latencyMs: number | null;
      readonly project: {
        readonly id: string;
      };
      readonly tokenCountTotal: number | null;
    } | null;
  } | {
    readonly __typename: "EvaluationChunk";
    readonly datasetExampleId: string | null;
    readonly experimentRunEvaluation: {
      readonly annotatorKind: ExperimentRunAnnotatorKind;
      readonly explanation: string | null;
      readonly id: string;
      readonly label: string | null;
      readonly metadata: any;
      readonly name: string;
      readonly score: number | null;
      readonly startTime: string;
      readonly trace: {
        readonly projectId: string;
        readonly traceId: string;
      } | null;
    } | null;
    readonly repetitionNumber: number | null;
  } | {
    readonly __typename: "TextChunk";
    readonly content: string;
    readonly datasetExampleId: string | null;
    readonly repetitionNumber: number | null;
  } | {
    readonly __typename: "ToolCallChunk";
    readonly datasetExampleId: string | null;
    readonly function: {
      readonly arguments: string;
      readonly name: string;
    };
    readonly id: string;
    readonly repetitionNumber: number | null;
  } | {
    // This will never be '%other', but we need some
    // value in case none of the concrete values match.
    readonly __typename: "%other";
  };
};
export type PlaygroundDatasetExamplesTableSubscription = {
  response: PlaygroundDatasetExamplesTableSubscription$data;
  variables: PlaygroundDatasetExamplesTableSubscription$variables;
};

const node: ConcreteRequest = (function(){
var v0 = [
  {
    "defaultValue": null,
    "kind": "LocalArgument",
    "name": "input"
  }
],
v1 = [
  {
    "kind": "Variable",
    "name": "input",
    "variableName": "input"
  }
],
v2 = {
  "alias": null,
  "args": null,
  "kind": "ScalarField",
  "name": "__typename",
  "storageKey": null
},
v3 = {
  "alias": null,
  "args": null,
  "kind": "ScalarField",
  "name": "datasetExampleId",
  "storageKey": null
},
v4 = {
  "alias": null,
  "args": null,
  "kind": "ScalarField",
  "name": "repetitionNumber",
  "storageKey": null
},
v5 = {
  "kind": "InlineFragment",
  "selections": [
    {
      "alias": null,
      "args": null,
      "kind": "ScalarField",
      "name": "content",
      "storageKey": null
    },
    (v3/*: any*/),
    (v4/*: any*/)
  ],
  "type": "TextChunk",
  "abstractKey": null
},
v6 = {
  "alias": null,
  "args": null,
  "kind": "ScalarField",
  "name": "id",
  "storageKey": null
},
v7 = {
  "alias": null,
  "args": null,
  "kind": "ScalarField",
  "name": "name",
  "storageKey": null
},
v8 = {
  "kind": "InlineFragment",
  "selections": [
    (v6/*: any*/),
    (v3/*: any*/),
    (v4/*: any*/),
    {
      "alias": null,
      "args": null,
      "concreteType": "FunctionCallChunk",
      "kind": "LinkedField",
      "name": "function",
      "plural": false,
      "selections": [
        (v7/*: any*/),
        {
          "alias": null,
          "args": null,
          "kind": "ScalarField",
          "name": "arguments",
          "storageKey": null
        }
      ],
      "storageKey": null
    }
  ],
  "type": "ToolCallChunk",
  "abstractKey": null
},
v9 = [
  (v6/*: any*/)
],
v10 = {
  "kind": "InlineFragment",
  "selections": [
    {
      "alias": null,
      "args": null,
      "concreteType": "Experiment",
      "kind": "LinkedField",
      "name": "experiment",
      "plural": false,
      "selections": (v9/*: any*/),
      "storageKey": null
    }
  ],
  "type": "ChatCompletionSubscriptionExperiment",
  "abstractKey": null
},
v11 = {
  "alias": null,
  "args": null,
  "kind": "ScalarField",
  "name": "traceId",
  "storageKey": null
},
v12 = {
  "kind": "InlineFragment",
  "selections": [
    (v3/*: any*/),
    (v4/*: any*/),
    {
      "alias": null,
      "args": null,
      "concreteType": "Span",
      "kind": "LinkedField",
      "name": "span",
      "plural": false,
      "selections": [
        (v6/*: any*/),
        {
          "alias": null,
          "args": null,
          "kind": "ScalarField",
          "name": "tokenCountTotal",
          "storageKey": null
        },
        {
          "alias": null,
          "args": null,
          "concreteType": "SpanCostSummary",
          "kind": "LinkedField",
          "name": "costSummary",
          "plural": false,
          "selections": [
            {
              "alias": null,
              "args": null,
              "concreteType": "CostBreakdown",
              "kind": "LinkedField",
              "name": "total",
              "plural": false,
              "selections": [
                {
                  "alias": null,
                  "args": null,
                  "kind": "ScalarField",
                  "name": "cost",
                  "storageKey": null
                }
              ],
              "storageKey": null
            }
          ],
          "storageKey": null
        },
        {
          "alias": null,
          "args": null,
          "kind": "ScalarField",
          "name": "latencyMs",
          "storageKey": null
        },
        {
          "alias": null,
          "args": null,
          "concreteType": "Project",
          "kind": "LinkedField",
          "name": "project",
          "plural": false,
          "selections": (v9/*: any*/),
          "storageKey": null
        },
        {
          "alias": null,
          "args": null,
          "concreteType": "SpanContext",
          "kind": "LinkedField",
          "name": "context",
          "plural": false,
          "selections": [
            (v11/*: any*/)
          ],
          "storageKey": null
        }
      ],
      "storageKey": null
    },
    {
      "alias": null,
      "args": null,
      "concreteType": "ExperimentRun",
      "kind": "LinkedField",
      "name": "experimentRun",
      "plural": false,
      "selections": (v9/*: any*/),
      "storageKey": null
    }
  ],
  "type": "ChatCompletionSubscriptionResult",
  "abstractKey": null
},
v13 = {
  "kind": "InlineFragment",
  "selections": [
    (v3/*: any*/),
    (v4/*: any*/),
    {
      "alias": null,
      "args": null,
      "kind": "ScalarField",
      "name": "message",
      "storageKey": null
    }
  ],
  "type": "ChatCompletionSubscriptionError",
  "abstractKey": null
},
v14 = {
  "kind": "InlineFragment",
  "selections": [
    {
      "alias": null,
      "args": null,
      "kind": "ScalarField",
      "name": "totalRuns",
      "storageKey": null
    },
    {
      "alias": null,
      "args": null,
      "kind": "ScalarField",
      "name": "runsCompleted",
      "storageKey": null
    },
    {
      "alias": null,
      "args": null,
      "kind": "ScalarField",
      "name": "runsFailed",
      "storageKey": null
    },
    {
      "alias": null,
      "args": null,
      "kind": "ScalarField",
      "name": "totalEvals",
      "storageKey": null
    },
    {
      "alias": null,
      "args": null,
      "kind": "ScalarField",
      "name": "evalsCompleted",
      "storageKey": null
    },
    {
      "alias": null,
      "args": null,
      "kind": "ScalarField",
      "name": "evalsFailed",
      "storageKey": null
    }
  ],
  "type": "ChatCompletionSubscriptionExperimentProgress",
  "abstractKey": null
},
v15 = {
  "alias": null,
  "args": null,
  "kind": "ScalarField",
  "name": "label",
  "storageKey": null
},
v16 = {
  "alias": null,
  "args": null,
  "kind": "ScalarField",
  "name": "score",
  "storageKey": null
},
v17 = {
  "alias": null,
  "args": null,
  "kind": "ScalarField",
  "name": "annotatorKind",
  "storageKey": null
},
v18 = {
  "alias": null,
  "args": null,
  "kind": "ScalarField",
  "name": "explanation",
  "storageKey": null
},
v19 = {
  "alias": null,
  "args": null,
  "kind": "ScalarField",
  "name": "metadata",
  "storageKey": null
},
v20 = {
  "alias": null,
  "args": null,
  "kind": "ScalarField",
  "name": "startTime",
  "storageKey": null
},
v21 = {
  "alias": null,
  "args": null,
  "kind": "ScalarField",
  "name": "projectId",
  "storageKey": null
};
return {
  "fragment": {
    "argumentDefinitions": (v0/*: any*/),
    "kind": "Fragment",
    "metadata": null,
    "name": "PlaygroundDatasetExamplesTableSubscription",
    "selections": [
      {
        "alias": null,
        "args": (v1/*: any*/),
        "concreteType": null,
        "kind": "LinkedField",
        "name": "chatCompletionOverDataset",
        "plural": false,
        "selections": [
          (v2/*: any*/),
          (v5/*: any*/),
          (v8/*: any*/),
          (v10/*: any*/),
          (v12/*: any*/),
          (v13/*: any*/),
          (v14/*: any*/),
          {
            "kind": "InlineFragment",
            "selections": [
              (v3/*: any*/),
              (v4/*: any*/),
              {
                "alias": null,
                "args": null,
                "concreteType": "ExperimentRunAnnotation",
                "kind": "LinkedField",
                "name": "experimentRunEvaluation",
                "plural": false,
                "selections": [
                  (v6/*: any*/),
                  (v7/*: any*/),
                  (v15/*: any*/),
                  (v16/*: any*/),
                  (v17/*: any*/),
                  (v18/*: any*/),
                  (v19/*: any*/),
                  (v20/*: any*/),
                  {
                    "alias": null,
                    "args": null,
                    "concreteType": "Trace",
                    "kind": "LinkedField",
                    "name": "trace",
                    "plural": false,
                    "selections": [
                      (v11/*: any*/),
                      (v21/*: any*/)
                    ],
                    "storageKey": null
                  }
                ],
                "storageKey": null
              }
            ],
            "type": "EvaluationChunk",
            "abstractKey": null
          }
        ],
        "storageKey": null
      }
    ],
    "type": "Subscription",
    "abstractKey": null
  },
  "kind": "Request",
  "operation": {
    "argumentDefinitions": (v0/*: any*/),
    "kind": "Operation",
    "name": "PlaygroundDatasetExamplesTableSubscription",
    "selections": [
      {
        "alias": null,
        "args": (v1/*: any*/),
        "concreteType": null,
        "kind": "LinkedField",
        "name": "chatCompletionOverDataset",
        "plural": false,
        "selections": [
          (v2/*: any*/),
          (v5/*: any*/),
          (v8/*: any*/),
          (v10/*: any*/),
          (v12/*: any*/),
          (v13/*: any*/),
          (v14/*: any*/),
          {
            "kind": "InlineFragment",
            "selections": [
              (v3/*: any*/),
              (v4/*: any*/),
              {
                "alias": null,
                "args": null,
                "concreteType": "ExperimentRunAnnotation",
                "kind": "LinkedField",
                "name": "experimentRunEvaluation",
                "plural": false,
                "selections": [
                  (v6/*: any*/),
                  (v7/*: any*/),
                  (v15/*: any*/),
                  (v16/*: any*/),
                  (v17/*: any*/),
                  (v18/*: any*/),
                  (v19/*: any*/),
                  (v20/*: any*/),
                  {
                    "alias": null,
                    "args": null,
                    "concreteType": "Trace",
                    "kind": "LinkedField",
                    "name": "trace",
                    "plural": false,
                    "selections": [
                      (v11/*: any*/),
                      (v21/*: any*/),
                      (v6/*: any*/)
                    ],
                    "storageKey": null
                  }
                ],
                "storageKey": null
              }
            ],
            "type": "EvaluationChunk",
            "abstractKey": null
          }
        ],
        "storageKey": null
      }
    ]
  },
  "params": {
    "cacheID": "94c2051de33e9569a50f38ab50de59e4",
    "id": null,
    "metadata": {},
    "name": "PlaygroundDatasetExamplesTableSubscription",
    "operationKind": "subscription",
    "text": "subscription PlaygroundDatasetExamplesTableSubscription(\n  $input: ChatCompletionOverDatasetInput!\n) {\n  chatCompletionOverDataset(input: $input) {\n    __typename\n    ... on TextChunk {\n      content\n      datasetExampleId\n      repetitionNumber\n    }\n    ... on ToolCallChunk {\n      id\n      datasetExampleId\n      repetitionNumber\n      function {\n        name\n        arguments\n      }\n    }\n    ... on ChatCompletionSubscriptionExperiment {\n      experiment {\n        id\n      }\n    }\n    ... on ChatCompletionSubscriptionResult {\n      datasetExampleId\n      repetitionNumber\n      span {\n        id\n        tokenCountTotal\n        costSummary {\n          total {\n            cost\n          }\n        }\n        latencyMs\n        project {\n          id\n        }\n        context {\n          traceId\n        }\n      }\n      experimentRun {\n        id\n      }\n    }\n    ... on ChatCompletionSubscriptionError {\n      datasetExampleId\n      repetitionNumber\n      message\n    }\n    ... on ChatCompletionSubscriptionExperimentProgress {\n      totalRuns\n      runsCompleted\n      runsFailed\n      totalEvals\n      evalsCompleted\n      evalsFailed\n    }\n    ... on EvaluationChunk {\n      datasetExampleId\n      repetitionNumber\n      experimentRunEvaluation {\n        id\n        name\n        label\n        score\n        annotatorKind\n        explanation\n        metadata\n        startTime\n        trace {\n          traceId\n          projectId\n          id\n        }\n      }\n    }\n  }\n}\n"
  }
};
})();

(node as any).hash = "c5ceb0e723ba8d37ddbf3530ce41c48d";

export default node;<|MERGE_RESOLUTION|>--- conflicted
+++ resolved
@@ -1,9 +1,5 @@
 /**
-<<<<<<< HEAD
  * @generated SignedSource<<14c5757ac70c748dbc94f9ca8b5610f9>>
-=======
- * @generated SignedSource<<acefad0552adcad4bdb30781706c7091>>
->>>>>>> 7e70e1d0
  * @lightSyntaxTransform
  * @nogrep
  */
