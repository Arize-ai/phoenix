import {
  startTransition,
  useCallback,
  useEffect,
  useMemo,
  useRef,
  useState,
} from "react";
import { graphql, usePaginationFragment } from "react-relay";
import { useNavigate } from "react-router";
import {
  CellContext,
  ColumnDef,
  flexRender,
  getCoreRowModel,
  getSortedRowModel,
  SortingState,
  useReactTable,
} from "@tanstack/react-table";
import { css } from "@emotion/react";

import { Icon, Icons, Link, Token } from "@phoenix/components";
import { CompactJSONCell } from "@phoenix/components/table";
import { selectableTableCSS } from "@phoenix/components/table/styles";
import { TableEmptyWrap } from "@phoenix/components/table/TableEmptyWrap";
import { TimestampCell } from "@phoenix/components/table/TimestampCell";
import { Truncate } from "@phoenix/components/utility/Truncate";
import { useNotifyError, useNotifySuccess } from "@phoenix/contexts";
import { useFeatureFlag } from "@phoenix/contexts/FeatureFlagsContext";
import { getErrorMessagesFromRelayMutationError } from "@phoenix/utils/errorUtils";

import { DatasetsTable_datasets$key } from "./__generated__/DatasetsTable_datasets.graphql";
import {
  DatasetSort,
  DatasetsTableDatasetsQuery,
} from "./__generated__/DatasetsTableDatasetsQuery.graphql";
import { DatasetActionMenu } from "./DatasetActionMenu";
import { DatasetsEmpty } from "./DatasetsEmpty";
const PAGE_SIZE = 100;

type DatasetsTableProps = {
  query: DatasetsTable_datasets$key;
  filter: string;
  labelFilter?: string[];
};

function toGqlSort(sort: SortingState[number]): DatasetSort {
  const col = sort.id;
  if (col !== "createdAt" && col !== "name") {
    throw new Error("Invalid sort column");
  }
  return {
    col,
    dir: sort.desc ? "desc" : "asc",
  };
}

export function DatasetsTable(props: DatasetsTableProps) {
  const { filter, labelFilter } = props;
  const [sorting, setSorting] = useState<SortingState>([]);
  //we need a reference to the scrolling element for logic down below
  const tableContainerRef = useRef<HTMLDivElement>(null);
  const navigate = useNavigate();
  const notifySuccess = useNotifySuccess();
  const notifyError = useNotifyError();
  const isDatasetLabelEnabled = useFeatureFlag("datasetLabel");
  const { data, loadNext, hasNext, isLoadingNext, refetch } =
    usePaginationFragment<
      DatasetsTableDatasetsQuery,
      DatasetsTable_datasets$key
    >(
      graphql`
        fragment DatasetsTable_datasets on Query
        @refetchable(queryName: "DatasetsTableDatasetsQuery")
        @argumentDefinitions(
          after: { type: "String", defaultValue: null }
          first: { type: "Int", defaultValue: 100 }
          sort: {
            type: "DatasetSort"
            defaultValue: { col: createdAt, dir: desc }
          }
          filter: { type: "DatasetFilter", defaultValue: null }
        ) {
          datasets(first: $first, after: $after, sort: $sort, filter: $filter)
            @connection(key: "DatasetsTable_datasets") {
            edges {
              node {
                id
                name
                description
                metadata
                createdAt
                exampleCount
                experimentCount
                labels {
                  id
                  name
                  color
                }
              }
            }
          }
        }
      `,
      props.query
    );
  const tableData = useMemo(
    () => data.datasets.edges.map((edge) => edge.node),
    [data]
  );
  const fetchMoreOnBottomReached = useCallback(
    (containerRefElement?: HTMLDivElement | null) => {
      if (containerRefElement) {
        const { scrollHeight, scrollTop, clientHeight } = containerRefElement;
        //once the user has scrolled within 300px of the bottom of the table, fetch more data if there is any
        if (
          scrollHeight - scrollTop - clientHeight < 300 &&
          !isLoadingNext &&
          hasNext
        ) {
          loadNext(PAGE_SIZE, {
            UNSTABLE_extraVariables: {
              filter:
                filter || labelFilter?.length
                  ? {
                      col: "name",
                      value: filter || "",
                      ...(labelFilter?.length ? { labelIds: labelFilter } : {}),
                    }
                  : null,
            },
          });
        }
      }
    },
    [hasNext, isLoadingNext, loadNext, filter, labelFilter]
  );
<<<<<<< HEAD
  const columns = useMemo(
    () => [
=======
  const columns = useMemo(() => {
    const cols: ColumnDef<(typeof tableData)[number]>[] = [
>>>>>>> 5475c698
      {
        header: "name",
        accessorKey: "name",
        cell: ({ row }: CellContext<(typeof tableData)[number], unknown>) => {
          const hasExperiments = row.original.experimentCount > 0;
          const to = hasExperiments
            ? `${row.original.id}/experiments`
            : `${row.original.id}/examples`;
          return <Link to={to}>{row.original.name}</Link>;
        },
      },
      ...(isDatasetLabelEnabled
        ? [
            {
              header: "labels",
              accessorKey: "labels",
              enableSorting: false,
              cell: ({
                row,
              }: CellContext<(typeof tableData)[number], unknown>) => {
                return (
                  <ul
                    css={css`
                      display: flex;
                      flex-direction: row;
                      gap: var(--ac-global-dimension-size-100);
                      min-width: 0;
                      flex-wrap: wrap;
                    `}
                  >
                    {row.original.labels.map((label) => (
                      <li key={label.id}>
                        <Token color={label.color}>
                          <Truncate maxWidth={200} title={label.name}>
                            {label.name}
                          </Truncate>
                        </Token>
                      </li>
                    ))}
                  </ul>
                );
              },
            },
          ]
        : []),
      {
        header: "description",
        accessorKey: "description",
        enableSorting: false,
      },
      {
        header: "created at",
        accessorKey: "createdAt",
        cell: TimestampCell,
      },
      {
        header: "example count",
        accessorKey: "exampleCount",
        enableSorting: false,
        meta: {
          textAlign: "right" as const,
        },
      },
      {
        header: "experiment count",
        accessorKey: "experimentCount",
        enableSorting: false,
        meta: {
          textAlign: "right" as const,
        },
      },
      {
        header: "metadata",
        accessorKey: "metadata",
        enableSorting: false,
        cell: CompactJSONCell,
      },
      {
        header: "",
        id: "actions",
        enableSorting: false,
        size: 10,
        cell: ({ row }: CellContext<(typeof tableData)[number], unknown>) => {
          return (
            <DatasetActionMenu
              datasetId={row.original.id}
              datasetName={row.original.name}
              datasetDescription={row.original.description}
              datasetMetadata={row.original.metadata}
              onDatasetEdit={() => {
                notifySuccess({
                  title: "Dataset updated",
                  message: `${row.original.name} has been successfully updated.`,
                });
                refetch(
                  {
                    filter:
                      filter || labelFilter?.length
                        ? {
                            col: "name",
                            value: filter || "",
                            ...(labelFilter?.length
                              ? { labelIds: labelFilter }
                              : {}),
                          }
                        : null,
                  },
                  { fetchPolicy: "store-and-network" }
                );
              }}
              onDatasetEditError={(error) => {
                const formattedError =
                  getErrorMessagesFromRelayMutationError(error);
                notifyError({
                  title: "Dataset update failed",
                  message: formattedError?.[0] ?? error.message,
                });
              }}
              onDatasetDelete={() => {
                notifySuccess({
                  title: "Dataset deleted",
                  message: `${row.original.name} has been successfully deleted.`,
                });
                refetch(
                  {
                    filter:
                      filter || labelFilter?.length
                        ? {
                            col: "name",
                            value: filter || "",
                            ...(labelFilter?.length
                              ? { labelIds: labelFilter }
                              : {}),
                          }
                        : null,
                  },
                  { fetchPolicy: "store-and-network" }
                );
              }}
              onDatasetDeleteError={(error) => {
                const formattedError =
                  getErrorMessagesFromRelayMutationError(error);
                notifyError({
                  title: "Dataset deletion failed",
                  message: formattedError?.[0] ?? error.message,
                });
              }}
            />
          );
        },
      },
<<<<<<< HEAD
    ],
    [
      filter,
      labelFilter,
      refetch,
      notifySuccess,
      notifyError,
      isDatasetLabelEnabled,
    ]
  );
=======
    ];
    return cols;
  }, [isDatasetLabelEnabled, filter, notifyError, notifySuccess, refetch]);
>>>>>>> 5475c698
  const table = useReactTable({
    columns,
    data: tableData,
    state: {
      sorting,
    },
    getCoreRowModel: getCoreRowModel(),
    getSortedRowModel: getSortedRowModel(),
    onSortingChange: setSorting,
    manualSorting: true,
  });

  useEffect(() => {
    //if the sorting changes, we need to reset the pagination
    const sort = sorting[0];

    startTransition(() => {
      refetch(
        {
          sort: sort ? toGqlSort(sort) : { col: "createdAt", dir: "desc" },
          after: null,
          first: PAGE_SIZE,
          filter:
            filter || labelFilter?.length
              ? {
                  col: "name",
                  value: filter || "",
                  ...(labelFilter?.length ? { labelIds: labelFilter } : {}),
                }
              : null,
        },
        { fetchPolicy: "store-and-network" }
      );
    });
  }, [sorting, refetch, filter, labelFilter]);
  const rows = table.getRowModel().rows;
  const isEmpty = rows.length === 0;
  return (
    <div
      css={css`
        flex: 1 1 auto;
        overflow: auto;
      `}
      onScroll={(e) => fetchMoreOnBottomReached(e.target as HTMLDivElement)}
      ref={tableContainerRef}
    >
      <table css={selectableTableCSS}>
        <thead>
          {table.getHeaderGroups().map((headerGroup) => (
            <tr key={headerGroup.id}>
              {headerGroup.headers.map((header) => (
                <th colSpan={header.colSpan} key={header.id}>
                  {header.isPlaceholder ? null : (
                    <div
                      {...{
                        className: header.column.getCanSort() ? "sort" : "",
                        onClick: header.column.getToggleSortingHandler(),
                        style: {
                          textAlign: header.column.columnDef.meta?.textAlign,
                        },
                      }}
                    >
                      {flexRender(
                        header.column.columnDef.header,
                        header.getContext()
                      )}
                      {header.column.getIsSorted() ? (
                        <Icon
                          className="sort-icon"
                          svg={
                            header.column.getIsSorted() === "asc" ? (
                              <Icons.ArrowUpFilled />
                            ) : (
                              <Icons.ArrowDownFilled />
                            )
                          }
                        />
                      ) : null}
                    </div>
                  )}
                </th>
              ))}
            </tr>
          ))}
        </thead>
        {isEmpty ? (
          <TableEmptyWrap>
            <DatasetsEmpty />
          </TableEmptyWrap>
        ) : (
          <tbody>
            {rows.map((row) => {
              return (
                <tr
                  key={row.id}
                  onClick={() => {
                    const hasExperiments = row.original.experimentCount > 0;
                    const to = hasExperiments
                      ? `${row.original.id}/experiments`
                      : `${row.original.id}/examples`;
                    navigate(to);
                  }}
                >
                  {row.getVisibleCells().map((cell) => {
                    return (
                      <td
                        key={cell.id}
                        align={cell.column.columnDef.meta?.textAlign}
                      >
                        {flexRender(
                          cell.column.columnDef.cell,
                          cell.getContext()
                        )}
                      </td>
                    );
                  })}
                </tr>
              );
            })}
          </tbody>
        )}
      </table>
    </div>
  );
}<|MERGE_RESOLUTION|>--- conflicted
+++ resolved
@@ -135,13 +135,8 @@
     },
     [hasNext, isLoadingNext, loadNext, filter, labelFilter]
   );
-<<<<<<< HEAD
-  const columns = useMemo(
-    () => [
-=======
   const columns = useMemo(() => {
     const cols: ColumnDef<(typeof tableData)[number]>[] = [
->>>>>>> 5475c698
       {
         header: "name",
         accessorKey: "name",
@@ -293,22 +288,9 @@
           );
         },
       },
-<<<<<<< HEAD
-    ],
-    [
-      filter,
-      labelFilter,
-      refetch,
-      notifySuccess,
-      notifyError,
-      isDatasetLabelEnabled,
-    ]
-  );
-=======
     ];
     return cols;
-  }, [isDatasetLabelEnabled, filter, notifyError, notifySuccess, refetch]);
->>>>>>> 5475c698
+  }, [isDatasetLabelEnabled, filter, labelFilter, notifyError, notifySuccess, refetch]);
   const table = useReactTable({
     columns,
     data: tableData,
