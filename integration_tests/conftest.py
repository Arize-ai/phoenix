import os
from contextlib import ExitStack
from dataclasses import asdict
from itertools import count, starmap
from typing import Generator, Iterator, Optional, Tuple, cast
from unittest import mock

import pytest
from _pytest.fixtures import SubRequest
from _pytest.tmpdir import TempPathFactory
from faker import Faker
from phoenix.auth import REQUIREMENTS_FOR_PHOENIX_SECRET
from phoenix.config import (
    ENV_PHOENIX_GRPC_PORT,
    ENV_PHOENIX_PORT,
    ENV_PHOENIX_SQL_DATABASE_SCHEMA,
    ENV_PHOENIX_SQL_DATABASE_URL,
    ENV_PHOENIX_WORKING_DIR,
)
from phoenix.server.api.input_types.UserRoleInput import UserRoleInput
from portpicker import pick_unused_port  # type: ignore[import-untyped]
from sqlalchemy import URL, make_url
from typing_extensions import assert_never

from ._helpers import (
<<<<<<< HEAD
    _CZAR,
=======
    _DEFAULT_ADMIN,
>>>>>>> ab5ddedd
    _MEMBER,
    _Email,
    _GetUser,
    _grpc_span_exporter,
    _http_span_exporter,
    _Password,
    _Profile,
    _random_schema,
    _RoleOrUser,
    _SpanExporterFactory,
    _User,
    _UserFactory,
    _UserGenerator,
    _Username,
)


@pytest.fixture(
    scope="session",
    params=[
        pytest.param("sqlite:///:memory:", id="sqlite"),
        pytest.param(
            "postgresql://127.0.0.1:5432/postgres?user=postgres&password=phoenix",
            id="postgresql",
        ),
    ],
)
def _sql_database_url(request: SubRequest) -> URL:
    return make_url(request.param)


@pytest.fixture(scope="session", params=["http", "grpc"])
def _span_exporter(request: SubRequest) -> _SpanExporterFactory:
    if request.param == "http":
        return _http_span_exporter
    if request.param == "grpc":
        return _grpc_span_exporter
    raise ValueError(f"Unknown exporter: {request.param}")


@pytest.fixture(scope="module")
def _fake() -> Faker:
    return Faker()


@pytest.fixture(autouse=True, scope="module")
def _env(tmp_path_factory: TempPathFactory) -> Iterator[None]:
    tmp = tmp_path_factory.getbasetemp()
    values = (
        (ENV_PHOENIX_PORT, str(pick_unused_port())),
        (ENV_PHOENIX_GRPC_PORT, str(pick_unused_port())),
        (ENV_PHOENIX_WORKING_DIR, str(tmp)),
    )
    with mock.patch.dict(os.environ, values):
        yield


@pytest.fixture(autouse=True, scope="module")
def _env_phoenix_sql_database_url(
    _sql_database_url: URL,
    _fake: Faker,
) -> Iterator[None]:
    values = [(ENV_PHOENIX_SQL_DATABASE_URL, _sql_database_url.render_as_string())]
    with ExitStack() as stack:
        if _sql_database_url.get_backend_name().startswith("postgresql"):
            schema = stack.enter_context(_random_schema(_sql_database_url))
            values.append((ENV_PHOENIX_SQL_DATABASE_SCHEMA, schema))
        stack.enter_context(mock.patch.dict(os.environ, values))
        yield


@pytest.fixture(scope="module")
def _emails(_fake: Faker) -> Iterator[_Email]:
    return (_fake.unique.email() for _ in count())


@pytest.fixture(scope="module")
def _passwords(_fake: Faker) -> Iterator[_Password]:
    return (_fake.unique.password(**asdict(REQUIREMENTS_FOR_PHOENIX_SECRET)) for _ in count())


@pytest.fixture(scope="module")
def _usernames(_fake: Faker) -> Iterator[_Username]:
    return (_fake.unique.pystr() for _ in count())


@pytest.fixture(scope="module")
def _profiles(
    _emails: Iterator[_Email],
    _passwords: Iterator[_Password],
    _usernames: Iterator[_Username],
) -> Iterator[_Profile]:
    return starmap(_Profile, zip(_emails, _passwords, _usernames))


@pytest.fixture(scope="module")
def _users(
    _profiles: Iterator[_Profile],
) -> _UserGenerator:
    def _() -> Generator[Optional[_User], Tuple[UserRoleInput, Optional[_Profile]], None]:
        role, profile = yield None
        while True:
<<<<<<< HEAD
            user = _CZAR.create_user(role, profile=profile or next(_profiles))
=======
            user = _DEFAULT_ADMIN.create_user(role, profile=profile or next(_profiles))
>>>>>>> ab5ddedd
            role, profile = yield user

    g = _()
    next(g)
    return cast(_UserGenerator, g)


@pytest.fixture(scope="module")
def _new_user(
    _users: _UserGenerator,
) -> _UserFactory:
    def _(
        role: UserRoleInput = _MEMBER,
        /,
        *,
        profile: Optional[_Profile] = None,
    ) -> _User:
        return _users.send((role, profile))

    return _


@pytest.fixture(scope="module")
def _get_user(
    _new_user: _UserFactory,
) -> _GetUser:
    def _(
        role_or_user: _RoleOrUser = _MEMBER,
        /,
        *,
        profile: Optional[_Profile] = None,
    ) -> _User:
        assert profile is None or isinstance(role_or_user, UserRoleInput)
        if isinstance(role_or_user, _User):
            user = role_or_user
            return user
        elif isinstance(role_or_user, UserRoleInput):
            role = role_or_user
            return _new_user(role, profile=profile)
        else:
            assert_never(role_or_user)

    return _<|MERGE_RESOLUTION|>--- conflicted
+++ resolved
@@ -23,11 +23,7 @@
 from typing_extensions import assert_never
 
 from ._helpers import (
-<<<<<<< HEAD
-    _CZAR,
-=======
     _DEFAULT_ADMIN,
->>>>>>> ab5ddedd
     _MEMBER,
     _Email,
     _GetUser,
@@ -130,11 +126,7 @@
     def _() -> Generator[Optional[_User], Tuple[UserRoleInput, Optional[_Profile]], None]:
         role, profile = yield None
         while True:
-<<<<<<< HEAD
-            user = _CZAR.create_user(role, profile=profile or next(_profiles))
-=======
             user = _DEFAULT_ADMIN.create_user(role, profile=profile or next(_profiles))
->>>>>>> ab5ddedd
             role, profile = yield user
 
     g = _()
