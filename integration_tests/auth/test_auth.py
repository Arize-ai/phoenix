--- conflicted
+++ resolved
@@ -19,11 +19,7 @@
 
 import jwt
 import pytest
-<<<<<<< HEAD
 import smtpdfix
-from faker import Faker
-=======
->>>>>>> ea707dac
 from httpx import HTTPStatusError
 from opentelemetry.sdk.environment_variables import (
     OTEL_EXPORTER_OTLP_HEADERS,
@@ -31,11 +27,7 @@
 )
 from opentelemetry.sdk.trace import ReadableSpan
 from opentelemetry.sdk.trace.export import SpanExportResult
-<<<<<<< HEAD
-from opentelemetry.sdk.trace.export.in_memory_span_exporter import InMemorySpanExporter
 from phoenix.config import ENV_PHOENIX_SMTP_MAIL_FROM
-=======
->>>>>>> ea707dac
 from phoenix.server.api.exceptions import Unauthorized
 from phoenix.server.api.input_types.UserRoleInput import UserRoleInput
 from strawberry.relay import GlobalID
@@ -62,11 +54,8 @@
     _GqlId,
     _grpc_span_exporter,
     _Headers,
-<<<<<<< HEAD
+    _http_span_exporter,
     _initiate_password_reset,
-=======
-    _http_span_exporter,
->>>>>>> ea707dac
     _log_in,
     _LoggedInUser,
     _Password,
