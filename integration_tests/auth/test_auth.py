from collections import defaultdict
from datetime import datetime, timedelta, timezone
from functools import partial
from typing import (
    ContextManager,
    DefaultDict,
    Dict,
    Generic,
    Iterator,
    Optional,
    Set,
    TypeVar,
)

import jwt
import pytest
from faker import Faker
from httpx import HTTPStatusError
from opentelemetry.sdk.trace.export import SpanExportResult
from opentelemetry.sdk.trace.export.in_memory_span_exporter import InMemorySpanExporter
from phoenix.server.api.exceptions import Unauthorized
from phoenix.server.api.input_types.UserRoleInput import UserRoleInput
from strawberry.relay import GlobalID

from .._helpers import (
    _ADMIN,
<<<<<<< HEAD
    _CZAR,
=======
    _DEFAULT_ADMIN,
>>>>>>> ab5ddedd
    _DENIED,
    _EXPECTATION_401,
    _MEMBER,
    _OK,
    _OK_OR_DENIED,
    _SYSTEM_USER_GID,
    _AccessToken,
    _ApiKey,
    _create_user,
    _Expectation,
    _GetUser,
    _GqlId,
    _Headers,
    _log_in,
    _LoggedInUser,
    _Password,
    _patch_user,
    _patch_viewer,
    _Profile,
    _RefreshToken,
    _RoleOrUser,
    _SpanExporterFactory,
    _start_span,
    _Username,
)

NOW = datetime.now(timezone.utc)
_decode_jwt = partial(jwt.decode, options=dict(verify_signature=False))
_TokenT = TypeVar("_TokenT", _AccessToken, _RefreshToken)


class TestLogIn:
<<<<<<< HEAD
    @pytest.mark.parametrize("role_or_user", [_MEMBER, _ADMIN, _CZAR])
=======
    @pytest.mark.parametrize("role_or_user", [_MEMBER, _ADMIN, _DEFAULT_ADMIN])
>>>>>>> ab5ddedd
    def test_can_log_in(
        self,
        role_or_user: _RoleOrUser,
        _get_user: _GetUser,
    ) -> None:
        u = _get_user(role_or_user)
        u.log_in()

<<<<<<< HEAD
    @pytest.mark.parametrize("role_or_user", [_MEMBER, _ADMIN, _CZAR])
=======
    @pytest.mark.parametrize("role_or_user", [_MEMBER, _ADMIN, _DEFAULT_ADMIN])
>>>>>>> ab5ddedd
    def test_can_log_in_more_than_once_simultaneously(
        self,
        role_or_user: _RoleOrUser,
        _get_user: _GetUser,
    ) -> None:
        u = _get_user(role_or_user)
        for _ in range(10):
            u.log_in()

<<<<<<< HEAD
    @pytest.mark.parametrize("role_or_user", [_MEMBER, _ADMIN, _CZAR])
=======
    @pytest.mark.parametrize("role_or_user", [_MEMBER, _ADMIN, _DEFAULT_ADMIN])
>>>>>>> ab5ddedd
    def test_cannot_log_in_with_empty_password(
        self,
        role_or_user: _RoleOrUser,
        _get_user: _GetUser,
    ) -> None:
        u = _get_user(role_or_user)
        with _EXPECTATION_401:
            _log_in("", email=u.email)

<<<<<<< HEAD
    @pytest.mark.parametrize("role_or_user", [_MEMBER, _ADMIN, _CZAR])
=======
    @pytest.mark.parametrize("role_or_user", [_MEMBER, _ADMIN, _DEFAULT_ADMIN])
>>>>>>> ab5ddedd
    def test_cannot_log_in_with_wrong_password(
        self,
        role_or_user: _RoleOrUser,
        _get_user: _GetUser,
        _passwords: Iterator[_Password],
    ) -> None:
        u = _get_user(role_or_user)
        assert (wrong_password := next(_passwords)) != u.password
        with _EXPECTATION_401:
            _log_in(wrong_password, email=u.email)


class TestLogOut:
<<<<<<< HEAD
    @pytest.mark.parametrize("role_or_user", [_MEMBER, _ADMIN, _CZAR])
=======
    @pytest.mark.parametrize("role_or_user", [_MEMBER, _ADMIN, _DEFAULT_ADMIN])
>>>>>>> ab5ddedd
    def test_can_log_out(
        self,
        role_or_user: _RoleOrUser,
        _get_user: _GetUser,
    ) -> None:
        u = _get_user(role_or_user)
        doers = [u.log_in() for _ in range(2)]
<<<<<<< HEAD
        for doer in doers:
            doer.create_api_key()
        doers[0].log_out()
        for doer in doers:
            with _EXPECTATION_401:
                doer.create_api_key()
=======
        for logged_in_user in doers:
            logged_in_user.create_api_key()
        doers[0].log_out()
        for logged_in_user in doers:
            with _EXPECTATION_401:
                logged_in_user.create_api_key()
>>>>>>> ab5ddedd


class TestLoggedInTokens:
    class _JtiSet(Generic[_TokenT]):
        def __init__(self) -> None:
            self._set: Set[str] = set()

        def add(self, token: _TokenT) -> None:
            assert (jti := _decode_jwt(token)["jti"]) not in self._set
            self._set.add(jti)

<<<<<<< HEAD
    @pytest.mark.parametrize("role_or_user", [_MEMBER, _ADMIN, _CZAR])
=======
    @pytest.mark.parametrize("role_or_user", [_MEMBER, _ADMIN, _DEFAULT_ADMIN])
>>>>>>> ab5ddedd
    def test_logged_in_tokens_should_change_after_log_out(
        self,
        role_or_user: _RoleOrUser,
        _get_user: _GetUser,
    ) -> None:
        access_tokens = self._JtiSet[_AccessToken]()
        refresh_tokens = self._JtiSet[_RefreshToken]()
        u = _get_user(role_or_user)
        for _ in range(2):
<<<<<<< HEAD
            with u.log_in() as doer:
                access_tokens.add(doer.tokens.access_token)
                refresh_tokens.add(doer.tokens.refresh_token)

    @pytest.mark.parametrize("role_or_user", [_MEMBER, _ADMIN, _CZAR])
=======
            with u.log_in() as logged_in_user:
                access_tokens.add(logged_in_user.tokens.access_token)
                refresh_tokens.add(logged_in_user.tokens.refresh_token)

    @pytest.mark.parametrize("role_or_user", [_MEMBER, _ADMIN, _DEFAULT_ADMIN])
>>>>>>> ab5ddedd
    @pytest.mark.parametrize("role", list(UserRoleInput))
    def test_logged_in_tokens_should_differ_between_users(
        self,
        role_or_user: _RoleOrUser,
        role: UserRoleInput,
        _get_user: _GetUser,
    ) -> None:
        access_tokens = self._JtiSet[_AccessToken]()
        refresh_tokens = self._JtiSet[_RefreshToken]()
        u = _get_user(role_or_user)
<<<<<<< HEAD
        with u.log_in() as doer:
            access_tokens.add(doer.tokens.access_token)
            refresh_tokens.add(doer.tokens.refresh_token)
        other_user = _get_user(role)
        with other_user.log_in() as doer:
            access_tokens.add(doer.tokens.access_token)
            refresh_tokens.add(doer.tokens.refresh_token)


class TestRefreshToken:
    @pytest.mark.parametrize("role_or_user", [_MEMBER, _ADMIN, _CZAR])
=======
        with u.log_in() as logged_in_user:
            access_tokens.add(logged_in_user.tokens.access_token)
            refresh_tokens.add(logged_in_user.tokens.refresh_token)
        other_user = _get_user(role)
        with other_user.log_in() as logged_in_user:
            access_tokens.add(logged_in_user.tokens.access_token)
            refresh_tokens.add(logged_in_user.tokens.refresh_token)


class TestRefreshToken:
    @pytest.mark.parametrize("role_or_user", [_MEMBER, _ADMIN, _DEFAULT_ADMIN])
>>>>>>> ab5ddedd
    def test_end_to_end_credentials_flow(
        self,
        role_or_user: _RoleOrUser,
        _get_user: _GetUser,
    ) -> None:
        u = _get_user(role_or_user)
        doers: DefaultDict[int, Dict[int, _LoggedInUser]] = defaultdict(dict)

        # user logs into first browser
        doers[0][0] = u.log_in()
        # user creates api key in the first browser
        doers[0][0].create_api_key()
        # tokens are refreshed in the first browser
        doers[0][1] = doers[0][0].refresh()
        # user creates api key in the first browser
        doers[0][1].create_api_key()
        # refresh token is good for one use only
        with pytest.raises(HTTPStatusError):
            doers[0][0].refresh()
        # original access token is invalid after refresh
        with _EXPECTATION_401:
            doers[0][0].create_api_key()

        # user logs into second browser
        doers[1][0] = u.log_in()
        # user creates api key in the second browser
        doers[1][0].create_api_key()

        # user logs out in first browser
        doers[0][1].log_out()
        # user is logged out of both browsers
        with _EXPECTATION_401:
            doers[0][1].create_api_key()
        with _EXPECTATION_401:
            doers[1][0].create_api_key()


class TestCreateUser:
    @pytest.mark.parametrize("role", list(UserRoleInput))
    def test_cannot_create_user_without_access(
        self,
        role: UserRoleInput,
        _profiles: Iterator[_Profile],
    ) -> None:
        profile = next(_profiles)
        with _EXPECTATION_401:
            _create_user(role=role, profile=profile)

    @pytest.mark.parametrize(
        "role_or_user,expectation",
        [
            (_MEMBER, _DENIED),
            (_ADMIN, _OK),
<<<<<<< HEAD
            (_CZAR, _OK),
=======
            (_DEFAULT_ADMIN, _OK),
>>>>>>> ab5ddedd
        ],
    )
    @pytest.mark.parametrize("role", list(UserRoleInput))
    def test_only_admin_can_create_user(
        self,
        role_or_user: UserRoleInput,
        role: UserRoleInput,
        expectation: ContextManager[Optional[Unauthorized]],
        _get_user: _GetUser,
        _profiles: Iterator[_Profile],
    ) -> None:
        u = _get_user(role_or_user)
<<<<<<< HEAD
        doer = u.log_in()
        profile = next(_profiles)
        with expectation as e:
            new_user = doer.create_user(role, profile=profile)
=======
        logged_in_user = u.log_in()
        profile = next(_profiles)
        with expectation as e:
            new_user = logged_in_user.create_user(role, profile=profile)
>>>>>>> ab5ddedd
        if not e:
            new_user.log_in()


class TestPatchViewer:
<<<<<<< HEAD
    @pytest.mark.parametrize("role_or_user", [_MEMBER, _ADMIN, _CZAR])
=======
    @pytest.mark.parametrize("role_or_user", [_MEMBER, _ADMIN, _DEFAULT_ADMIN])
>>>>>>> ab5ddedd
    def test_cannot_patch_viewer_without_access(
        self,
        role_or_user: _RoleOrUser,
        _get_user: _GetUser,
    ) -> None:
        u = _get_user(role_or_user)
        with _EXPECTATION_401:
            _patch_viewer(None, u.password, new_username="new_username")

<<<<<<< HEAD
    @pytest.mark.parametrize("role_or_user", [_MEMBER, _ADMIN, _CZAR])
=======
    @pytest.mark.parametrize("role_or_user", [_MEMBER, _ADMIN, _DEFAULT_ADMIN])
>>>>>>> ab5ddedd
    def test_cannot_change_password_without_current_password(
        self,
        role_or_user: _RoleOrUser,
        _get_user: _GetUser,
        _passwords: Iterator[_Password],
    ) -> None:
        u = _get_user(role_or_user)
<<<<<<< HEAD
        doer = u.log_in()
        new_password = next(_passwords)
        with pytest.raises(Exception):
            _patch_viewer(doer, None, new_password=new_password)

    @pytest.mark.parametrize("role_or_user", [_MEMBER, _ADMIN, _CZAR])
=======
        logged_in_user = u.log_in()
        new_password = next(_passwords)
        with pytest.raises(Exception):
            _patch_viewer(logged_in_user, None, new_password=new_password)

    @pytest.mark.parametrize("role_or_user", [_MEMBER, _ADMIN, _DEFAULT_ADMIN])
>>>>>>> ab5ddedd
    def test_cannot_change_password_with_wrong_current_password(
        self,
        role_or_user: _RoleOrUser,
        _get_user: _GetUser,
        _passwords: Iterator[_Password],
    ) -> None:
        u = _get_user(role_or_user)
<<<<<<< HEAD
        doer = u.log_in()
        assert (wrong_password := next(_passwords)) != doer.password
        new_password = next(_passwords)
        with pytest.raises(Exception):
            _patch_viewer(doer, wrong_password, new_password=new_password)
=======
        logged_in_user = u.log_in()
        assert (wrong_password := next(_passwords)) != logged_in_user.password
        new_password = next(_passwords)
        with pytest.raises(Exception):
            _patch_viewer(logged_in_user, wrong_password, new_password=new_password)
>>>>>>> ab5ddedd

    @pytest.mark.parametrize("role", list(UserRoleInput))
    def test_change_password(
        self,
        role: UserRoleInput,
        _get_user: _GetUser,
        _passwords: Iterator[_Password],
    ) -> None:
        u = _get_user(role)
<<<<<<< HEAD
        doer = u.log_in()
        new_password = f"new_password_{next(_passwords)}"
        assert new_password != doer.password
        _patch_viewer(
            (old_token := doer.tokens),
            (old_password := doer.password),
=======
        logged_in_user = u.log_in()
        new_password = f"new_password_{next(_passwords)}"
        assert new_password != logged_in_user.password
        _patch_viewer(
            (old_token := logged_in_user.tokens),
            (old_password := logged_in_user.password),
>>>>>>> ab5ddedd
            new_password=new_password,
        )
        another_password = f"another_password_{next(_passwords)}"
        with _EXPECTATION_401:
            _patch_viewer(old_token, new_password, new_password=another_password)
        with _EXPECTATION_401:
<<<<<<< HEAD
            _log_in(old_password, email=doer.email)
        new_tokens = _log_in(new_password, email=doer.email)
=======
            _log_in(old_password, email=logged_in_user.email)
        new_tokens = _log_in(new_password, email=logged_in_user.email)
>>>>>>> ab5ddedd
        with pytest.raises(Exception):
            _patch_viewer(new_tokens, old_password, new_password=another_password)

    @pytest.mark.parametrize("role", list(UserRoleInput))
    def test_change_username(
        self,
        role: UserRoleInput,
        _get_user: _GetUser,
        _usernames: Iterator[_Username],
        _passwords: Iterator[_Password],
    ) -> None:
        u = _get_user(role)
<<<<<<< HEAD
        doer = u.log_in()
        new_username = f"new_username_{next(_usernames)}"
        _patch_viewer(doer, None, new_username=new_username)
        another_username = f"another_username_{next(_usernames)}"
        wrong_password = next(_passwords)
        assert wrong_password != doer.password
        _patch_viewer(doer, wrong_password, new_username=another_username)


=======
        logged_in_user = u.log_in()
        new_username = f"new_username_{next(_usernames)}"
        _patch_viewer(logged_in_user, None, new_username=new_username)
        another_username = f"another_username_{next(_usernames)}"
        wrong_password = next(_passwords)
        assert wrong_password != logged_in_user.password
        _patch_viewer(logged_in_user, wrong_password, new_username=another_username)


>>>>>>> ab5ddedd
class TestPatchUser:
    @pytest.mark.parametrize(
        "role_or_user,expectation",
        [
            (_MEMBER, _DENIED),
            (_ADMIN, _OK),
<<<<<<< HEAD
            (_CZAR, _OK),
=======
            (_DEFAULT_ADMIN, _OK),
>>>>>>> ab5ddedd
        ],
    )
    @pytest.mark.parametrize("role", list(UserRoleInput))
    @pytest.mark.parametrize("new_role", list(UserRoleInput))
    def test_only_admin_can_change_role_for_non_self(
        self,
        role_or_user: _RoleOrUser,
        role: UserRoleInput,
        new_role: UserRoleInput,
        expectation: ContextManager[Optional[Unauthorized]],
        _get_user: _GetUser,
    ) -> None:
        u = _get_user(role_or_user)
<<<<<<< HEAD
        doer = u.log_in()
        non_self = _get_user(role)
        assert non_self.gid != doer.gid
        with _EXPECTATION_401:
            _patch_user(non_self, new_role=new_role)
        with expectation:
            doer.patch_user(non_self, new_role=new_role)
=======
        logged_in_user = u.log_in()
        non_self = _get_user(role)
        assert non_self.gid != logged_in_user.gid
        with _EXPECTATION_401:
            _patch_user(non_self, new_role=new_role)
        with expectation:
            logged_in_user.patch_user(non_self, new_role=new_role)
>>>>>>> ab5ddedd

    @pytest.mark.parametrize(
        "role_or_user,expectation",
        [
            (_MEMBER, _DENIED),
            (_ADMIN, _OK),
<<<<<<< HEAD
            (_CZAR, _OK),
=======
            (_DEFAULT_ADMIN, _OK),
>>>>>>> ab5ddedd
        ],
    )
    @pytest.mark.parametrize("role", list(UserRoleInput))
    def test_only_admin_can_change_password_for_non_self(
        self,
        role_or_user: UserRoleInput,
        role: UserRoleInput,
        expectation: ContextManager[Optional[Unauthorized]],
        _get_user: _GetUser,
        _passwords: Iterator[_Password],
    ) -> None:
        u = _get_user(role_or_user)
<<<<<<< HEAD
        doer = u.log_in()
        non_self = _get_user(role)
        assert non_self.gid != doer.gid
=======
        logged_in_user = u.log_in()
        non_self = _get_user(role)
        assert non_self.gid != logged_in_user.gid
>>>>>>> ab5ddedd
        old_password = non_self.password
        new_password = f"new_password_{next(_passwords)}"
        assert new_password != old_password
        with _EXPECTATION_401:
            _patch_user(non_self, new_password=new_password)
        with expectation as e:
<<<<<<< HEAD
            doer.patch_user(non_self, new_password=new_password)
=======
            logged_in_user.patch_user(non_self, new_password=new_password)
>>>>>>> ab5ddedd
        if e:
            non_self.log_in()
            return
        email = non_self.email
        with _EXPECTATION_401:
            _log_in(old_password, email=email)
        _log_in(new_password, email=email)

    @pytest.mark.parametrize(
        "role_or_user,expectation",
        [
            (_MEMBER, _DENIED),
            (_ADMIN, _OK),
<<<<<<< HEAD
            (_CZAR, _OK),
=======
            (_DEFAULT_ADMIN, _OK),
>>>>>>> ab5ddedd
        ],
    )
    @pytest.mark.parametrize("role", list(UserRoleInput))
    def test_only_admin_can_change_username_for_non_self(
        self,
        role_or_user: _RoleOrUser,
        role: UserRoleInput,
        expectation: ContextManager[Optional[Unauthorized]],
        _get_user: _GetUser,
        _usernames: Iterator[_Username],
    ) -> None:
        u = _get_user(role_or_user)
<<<<<<< HEAD
        doer = u.log_in()
        non_self = _get_user(role)
        assert non_self.gid != doer.gid
=======
        logged_in_user = u.log_in()
        non_self = _get_user(role)
        assert non_self.gid != logged_in_user.gid
>>>>>>> ab5ddedd
        old_username = non_self.username
        new_username = f"new_username_{next(_usernames)}"
        assert new_username != old_username
        with _EXPECTATION_401:
            _patch_user(non_self, new_username=new_username)
        with expectation:
<<<<<<< HEAD
            doer.patch_user(non_self, new_username=new_username)
=======
            logged_in_user.patch_user(non_self, new_username=new_username)
>>>>>>> ab5ddedd


class TestDeleteUsers:
    @pytest.mark.parametrize(
        "role_or_user,expectation",
        [
            (_MEMBER, _DENIED),
            (_ADMIN, pytest.raises(Exception)),
<<<<<<< HEAD
            (_CZAR, pytest.raises(Exception)),
=======
            (_DEFAULT_ADMIN, pytest.raises(Exception)),
>>>>>>> ab5ddedd
        ],
    )
    def test_cannot_delete_system_user(
        self,
        role_or_user: UserRoleInput,
        expectation: _Expectation,
        _get_user: _GetUser,
    ) -> None:
        u = _get_user(role_or_user)
<<<<<<< HEAD
        doer = u.log_in()
        with expectation:
            doer.delete_users(_SYSTEM_USER_GID)
=======
        logged_in_user = u.log_in()
        with expectation:
            logged_in_user.delete_users(_SYSTEM_USER_GID)
>>>>>>> ab5ddedd

    @pytest.mark.parametrize(
        "role_or_user,expectation",
        [
            (_MEMBER, _DENIED),
            (_ADMIN, pytest.raises(Exception, match="Cannot delete the default admin user")),
<<<<<<< HEAD
            (_CZAR, pytest.raises(Exception)),
=======
            (_DEFAULT_ADMIN, pytest.raises(Exception)),
>>>>>>> ab5ddedd
        ],
    )
    def test_cannot_delete_default_admin_user(
        self,
        role_or_user: _RoleOrUser,
        expectation: _Expectation,
        _get_user: _GetUser,
    ) -> None:
        u = _get_user(role_or_user)
<<<<<<< HEAD
        doer = u.log_in()
        with expectation:
            doer.delete_users(_CZAR)
        _CZAR.log_in()
=======
        logged_in_user = u.log_in()
        with expectation:
            logged_in_user.delete_users(_DEFAULT_ADMIN)
        _DEFAULT_ADMIN.log_in()
>>>>>>> ab5ddedd

    @pytest.mark.parametrize(
        "role_or_user,expectation",
        [
            (_MEMBER, _DENIED),
            (_ADMIN, _OK),
<<<<<<< HEAD
            (_CZAR, _OK),
=======
            (_DEFAULT_ADMIN, _OK),
>>>>>>> ab5ddedd
        ],
    )
    @pytest.mark.parametrize("role", list(UserRoleInput))
    def test_only_admin_can_delete_users(
        self,
        role_or_user: _RoleOrUser,
        role: UserRoleInput,
        expectation: _OK_OR_DENIED,
        _get_user: _GetUser,
    ) -> None:
        u = _get_user(role_or_user)
<<<<<<< HEAD
        doer = u.log_in()
        non_self = _get_user(role)
        with expectation as e:
            doer.delete_users(non_self)
=======
        logged_in_user = u.log_in()
        non_self = _get_user(role)
        with expectation as e:
            logged_in_user.delete_users(non_self)
>>>>>>> ab5ddedd
        if e:
            non_self.log_in()
        else:
            with _EXPECTATION_401:
                non_self.log_in()

<<<<<<< HEAD
    @pytest.mark.parametrize("role_or_user", [_ADMIN, _CZAR])
=======
    @pytest.mark.parametrize("role_or_user", [_ADMIN, _DEFAULT_ADMIN])
>>>>>>> ab5ddedd
    def test_error_is_raised_when_deleting_a_non_existent_user_id(
        self,
        role_or_user: _RoleOrUser,
        _get_user: _GetUser,
    ) -> None:
        u = _get_user(role_or_user)
<<<<<<< HEAD
        doer = u.log_in()
        phantom = _GqlId(GlobalID(type_name="User", node_id=str(999_999_999)))
        user = _get_user()
        with pytest.raises(Exception, match="Some user IDs could not be found"):
            doer.delete_users(phantom, user)
        user.log_in()


class TestCreateApiKey:
    @pytest.mark.parametrize("role_or_user", [_MEMBER, _ADMIN, _CZAR])
=======
        logged_in_user = u.log_in()
        phantom = _GqlId(GlobalID(type_name="User", node_id=str(999_999_999)))
        user = _get_user()
        with pytest.raises(Exception, match="Some user IDs could not be found"):
            logged_in_user.delete_users(phantom, user)
        user.log_in()


class TestCreateApiKey:
    @pytest.mark.parametrize("role_or_user", [_MEMBER, _ADMIN, _DEFAULT_ADMIN])
>>>>>>> ab5ddedd
    def test_create_user_api_key(
        self,
        role_or_user: _RoleOrUser,
        _get_user: _GetUser,
    ) -> None:
        u = _get_user(role_or_user)
<<<<<<< HEAD
        doer = u.log_in()
        doer.create_api_key()
=======
        logged_in_user = u.log_in()
        logged_in_user.create_api_key()
>>>>>>> ab5ddedd

    @pytest.mark.parametrize(
        "role_or_user,expectation",
        [
            (_MEMBER, _DENIED),
            (_ADMIN, _OK),
<<<<<<< HEAD
            (_CZAR, _OK),
=======
            (_DEFAULT_ADMIN, _OK),
>>>>>>> ab5ddedd
        ],
    )
    def test_only_admin_can_create_system_api_key(
        self,
        role_or_user: _RoleOrUser,
        expectation: _OK_OR_DENIED,
        _get_user: _GetUser,
    ) -> None:
        u = _get_user(role_or_user)
<<<<<<< HEAD
        doer = u.log_in()
        with expectation:
            doer.create_api_key("System")


class TestDeleteApiKey:
    @pytest.mark.parametrize("role_or_user", [_MEMBER, _ADMIN, _CZAR])
    def test_delete_user_api_key(
        self,
        role_or_user: _RoleOrUser,
        _get_user: _GetUser,
    ) -> None:
        u = _get_user(role_or_user)
        doer = u.log_in()
        api_key = doer.create_api_key()
        doer.delete_api_key(api_key)

    @pytest.mark.parametrize(
        "role_or_user,expectation",
        [
            (_MEMBER, _DENIED),
            (_ADMIN, _OK),
            (_CZAR, _OK),
        ],
    )
    @pytest.mark.parametrize("role", list(UserRoleInput))
    def test_only_admin_can_delete_user_api_key_for_non_self(
        self,
        role_or_user: _RoleOrUser,
        role: UserRoleInput,
        expectation: _OK_OR_DENIED,
        _get_user: _GetUser,
    ) -> None:
        u = _get_user(role_or_user)
        doer = u.log_in()
        non_self = _get_user(role).log_in()
        assert non_self.gid != doer.gid
        api_key = non_self.create_api_key()
        with expectation:
            doer.delete_api_key(api_key)

    @pytest.mark.parametrize(
        "role_or_user,expectation",
        [
            (_MEMBER, _DENIED),
            (_ADMIN, _OK),
            (_CZAR, _OK),
        ],
    )
    def test_only_admin_can_delete_system_api_key(
        self,
        role_or_user: _RoleOrUser,
        expectation: _OK_OR_DENIED,
        _get_user: _GetUser,
    ) -> None:
        u = _get_user(role_or_user)
        doer = u.log_in()
        api_key = _CZAR.create_api_key("System")
        with expectation:
            doer.delete_api_key(api_key)


class TestGraphQLQuery:
    @pytest.mark.parametrize(
        "role_or_user,expectation",
        [
            (_MEMBER, _DENIED),
            (_ADMIN, _OK),
            (_CZAR, _OK),
        ],
    )
    @pytest.mark.parametrize(
        "query",
        [
            "query{users{edges{node{id}}}}",
            "query{userApiKeys{id}}",
            "query{systemApiKeys{id}}",
        ],
    )
    def test_only_admin_can_list_users_and_api_keys(
        self,
        role_or_user: _RoleOrUser,
        query: str,
=======
        logged_in_user = u.log_in()
        with expectation:
            logged_in_user.create_api_key("System")


class TestDeleteApiKey:
    @pytest.mark.parametrize("role_or_user", [_MEMBER, _ADMIN, _DEFAULT_ADMIN])
    def test_delete_user_api_key(
        self,
        role_or_user: _RoleOrUser,
        _get_user: _GetUser,
    ) -> None:
        u = _get_user(role_or_user)
        logged_in_user = u.log_in()
        api_key = logged_in_user.create_api_key()
        logged_in_user.delete_api_key(api_key)

    @pytest.mark.parametrize(
        "role_or_user,expectation",
        [
            (_MEMBER, _DENIED),
            (_ADMIN, _OK),
            (_DEFAULT_ADMIN, _OK),
        ],
    )
    @pytest.mark.parametrize("role", list(UserRoleInput))
    def test_only_admin_can_delete_user_api_key_for_non_self(
        self,
        role_or_user: _RoleOrUser,
        role: UserRoleInput,
        expectation: _OK_OR_DENIED,
        _get_user: _GetUser,
    ) -> None:
        u = _get_user(role_or_user)
        logged_in_user = u.log_in()
        non_self = _get_user(role).log_in()
        assert non_self.gid != logged_in_user.gid
        api_key = non_self.create_api_key()
        with expectation:
            logged_in_user.delete_api_key(api_key)

    @pytest.mark.parametrize(
        "role_or_user,expectation",
        [
            (_MEMBER, _DENIED),
            (_ADMIN, _OK),
            (_DEFAULT_ADMIN, _OK),
        ],
    )
    def test_only_admin_can_delete_system_api_key(
        self,
        role_or_user: _RoleOrUser,
>>>>>>> ab5ddedd
        expectation: _OK_OR_DENIED,
        _get_user: _GetUser,
    ) -> None:
        u = _get_user(role_or_user)
<<<<<<< HEAD
        doer = u.log_in()
        with expectation:
            doer.gql(query)

    @pytest.mark.parametrize("role_or_user", [_MEMBER, _ADMIN, _CZAR])
    def test_can_query_user_node_for_self(
        self,
        role_or_user: _RoleOrUser,
        _get_user: _GetUser,
    ) -> None:
        u = _get_user(role_or_user)
        doer = u.log_in()
        query = 'query{node(id:"' + u.gid + '"){__typename}}'
        doer.gql(query)

    @pytest.mark.parametrize(
        "role_or_user,expectation",
        [
            (_MEMBER, _DENIED),
            (_ADMIN, _OK),
            (_CZAR, _OK),
        ],
    )
    @pytest.mark.parametrize("role", list(UserRoleInput))
    def test_only_admin_can_query_user_node_for_non_self(
        self,
        role_or_user: _RoleOrUser,
        role: UserRoleInput,
        expectation: _OK_OR_DENIED,
        _get_user: _GetUser,
    ) -> None:
        u = _get_user(role_or_user)
        doer = u.log_in()
        non_self = _get_user(role)
        query = 'query{node(id:"' + non_self.gid + '"){__typename}}'
        with expectation:
            doer.gql(query)
=======
        logged_in_user = u.log_in()
        api_key = _DEFAULT_ADMIN.create_api_key("System")
        with expectation:
            logged_in_user.delete_api_key(api_key)
>>>>>>> ab5ddedd


class TestSpanExporters:
    @pytest.mark.parametrize(
        "with_headers,expires_at,expected",
        [
            (True, NOW + timedelta(days=1), SpanExportResult.SUCCESS),
            (True, None, SpanExportResult.SUCCESS),
            (True, NOW, SpanExportResult.FAILURE),
            (False, None, SpanExportResult.FAILURE),
        ],
    )
    def test_headers(
        self,
        with_headers: bool,
        expires_at: Optional[datetime],
        expected: SpanExportResult,
        _span_exporter: _SpanExporterFactory,
        _fake: Faker,
    ) -> None:
        headers: Optional[_Headers] = None
        api_key: Optional[_ApiKey] = None
        if with_headers:
<<<<<<< HEAD
            api_key = _CZAR.log_in().create_api_key("System", expires_at=expires_at)
=======
            api_key = _DEFAULT_ADMIN.log_in().create_api_key("System", expires_at=expires_at)
>>>>>>> ab5ddedd
            headers = dict(authorization=f"Bearer {api_key}")
        export = _span_exporter(headers=headers).export
        project_name, span_name = _fake.unique.pystr(), _fake.unique.pystr()
        memory = InMemorySpanExporter()
        _start_span(project_name=project_name, span_name=span_name, exporter=memory).end()
        spans = memory.get_finished_spans()
        assert len(spans) == 1
        for _ in range(2):
            assert export(spans) is expected
        if api_key and expected is SpanExportResult.SUCCESS:
<<<<<<< HEAD
            _CZAR.log_in().delete_api_key(api_key)
=======
            _DEFAULT_ADMIN.log_in().delete_api_key(api_key)
>>>>>>> ab5ddedd
            assert export(spans) is SpanExportResult.FAILURE<|MERGE_RESOLUTION|>--- conflicted
+++ resolved
@@ -24,11 +24,7 @@
 
 from .._helpers import (
     _ADMIN,
-<<<<<<< HEAD
-    _CZAR,
-=======
     _DEFAULT_ADMIN,
->>>>>>> ab5ddedd
     _DENIED,
     _EXPECTATION_401,
     _MEMBER,
@@ -61,11 +57,7 @@
 
 
 class TestLogIn:
-<<<<<<< HEAD
-    @pytest.mark.parametrize("role_or_user", [_MEMBER, _ADMIN, _CZAR])
-=======
-    @pytest.mark.parametrize("role_or_user", [_MEMBER, _ADMIN, _DEFAULT_ADMIN])
->>>>>>> ab5ddedd
+    @pytest.mark.parametrize("role_or_user", [_MEMBER, _ADMIN, _DEFAULT_ADMIN])
     def test_can_log_in(
         self,
         role_or_user: _RoleOrUser,
@@ -74,11 +66,7 @@
         u = _get_user(role_or_user)
         u.log_in()
 
-<<<<<<< HEAD
-    @pytest.mark.parametrize("role_or_user", [_MEMBER, _ADMIN, _CZAR])
-=======
-    @pytest.mark.parametrize("role_or_user", [_MEMBER, _ADMIN, _DEFAULT_ADMIN])
->>>>>>> ab5ddedd
+    @pytest.mark.parametrize("role_or_user", [_MEMBER, _ADMIN, _DEFAULT_ADMIN])
     def test_can_log_in_more_than_once_simultaneously(
         self,
         role_or_user: _RoleOrUser,
@@ -88,11 +76,7 @@
         for _ in range(10):
             u.log_in()
 
-<<<<<<< HEAD
-    @pytest.mark.parametrize("role_or_user", [_MEMBER, _ADMIN, _CZAR])
-=======
-    @pytest.mark.parametrize("role_or_user", [_MEMBER, _ADMIN, _DEFAULT_ADMIN])
->>>>>>> ab5ddedd
+    @pytest.mark.parametrize("role_or_user", [_MEMBER, _ADMIN, _DEFAULT_ADMIN])
     def test_cannot_log_in_with_empty_password(
         self,
         role_or_user: _RoleOrUser,
@@ -102,11 +86,7 @@
         with _EXPECTATION_401:
             _log_in("", email=u.email)
 
-<<<<<<< HEAD
-    @pytest.mark.parametrize("role_or_user", [_MEMBER, _ADMIN, _CZAR])
-=======
-    @pytest.mark.parametrize("role_or_user", [_MEMBER, _ADMIN, _DEFAULT_ADMIN])
->>>>>>> ab5ddedd
+    @pytest.mark.parametrize("role_or_user", [_MEMBER, _ADMIN, _DEFAULT_ADMIN])
     def test_cannot_log_in_with_wrong_password(
         self,
         role_or_user: _RoleOrUser,
@@ -120,33 +100,20 @@
 
 
 class TestLogOut:
-<<<<<<< HEAD
-    @pytest.mark.parametrize("role_or_user", [_MEMBER, _ADMIN, _CZAR])
-=======
-    @pytest.mark.parametrize("role_or_user", [_MEMBER, _ADMIN, _DEFAULT_ADMIN])
->>>>>>> ab5ddedd
+    @pytest.mark.parametrize("role_or_user", [_MEMBER, _ADMIN, _DEFAULT_ADMIN])
     def test_can_log_out(
         self,
         role_or_user: _RoleOrUser,
         _get_user: _GetUser,
     ) -> None:
         u = _get_user(role_or_user)
-        doers = [u.log_in() for _ in range(2)]
-<<<<<<< HEAD
-        for doer in doers:
-            doer.create_api_key()
-        doers[0].log_out()
-        for doer in doers:
-            with _EXPECTATION_401:
-                doer.create_api_key()
-=======
-        for logged_in_user in doers:
+        logged_in_users = [u.log_in() for _ in range(2)]
+        for logged_in_user in logged_in_users:
             logged_in_user.create_api_key()
-        doers[0].log_out()
-        for logged_in_user in doers:
+        logged_in_users[0].log_out()
+        for logged_in_user in logged_in_users:
             with _EXPECTATION_401:
                 logged_in_user.create_api_key()
->>>>>>> ab5ddedd
 
 
 class TestLoggedInTokens:
@@ -158,11 +125,7 @@
             assert (jti := _decode_jwt(token)["jti"]) not in self._set
             self._set.add(jti)
 
-<<<<<<< HEAD
-    @pytest.mark.parametrize("role_or_user", [_MEMBER, _ADMIN, _CZAR])
-=======
-    @pytest.mark.parametrize("role_or_user", [_MEMBER, _ADMIN, _DEFAULT_ADMIN])
->>>>>>> ab5ddedd
+    @pytest.mark.parametrize("role_or_user", [_MEMBER, _ADMIN, _DEFAULT_ADMIN])
     def test_logged_in_tokens_should_change_after_log_out(
         self,
         role_or_user: _RoleOrUser,
@@ -172,19 +135,11 @@
         refresh_tokens = self._JtiSet[_RefreshToken]()
         u = _get_user(role_or_user)
         for _ in range(2):
-<<<<<<< HEAD
-            with u.log_in() as doer:
-                access_tokens.add(doer.tokens.access_token)
-                refresh_tokens.add(doer.tokens.refresh_token)
-
-    @pytest.mark.parametrize("role_or_user", [_MEMBER, _ADMIN, _CZAR])
-=======
             with u.log_in() as logged_in_user:
                 access_tokens.add(logged_in_user.tokens.access_token)
                 refresh_tokens.add(logged_in_user.tokens.refresh_token)
 
     @pytest.mark.parametrize("role_or_user", [_MEMBER, _ADMIN, _DEFAULT_ADMIN])
->>>>>>> ab5ddedd
     @pytest.mark.parametrize("role", list(UserRoleInput))
     def test_logged_in_tokens_should_differ_between_users(
         self,
@@ -195,19 +150,6 @@
         access_tokens = self._JtiSet[_AccessToken]()
         refresh_tokens = self._JtiSet[_RefreshToken]()
         u = _get_user(role_or_user)
-<<<<<<< HEAD
-        with u.log_in() as doer:
-            access_tokens.add(doer.tokens.access_token)
-            refresh_tokens.add(doer.tokens.refresh_token)
-        other_user = _get_user(role)
-        with other_user.log_in() as doer:
-            access_tokens.add(doer.tokens.access_token)
-            refresh_tokens.add(doer.tokens.refresh_token)
-
-
-class TestRefreshToken:
-    @pytest.mark.parametrize("role_or_user", [_MEMBER, _ADMIN, _CZAR])
-=======
         with u.log_in() as logged_in_user:
             access_tokens.add(logged_in_user.tokens.access_token)
             refresh_tokens.add(logged_in_user.tokens.refresh_token)
@@ -219,42 +161,41 @@
 
 class TestRefreshToken:
     @pytest.mark.parametrize("role_or_user", [_MEMBER, _ADMIN, _DEFAULT_ADMIN])
->>>>>>> ab5ddedd
     def test_end_to_end_credentials_flow(
         self,
         role_or_user: _RoleOrUser,
         _get_user: _GetUser,
     ) -> None:
         u = _get_user(role_or_user)
-        doers: DefaultDict[int, Dict[int, _LoggedInUser]] = defaultdict(dict)
+        logged_in_users: DefaultDict[int, Dict[int, _LoggedInUser]] = defaultdict(dict)
 
         # user logs into first browser
-        doers[0][0] = u.log_in()
+        logged_in_users[0][0] = u.log_in()
         # user creates api key in the first browser
-        doers[0][0].create_api_key()
+        logged_in_users[0][0].create_api_key()
         # tokens are refreshed in the first browser
-        doers[0][1] = doers[0][0].refresh()
+        logged_in_users[0][1] = logged_in_users[0][0].refresh()
         # user creates api key in the first browser
-        doers[0][1].create_api_key()
+        logged_in_users[0][1].create_api_key()
         # refresh token is good for one use only
         with pytest.raises(HTTPStatusError):
-            doers[0][0].refresh()
+            logged_in_users[0][0].refresh()
         # original access token is invalid after refresh
         with _EXPECTATION_401:
-            doers[0][0].create_api_key()
+            logged_in_users[0][0].create_api_key()
 
         # user logs into second browser
-        doers[1][0] = u.log_in()
+        logged_in_users[1][0] = u.log_in()
         # user creates api key in the second browser
-        doers[1][0].create_api_key()
+        logged_in_users[1][0].create_api_key()
 
         # user logs out in first browser
-        doers[0][1].log_out()
+        logged_in_users[0][1].log_out()
         # user is logged out of both browsers
         with _EXPECTATION_401:
-            doers[0][1].create_api_key()
-        with _EXPECTATION_401:
-            doers[1][0].create_api_key()
+            logged_in_users[0][1].create_api_key()
+        with _EXPECTATION_401:
+            logged_in_users[1][0].create_api_key()
 
 
 class TestCreateUser:
@@ -273,11 +214,7 @@
         [
             (_MEMBER, _DENIED),
             (_ADMIN, _OK),
-<<<<<<< HEAD
-            (_CZAR, _OK),
-=======
-            (_DEFAULT_ADMIN, _OK),
->>>>>>> ab5ddedd
+            (_DEFAULT_ADMIN, _OK),
         ],
     )
     @pytest.mark.parametrize("role", list(UserRoleInput))
@@ -290,27 +227,16 @@
         _profiles: Iterator[_Profile],
     ) -> None:
         u = _get_user(role_or_user)
-<<<<<<< HEAD
-        doer = u.log_in()
-        profile = next(_profiles)
-        with expectation as e:
-            new_user = doer.create_user(role, profile=profile)
-=======
         logged_in_user = u.log_in()
         profile = next(_profiles)
         with expectation as e:
             new_user = logged_in_user.create_user(role, profile=profile)
->>>>>>> ab5ddedd
         if not e:
             new_user.log_in()
 
 
 class TestPatchViewer:
-<<<<<<< HEAD
-    @pytest.mark.parametrize("role_or_user", [_MEMBER, _ADMIN, _CZAR])
-=======
-    @pytest.mark.parametrize("role_or_user", [_MEMBER, _ADMIN, _DEFAULT_ADMIN])
->>>>>>> ab5ddedd
+    @pytest.mark.parametrize("role_or_user", [_MEMBER, _ADMIN, _DEFAULT_ADMIN])
     def test_cannot_patch_viewer_without_access(
         self,
         role_or_user: _RoleOrUser,
@@ -320,11 +246,7 @@
         with _EXPECTATION_401:
             _patch_viewer(None, u.password, new_username="new_username")
 
-<<<<<<< HEAD
-    @pytest.mark.parametrize("role_or_user", [_MEMBER, _ADMIN, _CZAR])
-=======
-    @pytest.mark.parametrize("role_or_user", [_MEMBER, _ADMIN, _DEFAULT_ADMIN])
->>>>>>> ab5ddedd
+    @pytest.mark.parametrize("role_or_user", [_MEMBER, _ADMIN, _DEFAULT_ADMIN])
     def test_cannot_change_password_without_current_password(
         self,
         role_or_user: _RoleOrUser,
@@ -332,21 +254,12 @@
         _passwords: Iterator[_Password],
     ) -> None:
         u = _get_user(role_or_user)
-<<<<<<< HEAD
-        doer = u.log_in()
-        new_password = next(_passwords)
-        with pytest.raises(Exception):
-            _patch_viewer(doer, None, new_password=new_password)
-
-    @pytest.mark.parametrize("role_or_user", [_MEMBER, _ADMIN, _CZAR])
-=======
         logged_in_user = u.log_in()
         new_password = next(_passwords)
         with pytest.raises(Exception):
             _patch_viewer(logged_in_user, None, new_password=new_password)
 
     @pytest.mark.parametrize("role_or_user", [_MEMBER, _ADMIN, _DEFAULT_ADMIN])
->>>>>>> ab5ddedd
     def test_cannot_change_password_with_wrong_current_password(
         self,
         role_or_user: _RoleOrUser,
@@ -354,19 +267,11 @@
         _passwords: Iterator[_Password],
     ) -> None:
         u = _get_user(role_or_user)
-<<<<<<< HEAD
-        doer = u.log_in()
-        assert (wrong_password := next(_passwords)) != doer.password
-        new_password = next(_passwords)
-        with pytest.raises(Exception):
-            _patch_viewer(doer, wrong_password, new_password=new_password)
-=======
         logged_in_user = u.log_in()
         assert (wrong_password := next(_passwords)) != logged_in_user.password
         new_password = next(_passwords)
         with pytest.raises(Exception):
             _patch_viewer(logged_in_user, wrong_password, new_password=new_password)
->>>>>>> ab5ddedd
 
     @pytest.mark.parametrize("role", list(UserRoleInput))
     def test_change_password(
@@ -376,34 +281,20 @@
         _passwords: Iterator[_Password],
     ) -> None:
         u = _get_user(role)
-<<<<<<< HEAD
-        doer = u.log_in()
-        new_password = f"new_password_{next(_passwords)}"
-        assert new_password != doer.password
-        _patch_viewer(
-            (old_token := doer.tokens),
-            (old_password := doer.password),
-=======
         logged_in_user = u.log_in()
         new_password = f"new_password_{next(_passwords)}"
         assert new_password != logged_in_user.password
         _patch_viewer(
             (old_token := logged_in_user.tokens),
             (old_password := logged_in_user.password),
->>>>>>> ab5ddedd
             new_password=new_password,
         )
         another_password = f"another_password_{next(_passwords)}"
         with _EXPECTATION_401:
             _patch_viewer(old_token, new_password, new_password=another_password)
         with _EXPECTATION_401:
-<<<<<<< HEAD
-            _log_in(old_password, email=doer.email)
-        new_tokens = _log_in(new_password, email=doer.email)
-=======
             _log_in(old_password, email=logged_in_user.email)
         new_tokens = _log_in(new_password, email=logged_in_user.email)
->>>>>>> ab5ddedd
         with pytest.raises(Exception):
             _patch_viewer(new_tokens, old_password, new_password=another_password)
 
@@ -416,17 +307,6 @@
         _passwords: Iterator[_Password],
     ) -> None:
         u = _get_user(role)
-<<<<<<< HEAD
-        doer = u.log_in()
-        new_username = f"new_username_{next(_usernames)}"
-        _patch_viewer(doer, None, new_username=new_username)
-        another_username = f"another_username_{next(_usernames)}"
-        wrong_password = next(_passwords)
-        assert wrong_password != doer.password
-        _patch_viewer(doer, wrong_password, new_username=another_username)
-
-
-=======
         logged_in_user = u.log_in()
         new_username = f"new_username_{next(_usernames)}"
         _patch_viewer(logged_in_user, None, new_username=new_username)
@@ -436,18 +316,13 @@
         _patch_viewer(logged_in_user, wrong_password, new_username=another_username)
 
 
->>>>>>> ab5ddedd
 class TestPatchUser:
     @pytest.mark.parametrize(
         "role_or_user,expectation",
         [
             (_MEMBER, _DENIED),
             (_ADMIN, _OK),
-<<<<<<< HEAD
-            (_CZAR, _OK),
-=======
-            (_DEFAULT_ADMIN, _OK),
->>>>>>> ab5ddedd
+            (_DEFAULT_ADMIN, _OK),
         ],
     )
     @pytest.mark.parametrize("role", list(UserRoleInput))
@@ -461,15 +336,6 @@
         _get_user: _GetUser,
     ) -> None:
         u = _get_user(role_or_user)
-<<<<<<< HEAD
-        doer = u.log_in()
-        non_self = _get_user(role)
-        assert non_self.gid != doer.gid
-        with _EXPECTATION_401:
-            _patch_user(non_self, new_role=new_role)
-        with expectation:
-            doer.patch_user(non_self, new_role=new_role)
-=======
         logged_in_user = u.log_in()
         non_self = _get_user(role)
         assert non_self.gid != logged_in_user.gid
@@ -477,18 +343,13 @@
             _patch_user(non_self, new_role=new_role)
         with expectation:
             logged_in_user.patch_user(non_self, new_role=new_role)
->>>>>>> ab5ddedd
-
-    @pytest.mark.parametrize(
-        "role_or_user,expectation",
-        [
-            (_MEMBER, _DENIED),
-            (_ADMIN, _OK),
-<<<<<<< HEAD
-            (_CZAR, _OK),
-=======
-            (_DEFAULT_ADMIN, _OK),
->>>>>>> ab5ddedd
+
+    @pytest.mark.parametrize(
+        "role_or_user,expectation",
+        [
+            (_MEMBER, _DENIED),
+            (_ADMIN, _OK),
+            (_DEFAULT_ADMIN, _OK),
         ],
     )
     @pytest.mark.parametrize("role", list(UserRoleInput))
@@ -501,26 +362,16 @@
         _passwords: Iterator[_Password],
     ) -> None:
         u = _get_user(role_or_user)
-<<<<<<< HEAD
-        doer = u.log_in()
-        non_self = _get_user(role)
-        assert non_self.gid != doer.gid
-=======
         logged_in_user = u.log_in()
         non_self = _get_user(role)
         assert non_self.gid != logged_in_user.gid
->>>>>>> ab5ddedd
         old_password = non_self.password
         new_password = f"new_password_{next(_passwords)}"
         assert new_password != old_password
         with _EXPECTATION_401:
             _patch_user(non_self, new_password=new_password)
         with expectation as e:
-<<<<<<< HEAD
-            doer.patch_user(non_self, new_password=new_password)
-=======
             logged_in_user.patch_user(non_self, new_password=new_password)
->>>>>>> ab5ddedd
         if e:
             non_self.log_in()
             return
@@ -534,11 +385,7 @@
         [
             (_MEMBER, _DENIED),
             (_ADMIN, _OK),
-<<<<<<< HEAD
-            (_CZAR, _OK),
-=======
-            (_DEFAULT_ADMIN, _OK),
->>>>>>> ab5ddedd
+            (_DEFAULT_ADMIN, _OK),
         ],
     )
     @pytest.mark.parametrize("role", list(UserRoleInput))
@@ -551,26 +398,16 @@
         _usernames: Iterator[_Username],
     ) -> None:
         u = _get_user(role_or_user)
-<<<<<<< HEAD
-        doer = u.log_in()
-        non_self = _get_user(role)
-        assert non_self.gid != doer.gid
-=======
         logged_in_user = u.log_in()
         non_self = _get_user(role)
         assert non_self.gid != logged_in_user.gid
->>>>>>> ab5ddedd
         old_username = non_self.username
         new_username = f"new_username_{next(_usernames)}"
         assert new_username != old_username
         with _EXPECTATION_401:
             _patch_user(non_self, new_username=new_username)
         with expectation:
-<<<<<<< HEAD
-            doer.patch_user(non_self, new_username=new_username)
-=======
             logged_in_user.patch_user(non_self, new_username=new_username)
->>>>>>> ab5ddedd
 
 
 class TestDeleteUsers:
@@ -579,11 +416,7 @@
         [
             (_MEMBER, _DENIED),
             (_ADMIN, pytest.raises(Exception)),
-<<<<<<< HEAD
-            (_CZAR, pytest.raises(Exception)),
-=======
             (_DEFAULT_ADMIN, pytest.raises(Exception)),
->>>>>>> ab5ddedd
         ],
     )
     def test_cannot_delete_system_user(
@@ -593,26 +426,16 @@
         _get_user: _GetUser,
     ) -> None:
         u = _get_user(role_or_user)
-<<<<<<< HEAD
-        doer = u.log_in()
-        with expectation:
-            doer.delete_users(_SYSTEM_USER_GID)
-=======
         logged_in_user = u.log_in()
         with expectation:
             logged_in_user.delete_users(_SYSTEM_USER_GID)
->>>>>>> ab5ddedd
 
     @pytest.mark.parametrize(
         "role_or_user,expectation",
         [
             (_MEMBER, _DENIED),
             (_ADMIN, pytest.raises(Exception, match="Cannot delete the default admin user")),
-<<<<<<< HEAD
-            (_CZAR, pytest.raises(Exception)),
-=======
             (_DEFAULT_ADMIN, pytest.raises(Exception)),
->>>>>>> ab5ddedd
         ],
     )
     def test_cannot_delete_default_admin_user(
@@ -622,28 +445,17 @@
         _get_user: _GetUser,
     ) -> None:
         u = _get_user(role_or_user)
-<<<<<<< HEAD
-        doer = u.log_in()
-        with expectation:
-            doer.delete_users(_CZAR)
-        _CZAR.log_in()
-=======
         logged_in_user = u.log_in()
         with expectation:
             logged_in_user.delete_users(_DEFAULT_ADMIN)
         _DEFAULT_ADMIN.log_in()
->>>>>>> ab5ddedd
-
-    @pytest.mark.parametrize(
-        "role_or_user,expectation",
-        [
-            (_MEMBER, _DENIED),
-            (_ADMIN, _OK),
-<<<<<<< HEAD
-            (_CZAR, _OK),
-=======
-            (_DEFAULT_ADMIN, _OK),
->>>>>>> ab5ddedd
+
+    @pytest.mark.parametrize(
+        "role_or_user,expectation",
+        [
+            (_MEMBER, _DENIED),
+            (_ADMIN, _OK),
+            (_DEFAULT_ADMIN, _OK),
         ],
     )
     @pytest.mark.parametrize("role", list(UserRoleInput))
@@ -655,46 +467,23 @@
         _get_user: _GetUser,
     ) -> None:
         u = _get_user(role_or_user)
-<<<<<<< HEAD
-        doer = u.log_in()
-        non_self = _get_user(role)
-        with expectation as e:
-            doer.delete_users(non_self)
-=======
         logged_in_user = u.log_in()
         non_self = _get_user(role)
         with expectation as e:
             logged_in_user.delete_users(non_self)
->>>>>>> ab5ddedd
         if e:
             non_self.log_in()
         else:
             with _EXPECTATION_401:
                 non_self.log_in()
 
-<<<<<<< HEAD
-    @pytest.mark.parametrize("role_or_user", [_ADMIN, _CZAR])
-=======
     @pytest.mark.parametrize("role_or_user", [_ADMIN, _DEFAULT_ADMIN])
->>>>>>> ab5ddedd
     def test_error_is_raised_when_deleting_a_non_existent_user_id(
         self,
         role_or_user: _RoleOrUser,
         _get_user: _GetUser,
     ) -> None:
         u = _get_user(role_or_user)
-<<<<<<< HEAD
-        doer = u.log_in()
-        phantom = _GqlId(GlobalID(type_name="User", node_id=str(999_999_999)))
-        user = _get_user()
-        with pytest.raises(Exception, match="Some user IDs could not be found"):
-            doer.delete_users(phantom, user)
-        user.log_in()
-
-
-class TestCreateApiKey:
-    @pytest.mark.parametrize("role_or_user", [_MEMBER, _ADMIN, _CZAR])
-=======
         logged_in_user = u.log_in()
         phantom = _GqlId(GlobalID(type_name="User", node_id=str(999_999_999)))
         user = _get_user()
@@ -705,31 +494,21 @@
 
 class TestCreateApiKey:
     @pytest.mark.parametrize("role_or_user", [_MEMBER, _ADMIN, _DEFAULT_ADMIN])
->>>>>>> ab5ddedd
     def test_create_user_api_key(
         self,
         role_or_user: _RoleOrUser,
         _get_user: _GetUser,
     ) -> None:
         u = _get_user(role_or_user)
-<<<<<<< HEAD
-        doer = u.log_in()
-        doer.create_api_key()
-=======
         logged_in_user = u.log_in()
         logged_in_user.create_api_key()
->>>>>>> ab5ddedd
-
-    @pytest.mark.parametrize(
-        "role_or_user,expectation",
-        [
-            (_MEMBER, _DENIED),
-            (_ADMIN, _OK),
-<<<<<<< HEAD
-            (_CZAR, _OK),
-=======
-            (_DEFAULT_ADMIN, _OK),
->>>>>>> ab5ddedd
+
+    @pytest.mark.parametrize(
+        "role_or_user,expectation",
+        [
+            (_MEMBER, _DENIED),
+            (_ADMIN, _OK),
+            (_DEFAULT_ADMIN, _OK),
         ],
     )
     def test_only_admin_can_create_system_api_key(
@@ -739,30 +518,29 @@
         _get_user: _GetUser,
     ) -> None:
         u = _get_user(role_or_user)
-<<<<<<< HEAD
-        doer = u.log_in()
-        with expectation:
-            doer.create_api_key("System")
+        logged_in_user = u.log_in()
+        with expectation:
+            logged_in_user.create_api_key("System")
 
 
 class TestDeleteApiKey:
-    @pytest.mark.parametrize("role_or_user", [_MEMBER, _ADMIN, _CZAR])
+    @pytest.mark.parametrize("role_or_user", [_MEMBER, _ADMIN, _DEFAULT_ADMIN])
     def test_delete_user_api_key(
         self,
         role_or_user: _RoleOrUser,
         _get_user: _GetUser,
     ) -> None:
         u = _get_user(role_or_user)
-        doer = u.log_in()
-        api_key = doer.create_api_key()
-        doer.delete_api_key(api_key)
-
-    @pytest.mark.parametrize(
-        "role_or_user,expectation",
-        [
-            (_MEMBER, _DENIED),
-            (_ADMIN, _OK),
-            (_CZAR, _OK),
+        logged_in_user = u.log_in()
+        api_key = logged_in_user.create_api_key()
+        logged_in_user.delete_api_key(api_key)
+
+    @pytest.mark.parametrize(
+        "role_or_user,expectation",
+        [
+            (_MEMBER, _DENIED),
+            (_ADMIN, _OK),
+            (_DEFAULT_ADMIN, _OK),
         ],
     )
     @pytest.mark.parametrize("role", list(UserRoleInput))
@@ -774,19 +552,19 @@
         _get_user: _GetUser,
     ) -> None:
         u = _get_user(role_or_user)
-        doer = u.log_in()
+        logged_in_user = u.log_in()
         non_self = _get_user(role).log_in()
-        assert non_self.gid != doer.gid
+        assert non_self.gid != logged_in_user.gid
         api_key = non_self.create_api_key()
         with expectation:
-            doer.delete_api_key(api_key)
-
-    @pytest.mark.parametrize(
-        "role_or_user,expectation",
-        [
-            (_MEMBER, _DENIED),
-            (_ADMIN, _OK),
-            (_CZAR, _OK),
+            logged_in_user.delete_api_key(api_key)
+
+    @pytest.mark.parametrize(
+        "role_or_user,expectation",
+        [
+            (_MEMBER, _DENIED),
+            (_ADMIN, _OK),
+            (_DEFAULT_ADMIN, _OK),
         ],
     )
     def test_only_admin_can_delete_system_api_key(
@@ -796,10 +574,10 @@
         _get_user: _GetUser,
     ) -> None:
         u = _get_user(role_or_user)
-        doer = u.log_in()
-        api_key = _CZAR.create_api_key("System")
-        with expectation:
-            doer.delete_api_key(api_key)
+        logged_in_user = u.log_in()
+        api_key = _DEFAULT_ADMIN.create_api_key("System")
+        with expectation:
+            logged_in_user.delete_api_key(api_key)
 
 
 class TestGraphQLQuery:
@@ -808,7 +586,7 @@
         [
             (_MEMBER, _DENIED),
             (_ADMIN, _OK),
-            (_CZAR, _OK),
+            (_DEFAULT_ADMIN, _OK),
         ],
     )
     @pytest.mark.parametrize(
@@ -823,70 +601,15 @@
         self,
         role_or_user: _RoleOrUser,
         query: str,
-=======
-        logged_in_user = u.log_in()
-        with expectation:
-            logged_in_user.create_api_key("System")
-
-
-class TestDeleteApiKey:
-    @pytest.mark.parametrize("role_or_user", [_MEMBER, _ADMIN, _DEFAULT_ADMIN])
-    def test_delete_user_api_key(
-        self,
-        role_or_user: _RoleOrUser,
-        _get_user: _GetUser,
-    ) -> None:
-        u = _get_user(role_or_user)
-        logged_in_user = u.log_in()
-        api_key = logged_in_user.create_api_key()
-        logged_in_user.delete_api_key(api_key)
-
-    @pytest.mark.parametrize(
-        "role_or_user,expectation",
-        [
-            (_MEMBER, _DENIED),
-            (_ADMIN, _OK),
-            (_DEFAULT_ADMIN, _OK),
-        ],
-    )
-    @pytest.mark.parametrize("role", list(UserRoleInput))
-    def test_only_admin_can_delete_user_api_key_for_non_self(
-        self,
-        role_or_user: _RoleOrUser,
-        role: UserRoleInput,
         expectation: _OK_OR_DENIED,
         _get_user: _GetUser,
     ) -> None:
         u = _get_user(role_or_user)
-        logged_in_user = u.log_in()
-        non_self = _get_user(role).log_in()
-        assert non_self.gid != logged_in_user.gid
-        api_key = non_self.create_api_key()
-        with expectation:
-            logged_in_user.delete_api_key(api_key)
-
-    @pytest.mark.parametrize(
-        "role_or_user,expectation",
-        [
-            (_MEMBER, _DENIED),
-            (_ADMIN, _OK),
-            (_DEFAULT_ADMIN, _OK),
-        ],
-    )
-    def test_only_admin_can_delete_system_api_key(
-        self,
-        role_or_user: _RoleOrUser,
->>>>>>> ab5ddedd
-        expectation: _OK_OR_DENIED,
-        _get_user: _GetUser,
-    ) -> None:
-        u = _get_user(role_or_user)
-<<<<<<< HEAD
         doer = u.log_in()
         with expectation:
             doer.gql(query)
 
-    @pytest.mark.parametrize("role_or_user", [_MEMBER, _ADMIN, _CZAR])
+    @pytest.mark.parametrize("role_or_user", [_MEMBER, _ADMIN, _DEFAULT_ADMIN])
     def test_can_query_user_node_for_self(
         self,
         role_or_user: _RoleOrUser,
@@ -902,7 +625,7 @@
         [
             (_MEMBER, _DENIED),
             (_ADMIN, _OK),
-            (_CZAR, _OK),
+            (_DEFAULT_ADMIN, _OK),
         ],
     )
     @pytest.mark.parametrize("role", list(UserRoleInput))
@@ -919,12 +642,6 @@
         query = 'query{node(id:"' + non_self.gid + '"){__typename}}'
         with expectation:
             doer.gql(query)
-=======
-        logged_in_user = u.log_in()
-        api_key = _DEFAULT_ADMIN.create_api_key("System")
-        with expectation:
-            logged_in_user.delete_api_key(api_key)
->>>>>>> ab5ddedd
 
 
 class TestSpanExporters:
@@ -948,11 +665,7 @@
         headers: Optional[_Headers] = None
         api_key: Optional[_ApiKey] = None
         if with_headers:
-<<<<<<< HEAD
-            api_key = _CZAR.log_in().create_api_key("System", expires_at=expires_at)
-=======
             api_key = _DEFAULT_ADMIN.log_in().create_api_key("System", expires_at=expires_at)
->>>>>>> ab5ddedd
             headers = dict(authorization=f"Bearer {api_key}")
         export = _span_exporter(headers=headers).export
         project_name, span_name = _fake.unique.pystr(), _fake.unique.pystr()
@@ -963,9 +676,5 @@
         for _ in range(2):
             assert export(spans) is expected
         if api_key and expected is SpanExportResult.SUCCESS:
-<<<<<<< HEAD
-            _CZAR.log_in().delete_api_key(api_key)
-=======
             _DEFAULT_ADMIN.log_in().delete_api_key(api_key)
->>>>>>> ab5ddedd
             assert export(spans) is SpanExportResult.FAILURE