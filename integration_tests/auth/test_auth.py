from contextlib import nullcontext
from datetime import datetime, timedelta, timezone
from functools import partial
from itertools import product
from typing import ContextManager, Iterator, Optional
from urllib.parse import urljoin

import jwt
import pytest
from faker import Faker
from httpx import HTTPStatusError
from opentelemetry.sdk.trace.export import SpanExportResult
from opentelemetry.sdk.trace.export.in_memory_span_exporter import InMemorySpanExporter
from phoenix.auth import PHOENIX_ACCESS_TOKEN_COOKIE_NAME, PHOENIX_REFRESH_TOKEN_COOKIE_NAME
from phoenix.config import get_base_url
from phoenix.server.api.exceptions import Unauthorized
from phoenix.server.api.input_types.UserRoleInput import UserRoleInput

from .._helpers import (
    _AccessToken,
    _create_system_api_key,
    _create_user,
    _delete_system_api_key,
    _Email,
    _GetNewUser,
    _GqlId,
    _Headers,
    _httpx_client,
    _log_in,
    _log_out,
    _Password,
    _patch_user,
    _patch_viewer,
    _Profile,
    _RefreshToken,
    _Secret,
    _SpanExporterConstructor,
    _start_span,
    _Username,
)

NOW = datetime.now(timezone.utc)


class TestTokens:
    def test_log_in_tokens_should_change(
        self,
<<<<<<< HEAD
        _admin_email: _Email,
        _secret: _Secret,
    ) -> None:
        n, access_tokens, refresh_tokens = 2, set(), set()
        for _ in range(n):
            with _log_in(_secret, email=_admin_email) as (access_token, refresh_token):
=======
        admin_email: str,
        admin_password: str,
        log_in: _LogIn,
    ) -> None:
        n, access_tokens, refresh_tokens = 2, set(), set()
        for _ in range(n):
            with log_in(admin_password, email=admin_email) as (access_token, refresh_token):
>>>>>>> c3a9537c
                access_tokens.add(access_token)
                refresh_tokens.add(refresh_token)
        assert len(access_tokens) == n
        assert len(refresh_tokens) == n
        decode = partial(jwt.decode, options=dict(verify_signature=False))
        assert len({decode(token)["jti"] for token in access_tokens}) == n
        assert len({decode(token)["jti"] for token in refresh_tokens}) == n


class TestUsers:
    @pytest.mark.parametrize(
        "email,use_admin_password,expectation",
        [
            ("admin@localhost", True, nullcontext()),
            ("admin@localhost", False, pytest.raises(HTTPStatusError, match="401 Unauthorized")),
            ("system@localhost", True, pytest.raises(HTTPStatusError, match="401 Unauthorized")),
            ("admin", True, pytest.raises(HTTPStatusError, match="401 Unauthorized")),
        ],
    )
    def test_admin(
        self,
<<<<<<< HEAD
        email: _Email,
        use_secret: bool,
        expectation: ContextManager[Optional[Unauthorized]],
        _secret: _Secret,
        _fake: Faker,
        _passwords: Iterator[_Password],
    ) -> None:
        password = _secret if use_secret else next(_passwords)
=======
        email: str,
        expectation: ContextManager[Optional[Unauthorized]],
        use_admin_password: bool,
        admin_password: str,
        log_in: _LogIn,
        create_system_api_key: _CreateSystemApiKey,
        fake: Faker,
        passwords: Iterator[_Password],
    ) -> None:
        password = admin_password if use_admin_password else next(passwords)
>>>>>>> c3a9537c
        with pytest.raises(HTTPStatusError, match="401 Unauthorized"):
            _create_system_api_key(None, name=_fake.unique.pystr())
        with expectation:
            with _log_in(password, email=email) as (token, _):
                _create_system_api_key(token, name=_fake.unique.pystr())
            with pytest.raises(HTTPStatusError, match="401 Unauthorized"):
                _create_system_api_key(token, name=_fake.unique.pystr())

    def test_end_to_end_credentials_flow(
        self,
<<<<<<< HEAD
        _admin_email: _Email,
        _secret: _Password,
        _fake: Faker,
    ) -> None:
        # user logs into first browser
        browser_0_access_token_0, browser_0_refresh_token_0 = _log_in(_secret, email=_admin_email)
=======
        admin_email: str,
        admin_password: str,
        httpx_client: Callable[[], httpx.Client],
        create_system_api_key: _CreateSystemApiKey,
        fake: Faker,
    ) -> None:
        # user logs into first browser
        resp = httpx_client().post(
            urljoin(get_base_url(), "/auth/login"),
            json={"email": admin_email, "password": admin_password},
        )
        resp.raise_for_status()
        assert (browser_0_access_token_0 := resp.cookies.get(PHOENIX_ACCESS_TOKEN_COOKIE_NAME))
        assert (browser_0_refresh_token_0 := resp.cookies.get(PHOENIX_REFRESH_TOKEN_COOKIE_NAME))
>>>>>>> c3a9537c

        # user creates api key in the first browser
        _create_system_api_key(browser_0_access_token_0, name="api-key-0")

        # tokens are refreshed in the first browser
        resp = _httpx_client(browser_0_access_token_0, browser_0_refresh_token_0).post(
            urljoin(get_base_url(), "auth/refresh"),
        )
        resp.raise_for_status()
        browser_0_access_token_1 = _AccessToken(resp.cookies.get(PHOENIX_ACCESS_TOKEN_COOKIE_NAME))
        browser_0_refresh_token_1 = _RefreshToken(
            resp.cookies.get(PHOENIX_REFRESH_TOKEN_COOKIE_NAME)
        )
        assert browser_0_access_token_1
        assert browser_0_refresh_token_1

        # user creates api key in the first browser
        _create_system_api_key(browser_0_access_token_1, name="api-key-1")

        # refresh token is good for one use only
        resp = _httpx_client(browser_0_access_token_0, browser_0_refresh_token_0).post(
            urljoin(get_base_url(), "auth/refresh"),
        )
        with pytest.raises(HTTPStatusError):
            resp.raise_for_status()

        # original access token is invalid after refresh
        with pytest.raises(HTTPStatusError, match="401 Unauthorized"):
            _create_system_api_key(browser_0_access_token_0, name="api-key-2")

        # user logs into second browser
<<<<<<< HEAD
        browser_1_access_token_0, browser_1_refresh_token_0 = _log_in(_secret, email=_admin_email)
=======
        resp = httpx_client().post(
            urljoin(get_base_url(), "/auth/login"),
            json={"email": admin_email, "password": admin_password},
        )
        resp.raise_for_status()
        assert (browser_1_access_token_0 := resp.cookies.get(PHOENIX_ACCESS_TOKEN_COOKIE_NAME))
        assert resp.cookies.get(PHOENIX_REFRESH_TOKEN_COOKIE_NAME)
>>>>>>> c3a9537c

        # user creates api key in the second browser
        _create_system_api_key(browser_1_access_token_0, name="api-key-3")

        # user logs out in first browser
        _log_out(browser_0_access_token_1, browser_0_refresh_token_1)

        # user is logged out of both browsers
        with pytest.raises(HTTPStatusError, match="401 Unauthorized"):
            _create_system_api_key(browser_0_access_token_1, name="api-key-4")
        with pytest.raises(HTTPStatusError, match="401 Unauthorized"):
            _create_system_api_key(browser_1_access_token_0, name="api-key-5")

    @pytest.mark.parametrize(
        "role,expectation",
        [
            (UserRoleInput.ADMIN, nullcontext()),
            (UserRoleInput.MEMBER, pytest.raises(Unauthorized)),
        ],
    )
    def test_create_user(
        self,
        role: UserRoleInput,
        expectation: ContextManager[Optional[Unauthorized]],
<<<<<<< HEAD
        _admin_email: _Email,
        _secret: _Secret,
        _fake: Faker,
        _profiles: Iterator[_Profile],
=======
        admin_email: str,
        admin_password: str,
        log_in: _LogIn,
        create_user: _CreateUser,
        create_system_api_key: _CreateSystemApiKey,
        fake: Faker,
        profiles: Iterator[_Profile],
>>>>>>> c3a9537c
    ) -> None:
        profile = next(_profiles)
        email = profile.email
        username = profile.username
        password = profile.password
        with pytest.raises(HTTPStatusError, match="401 Unauthorized"):
<<<<<<< HEAD
            _create_user(None, email=email, password=password, username=username, role=role)
        with _log_in(_secret, email=_admin_email) as (token, _):
            _create_user(token, email=email, password=password, username=username, role=role)
        with _log_in(password, email=email) as (token, _):
=======
            create_user(None, email=email, password=password, username=username, role=role)
        with log_in(admin_password, email=admin_email) as (token, _):
            create_user(token, email=email, password=password, username=username, role=role)
        with log_in(password, email=email) as (token, _):
>>>>>>> c3a9537c
            with expectation:
                _create_system_api_key(token, name=_fake.unique.pystr())
            for _role in UserRoleInput:
                _profile = next(_profiles)
                with expectation:
                    _create_user(
                        token,
                        email=_profile.email,
                        username=_profile.username,
                        password=_profile.password,
                        role=_role,
                    )

    @pytest.mark.parametrize("role", list(UserRoleInput))
    def test_user_can_change_password_for_self(
        self,
        role: UserRoleInput,
        _get_new_user: _GetNewUser,
        _passwords: Iterator[_Password],
    ) -> None:
        user = _get_new_user(role)
        email = user.profile.email
        password = user.profile.password
        (token, *_) = user.tokens
        new_password = f"new_password_{next(_passwords)}"
        assert new_password != password
        wrong_password = next(_passwords)
        assert wrong_password != password
        for _token, _password in product((None, token), (None, wrong_password, password)):
            if _token == token and _password == password:
                continue
            with pytest.raises(BaseException):
                _patch_viewer(_token, _password, new_password=new_password)
            _log_in(password, email=email)
        _patch_viewer((old_token := token), (old_password := password), new_password=new_password)
        another_password = f"another_password_{next(_passwords)}"
        with pytest.raises(HTTPStatusError, match="401 Unauthorized"):
            _patch_viewer(old_token, new_password, new_password=another_password)
        with pytest.raises(HTTPStatusError, match="401 Unauthorized"):
            _log_in(old_password, email=email)
        new_token, _ = _log_in(new_password, email=email)
        with pytest.raises(BaseException):
            _patch_viewer(new_token, old_password, new_password=another_password)

    @pytest.mark.parametrize("role", list(UserRoleInput))
    def test_user_can_change_username_for_self(
        self,
        role: UserRoleInput,
        _get_new_user: _GetNewUser,
        _usernames: Iterator[_Username],
        _passwords: Iterator[_Password],
    ) -> None:
        user = _get_new_user(role)
        (token, *_), password = user.tokens, user.profile.password
        new_username = f"new_username_{next(_usernames)}"
        for _password in (None, password):
            with pytest.raises(HTTPStatusError, match="401 Unauthorized"):
                _patch_viewer(None, _password, new_username=new_username)
        _patch_viewer(token, None, new_username=new_username)
        another_username = f"another_username_{next(_usernames)}"
        wrong_password = next(_passwords)
        assert wrong_password != password
        _patch_viewer(token, wrong_password, new_username=another_username)

    @pytest.mark.parametrize(
        "role,expectation",
        [
            (UserRoleInput.MEMBER, pytest.raises(Unauthorized)),
            (UserRoleInput.ADMIN, nullcontext()),
        ],
    )
    def test_only_admin_can_change_role_for_non_self(
        self,
        role: UserRoleInput,
        expectation: ContextManager[Optional[Unauthorized]],
        _get_new_user: _GetNewUser,
    ) -> None:
        user = _get_new_user(role)
        non_self = _get_new_user(UserRoleInput.MEMBER)
        assert user.gid != non_self.gid
        (token, *_), gid = user.tokens, non_self.gid
        with pytest.raises(HTTPStatusError, match="401 Unauthorized"):
            _patch_user(gid, new_role=UserRoleInput.ADMIN)
        with expectation:
            _patch_user(gid, token, new_role=UserRoleInput.ADMIN)

    @pytest.mark.parametrize(
        "role,expectation",
        [
            (UserRoleInput.MEMBER, pytest.raises(Unauthorized)),
            (UserRoleInput.ADMIN, nullcontext()),
        ],
    )
    def test_only_admin_can_change_password_for_non_self(
        self,
        role: UserRoleInput,
        expectation: ContextManager[Optional[Unauthorized]],
        _get_new_user: _GetNewUser,
        _passwords: Iterator[_Password],
    ) -> None:
        user = _get_new_user(role)
        non_self = _get_new_user(UserRoleInput.MEMBER)
        assert user.gid != non_self.gid
        old_password = non_self.profile.password
        new_password = f"new_password_{next(_passwords)}"
        assert new_password != old_password
        (token, *_), gid = user.tokens, non_self.gid
        with pytest.raises(HTTPStatusError, match="401 Unauthorized"):
            _patch_user(gid, new_password=new_password)
        with expectation as e:
            _patch_user(gid, token, new_password=new_password)
        if e:
            return
        email = non_self.profile.email
        with pytest.raises(HTTPStatusError, match="401 Unauthorized"):
            _log_in(old_password, email=email)
        _log_in(new_password, email=email)

    @pytest.mark.parametrize(
        "role,expectation",
        [
            (UserRoleInput.MEMBER, pytest.raises(Unauthorized)),
            (UserRoleInput.ADMIN, nullcontext()),
        ],
    )
    def test_only_admin_can_change_username_for_non_self(
        self,
        role: UserRoleInput,
        expectation: ContextManager[Optional[Unauthorized]],
        _get_new_user: _GetNewUser,
        _usernames: Iterator[_Username],
    ) -> None:
        user = _get_new_user(role)
        non_self = _get_new_user(UserRoleInput.MEMBER)
        assert user.gid != non_self.gid
        old_username = non_self.profile.username
        new_username = f"new_username_{next(_usernames)}"
        assert new_username != old_username
        (token, *_), gid = user.tokens, non_self.gid
        with pytest.raises(HTTPStatusError, match="401 Unauthorized"):
            _patch_user(gid, new_username=new_username)
        with expectation:
            _patch_user(gid, token, new_username=new_username)


def _create_user_key(token: str) -> str:
    _create_user_key_mutation = """
            mutation ($input: CreateUserApiKeyInput!) {
              createUserApiKey(input: $input) {
                apiKey {
                  id
                }
              }
            }
            """
    resp = _httpx_client().post(
        urljoin(get_base_url(), "graphql"),
        json={
            "query": _create_user_key_mutation,
            "variables": {
                "input": {
                    "name": "test",
                }
            },
        },
        cookies={PHOENIX_ACCESS_TOKEN_COOKIE_NAME: token},
    )
    resp.raise_for_status()
    return str(resp.json()["data"]["createUserApiKey"]["apiKey"]["id"])


class TestApiKeys:
    DELETE_USER_KEY_MUTATION = """
            mutation ($input: DeleteApiKeyInput!) {
              deleteUserApiKey(input: $input) {
                apiKeyId
              }
            }
            """

    def test_delete_user_api_key(
        self,
<<<<<<< HEAD
        _admin_email: str,
        _secret: str,
        _passwords: Iterator[_Password],
=======
        admin_email: str,
        admin_password: str,
        log_in: _LogIn,
        create_user: _CreateUser,
        httpx_client: Callable[[], httpx.Client],
        passwords: Iterator[_Password],
>>>>>>> c3a9537c
    ) -> None:
        member_email = "member@localhost.com"
        username = "member"
        member_password = next(_passwords)

<<<<<<< HEAD
        with _log_in(_secret, email=_admin_email) as (admin_token, _):
            admin_api_key_id = _create_user_key(admin_token)
            _create_user(
=======
        with log_in(admin_password, email=admin_email) as (admin_token, _):
            admin_api_key_id = create_user_key(httpx_client, admin_token)
            create_user(
>>>>>>> c3a9537c
                admin_token,
                email=member_email,
                password=member_password,
                role=UserRoleInput.MEMBER,
                username=username,
            )

            with _log_in(
                member_password,
                email=member_email,
            ) as (member_token, _):
                member_api_key_id = _create_user_key(member_token)
                member_api_key_id_2 = _create_user_key(member_token)
                # member can delete their own keys
                resp = _httpx_client().post(
                    urljoin(get_base_url(), "graphql"),
                    json={
                        "query": self.DELETE_USER_KEY_MUTATION,
                        "variables": {
                            "input": {
                                "id": member_api_key_id,
                            }
                        },
                    },
                    cookies={PHOENIX_ACCESS_TOKEN_COOKIE_NAME: member_token},
                )
                resp.raise_for_status()
                assert resp.json().get("errors") is None
                # member can't delete other user's keys
                resp = _httpx_client().post(
                    urljoin(get_base_url(), "graphql"),
                    json={
                        "query": self.DELETE_USER_KEY_MUTATION,
                        "variables": {
                            "input": {
                                "id": admin_api_key_id,
                            }
                        },
                    },
                    cookies={PHOENIX_ACCESS_TOKEN_COOKIE_NAME: member_token},
                )
                assert len(errors := resp.json().get("errors")) == 1
                assert errors[0]["message"] == "User not authorized to delete"
                # admin can delete their own key
                resp = _httpx_client().post(
                    urljoin(get_base_url(), "graphql"),
                    json={
                        "query": self.DELETE_USER_KEY_MUTATION,
                        "variables": {
                            "input": {
                                "id": admin_api_key_id,
                            }
                        },
                    },
                    cookies={PHOENIX_ACCESS_TOKEN_COOKIE_NAME: admin_token},
                )
                resp.raise_for_status()
                assert resp.json().get("errors") is None
                # admin can delete other user's keys
                resp = _httpx_client().post(
                    urljoin(get_base_url(), "graphql"),
                    json={
                        "query": self.DELETE_USER_KEY_MUTATION,
                        "variables": {
                            "input": {
                                "id": member_api_key_id_2,
                            }
                        },
                    },
                    cookies={PHOENIX_ACCESS_TOKEN_COOKIE_NAME: admin_token},
                )
                resp.raise_for_status()
                assert resp.json().get("errors") is None


class TestSpanExporters:
    @pytest.mark.parametrize(
        "with_headers,expires_at,expected",
        [
            (True, NOW + timedelta(days=1), SpanExportResult.SUCCESS),
            (True, None, SpanExportResult.SUCCESS),
            (True, NOW, SpanExportResult.FAILURE),
            (False, None, SpanExportResult.FAILURE),
        ],
    )
    def test_headers(
        self,
        with_headers: bool,
        expires_at: Optional[datetime],
        expected: SpanExportResult,
        _span_exporter: _SpanExporterConstructor,
        _admin_token: _AccessToken,
        _fake: Faker,
    ) -> None:
        headers: Optional[_Headers] = None
        gid: Optional[_GqlId] = None
        if with_headers:
            system_api_key, gid = _create_system_api_key(
                _admin_token,
                name=_fake.unique.pystr(),
                expires_at=expires_at,
            )
            headers = {"authorization": f"Bearer {system_api_key}"}
        export = _span_exporter(headers=headers).export
        project_name, span_name = _fake.unique.pystr(), _fake.unique.pystr()
        memory = InMemorySpanExporter()
        _start_span(project_name=project_name, span_name=span_name, exporter=memory).end()
        spans = memory.get_finished_spans()
        assert len(spans) == 1
        for _ in range(2):
            assert export(spans) is expected
        if gid is not None and expected is SpanExportResult.SUCCESS:
            _delete_system_api_key(gid, _admin_token)
            assert export(spans) is SpanExportResult.FAILURE<|MERGE_RESOLUTION|>--- conflicted
+++ resolved
@@ -33,7 +33,6 @@
     _patch_viewer,
     _Profile,
     _RefreshToken,
-    _Secret,
     _SpanExporterConstructor,
     _start_span,
     _Username,
@@ -45,22 +44,12 @@
 class TestTokens:
     def test_log_in_tokens_should_change(
         self,
-<<<<<<< HEAD
         _admin_email: _Email,
-        _secret: _Secret,
+        _admin_password: _Password,
     ) -> None:
         n, access_tokens, refresh_tokens = 2, set(), set()
         for _ in range(n):
-            with _log_in(_secret, email=_admin_email) as (access_token, refresh_token):
-=======
-        admin_email: str,
-        admin_password: str,
-        log_in: _LogIn,
-    ) -> None:
-        n, access_tokens, refresh_tokens = 2, set(), set()
-        for _ in range(n):
-            with log_in(admin_password, email=admin_email) as (access_token, refresh_token):
->>>>>>> c3a9537c
+            with _log_in(_admin_password, email=_admin_email) as (access_token, refresh_token):
                 access_tokens.add(access_token)
                 refresh_tokens.add(refresh_token)
         assert len(access_tokens) == n
@@ -82,27 +71,14 @@
     )
     def test_admin(
         self,
-<<<<<<< HEAD
         email: _Email,
-        use_secret: bool,
+        use_admin_password: bool,
         expectation: ContextManager[Optional[Unauthorized]],
-        _secret: _Secret,
+        _admin_password: _Password,
         _fake: Faker,
         _passwords: Iterator[_Password],
     ) -> None:
-        password = _secret if use_secret else next(_passwords)
-=======
-        email: str,
-        expectation: ContextManager[Optional[Unauthorized]],
-        use_admin_password: bool,
-        admin_password: str,
-        log_in: _LogIn,
-        create_system_api_key: _CreateSystemApiKey,
-        fake: Faker,
-        passwords: Iterator[_Password],
-    ) -> None:
-        password = admin_password if use_admin_password else next(passwords)
->>>>>>> c3a9537c
+        password = _admin_password if use_admin_password else next(_passwords)
         with pytest.raises(HTTPStatusError, match="401 Unauthorized"):
             _create_system_api_key(None, name=_fake.unique.pystr())
         with expectation:
@@ -113,29 +89,14 @@
 
     def test_end_to_end_credentials_flow(
         self,
-<<<<<<< HEAD
         _admin_email: _Email,
-        _secret: _Password,
+        _admin_password: _Password,
         _fake: Faker,
     ) -> None:
         # user logs into first browser
-        browser_0_access_token_0, browser_0_refresh_token_0 = _log_in(_secret, email=_admin_email)
-=======
-        admin_email: str,
-        admin_password: str,
-        httpx_client: Callable[[], httpx.Client],
-        create_system_api_key: _CreateSystemApiKey,
-        fake: Faker,
-    ) -> None:
-        # user logs into first browser
-        resp = httpx_client().post(
-            urljoin(get_base_url(), "/auth/login"),
-            json={"email": admin_email, "password": admin_password},
+        browser_0_access_token_0, browser_0_refresh_token_0 = _log_in(
+            _admin_password, email=_admin_email
         )
-        resp.raise_for_status()
-        assert (browser_0_access_token_0 := resp.cookies.get(PHOENIX_ACCESS_TOKEN_COOKIE_NAME))
-        assert (browser_0_refresh_token_0 := resp.cookies.get(PHOENIX_REFRESH_TOKEN_COOKIE_NAME))
->>>>>>> c3a9537c
 
         # user creates api key in the first browser
         _create_system_api_key(browser_0_access_token_0, name="api-key-0")
@@ -167,17 +128,9 @@
             _create_system_api_key(browser_0_access_token_0, name="api-key-2")
 
         # user logs into second browser
-<<<<<<< HEAD
-        browser_1_access_token_0, browser_1_refresh_token_0 = _log_in(_secret, email=_admin_email)
-=======
-        resp = httpx_client().post(
-            urljoin(get_base_url(), "/auth/login"),
-            json={"email": admin_email, "password": admin_password},
+        browser_1_access_token_0, browser_1_refresh_token_0 = _log_in(
+            _admin_password, email=_admin_email
         )
-        resp.raise_for_status()
-        assert (browser_1_access_token_0 := resp.cookies.get(PHOENIX_ACCESS_TOKEN_COOKIE_NAME))
-        assert resp.cookies.get(PHOENIX_REFRESH_TOKEN_COOKIE_NAME)
->>>>>>> c3a9537c
 
         # user creates api key in the second browser
         _create_system_api_key(browser_1_access_token_0, name="api-key-3")
@@ -202,37 +155,20 @@
         self,
         role: UserRoleInput,
         expectation: ContextManager[Optional[Unauthorized]],
-<<<<<<< HEAD
         _admin_email: _Email,
-        _secret: _Secret,
+        _admin_password: _Password,
         _fake: Faker,
         _profiles: Iterator[_Profile],
-=======
-        admin_email: str,
-        admin_password: str,
-        log_in: _LogIn,
-        create_user: _CreateUser,
-        create_system_api_key: _CreateSystemApiKey,
-        fake: Faker,
-        profiles: Iterator[_Profile],
->>>>>>> c3a9537c
     ) -> None:
         profile = next(_profiles)
         email = profile.email
         username = profile.username
         password = profile.password
         with pytest.raises(HTTPStatusError, match="401 Unauthorized"):
-<<<<<<< HEAD
-            _create_user(None, email=email, password=password, username=username, role=role)
-        with _log_in(_secret, email=_admin_email) as (token, _):
+            _create_user(email=email, password=password, username=username, role=role)
+        with _log_in(_admin_password, email=_admin_email) as (token, _):
             _create_user(token, email=email, password=password, username=username, role=role)
         with _log_in(password, email=email) as (token, _):
-=======
-            create_user(None, email=email, password=password, username=username, role=role)
-        with log_in(admin_password, email=admin_email) as (token, _):
-            create_user(token, email=email, password=password, username=username, role=role)
-        with log_in(password, email=email) as (token, _):
->>>>>>> c3a9537c
             with expectation:
                 _create_system_api_key(token, name=_fake.unique.pystr())
             for _role in UserRoleInput:
@@ -415,32 +351,17 @@
 
     def test_delete_user_api_key(
         self,
-<<<<<<< HEAD
-        _admin_email: str,
-        _secret: str,
+        _admin_email: _Email,
+        _admin_password: _Password,
         _passwords: Iterator[_Password],
-=======
-        admin_email: str,
-        admin_password: str,
-        log_in: _LogIn,
-        create_user: _CreateUser,
-        httpx_client: Callable[[], httpx.Client],
-        passwords: Iterator[_Password],
->>>>>>> c3a9537c
     ) -> None:
         member_email = "member@localhost.com"
         username = "member"
         member_password = next(_passwords)
 
-<<<<<<< HEAD
-        with _log_in(_secret, email=_admin_email) as (admin_token, _):
+        with _log_in(_admin_password, email=_admin_email) as (admin_token, _):
             admin_api_key_id = _create_user_key(admin_token)
             _create_user(
-=======
-        with log_in(admin_password, email=admin_email) as (admin_token, _):
-            admin_api_key_id = create_user_key(httpx_client, admin_token)
-            create_user(
->>>>>>> c3a9537c
                 admin_token,
                 email=member_email,
                 password=member_password,
