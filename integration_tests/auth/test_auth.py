from contextlib import nullcontext
from datetime import datetime, timedelta, timezone
from functools import partial
from itertools import product
<<<<<<< HEAD
from typing import ContextManager, Iterator, Optional
=======
from typing import (
    Any,
    Callable,
    ContextManager,
    Dict,
    Iterator,
    Optional,
    Protocol,
    Sequence,
    Tuple,
)
>>>>>>> 4b3c8fcd
from urllib.parse import urljoin

import jwt
import pytest
from faker import Faker
from httpx import HTTPStatusError
from opentelemetry.sdk.trace.export import SpanExportResult
from opentelemetry.sdk.trace.export.in_memory_span_exporter import InMemorySpanExporter
from phoenix.auth import (
    DEFAULT_ADMIN_EMAIL,
    DEFAULT_ADMIN_PASSWORD,
    PHOENIX_ACCESS_TOKEN_COOKIE_NAME,
    PHOENIX_REFRESH_TOKEN_COOKIE_NAME,
)
from phoenix.config import get_base_url
from phoenix.server.api.exceptions import Unauthorized
from phoenix.server.api.input_types.UserRoleInput import UserRoleInput
<<<<<<< HEAD
=======
from strawberry.relay import GlobalID
from typing_extensions import TypeAlias

NOW = datetime.now(timezone.utc)

_ProjectName: TypeAlias = str
_SpanName: TypeAlias = str
_Headers: TypeAlias = Dict[str, Any]
_Name: TypeAlias = str

_Username: TypeAlias = str
_Email: TypeAlias = str
_Password: TypeAlias = str
_Token: TypeAlias = str
_AccessToken: TypeAlias = str
_RefreshToken: TypeAlias = str
_ApiKey: TypeAlias = str
_GqlId: TypeAlias = str


class _LogIn(Protocol):
    def __call__(
        self,
        password: _Password,
        /,
        *,
        email: _Email,
    ) -> ContextManager[Tuple[_AccessToken, _RefreshToken]]: ...


class _LogOut(Protocol):
    def __call__(self, token: _Token, /) -> None: ...


class _CreateUser(Protocol):
    def __call__(
        self,
        token: Optional[_Token],
        /,
        *,
        email: _Email,
        password: _Password,
        role: UserRoleInput,
        username: Optional[_Username] = None,
    ) -> _GqlId: ...


class _PatchUser(Protocol):
    def __call__(
        self,
        token: Optional[_Token],
        gid: _GqlId,
        /,
        *,
        new_username: Optional[_Username] = None,
        new_password: Optional[_Password] = None,
        new_role: Optional[UserRoleInput] = None,
    ) -> None: ...


class _DeleteUsers(Protocol):
    def __call__(self, token: _Token, /, *, user_ids: Sequence[_GqlId]) -> None: ...


class _PatchViewer(Protocol):
    def __call__(
        self,
        token: Optional[_Token],
        current_password: Optional[_Password],
        /,
        *,
        new_username: Optional[_Username] = None,
        new_password: Optional[_Password] = None,
    ) -> None: ...


class _CreateSystemApiKey(Protocol):
    def __call__(
        self,
        token: Optional[_Token],
        /,
        *,
        name: _Name,
        expires_at: Optional[datetime] = None,
    ) -> Tuple[_ApiKey, _GqlId]: ...


class _DeleteSystemApiKey(Protocol):
    def __call__(
        self,
        token: Optional[_Token],
        gid: _GqlId,
        /,
    ) -> None: ...


class _SpanExporterFactory(Protocol):
    def __call__(
        self,
        *,
        headers: Optional[_Headers] = None,
    ) -> SpanExporter: ...


class _StartSpan(Protocol):
    def __call__(
        self,
        *,
        project_name: _ProjectName,
        span_name: _SpanName,
        exporter: SpanExporter,
    ) -> Span: ...


class _Profile(Protocol):
    @property
    def email(self) -> _Email: ...
    @property
    def password(self) -> _Password: ...
    @property
    def username(self) -> Optional[_Username]: ...


class _User(Protocol):
    @property
    def gid(self) -> _GqlId: ...
    @property
    def profile(self) -> _Profile: ...
    @property
    def role(self) -> UserRoleInput: ...
    @property
    def token(self) -> Optional[_Token]: ...
>>>>>>> 4b3c8fcd

from .._helpers import (
    _EXPECTATION_401,
    _AccessToken,
    _create_system_api_key,
    _create_user,
    _delete_system_api_key,
    _Email,
    _GetNewUser,
    _GqlId,
    _Headers,
    _httpx_client,
    _log_in,
    _log_out,
    _Password,
    _patch_user,
    _patch_viewer,
    _Profile,
    _RefreshToken,
    _SpanExporterConstructor,
    _start_span,
    _Username,
)

NOW = datetime.now(timezone.utc)


class TestTokens:
    def test_log_in_tokens_should_change(self) -> None:
        password, email = DEFAULT_ADMIN_PASSWORD, DEFAULT_ADMIN_EMAIL
        n, access_tokens, refresh_tokens = 2, set(), set()
        for _ in range(n):
            with _log_in(password, email=email) as (access_token, refresh_token):
                access_tokens.add(access_token)
                refresh_tokens.add(refresh_token)
        assert len(access_tokens) == n
        assert len(refresh_tokens) == n
        decode = partial(jwt.decode, options=dict(verify_signature=False))
        assert len({decode(token)["jti"] for token in access_tokens}) == n
        assert len({decode(token)["jti"] for token in refresh_tokens}) == n


class TestUsers:
    @pytest.mark.parametrize(
        "email,use_admin_password,expectation",
        [
            ("admin@localhost", True, nullcontext()),
            ("admin@localhost", False, _EXPECTATION_401),
            ("system@localhost", True, _EXPECTATION_401),
            ("admin", True, _EXPECTATION_401),
        ],
    )
    def test_admin(
        self,
        email: _Email,
        use_admin_password: bool,
        expectation: ContextManager[Optional[Unauthorized]],
        _fake: Faker,
        _passwords: Iterator[_Password],
    ) -> None:
        password = DEFAULT_ADMIN_PASSWORD if use_admin_password else next(_passwords)
        with _EXPECTATION_401:
            _create_system_api_key(None, name=_fake.unique.pystr())
        with expectation:
            with _log_in(password, email=email) as (token, _):
                _create_system_api_key(token, name=_fake.unique.pystr())
            with _EXPECTATION_401:
                _create_system_api_key(token, name=_fake.unique.pystr())

    def test_end_to_end_credentials_flow(self, _fake: Faker) -> None:
        password, email = DEFAULT_ADMIN_PASSWORD, DEFAULT_ADMIN_EMAIL
        # user logs into first browser
        browser_0_access_token_0, browser_0_refresh_token_0 = _log_in(password, email=email)

        # user creates api key in the first browser
        _create_system_api_key(browser_0_access_token_0, name="api-key-0")

        # tokens are refreshed in the first browser
        resp = _httpx_client(browser_0_access_token_0, browser_0_refresh_token_0).post(
            urljoin(get_base_url(), "auth/refresh"),
        )
        resp.raise_for_status()
        browser_0_access_token_1 = _AccessToken(resp.cookies.get(PHOENIX_ACCESS_TOKEN_COOKIE_NAME))
        browser_0_refresh_token_1 = _RefreshToken(
            resp.cookies.get(PHOENIX_REFRESH_TOKEN_COOKIE_NAME)
        )
        assert browser_0_access_token_1
        assert browser_0_refresh_token_1

        # user creates api key in the first browser
        _create_system_api_key(browser_0_access_token_1, name="api-key-1")

        # refresh token is good for one use only
        resp = _httpx_client(browser_0_access_token_0, browser_0_refresh_token_0).post(
            urljoin(get_base_url(), "auth/refresh"),
        )
        with pytest.raises(HTTPStatusError):
            resp.raise_for_status()

        # original access token is invalid after refresh
        with _EXPECTATION_401:
            _create_system_api_key(browser_0_access_token_0, name="api-key-2")

        # user logs into second browser
        browser_1_access_token_0, browser_1_refresh_token_0 = _log_in(password, email=email)

        # user creates api key in the second browser
        _create_system_api_key(browser_1_access_token_0, name="api-key-3")

        # user logs out in first browser
        _log_out(browser_0_access_token_1, browser_0_refresh_token_1)

        # user is logged out of both browsers
        with _EXPECTATION_401:
            _create_system_api_key(browser_0_access_token_1, name="api-key-4")
        with _EXPECTATION_401:
            _create_system_api_key(browser_1_access_token_0, name="api-key-5")

    @pytest.mark.parametrize(
        "role,expectation",
        [
            (UserRoleInput.ADMIN, nullcontext()),
            (UserRoleInput.MEMBER, pytest.raises(Unauthorized)),
        ],
    )
    def test_create_user(
        self,
        role: UserRoleInput,
        expectation: ContextManager[Optional[Unauthorized]],
        _fake: Faker,
        _profiles: Iterator[_Profile],
    ) -> None:
        profile = next(_profiles)
        with _EXPECTATION_401:
            _create_user(profile=profile, role=role)
        with _log_in(DEFAULT_ADMIN_PASSWORD, email=DEFAULT_ADMIN_EMAIL) as (token, _):
            _create_user(token, profile=profile, role=role)
        password, email = profile.password, profile.email
        with _log_in(password, email=email) as (token, _):
            with expectation:
                _create_system_api_key(token, name=_fake.unique.pystr())
            for _role in UserRoleInput:
                with expectation:
                    _create_user(token, profile=next(_profiles), role=_role)

    @pytest.mark.parametrize("role", list(UserRoleInput))
    def test_user_can_change_password_for_self(
        self,
        role: UserRoleInput,
        _get_new_user: _GetNewUser,
        _passwords: Iterator[_Password],
    ) -> None:
        user = _get_new_user(role)
        email = user.email
        password = user.password
        (token, *_) = user.tokens
        new_password = f"new_password_{next(_passwords)}"
        assert new_password != password
        wrong_password = next(_passwords)
        assert wrong_password != password
        for _token, _password in product((None, token), (None, wrong_password, password)):
            if _token == token and _password == password:
                continue
            with pytest.raises(BaseException):
                _patch_viewer(_token, _password, new_password=new_password)
            _log_in(password, email=email)
        _patch_viewer((old_token := token), (old_password := password), new_password=new_password)
        another_password = f"another_password_{next(_passwords)}"
        with _EXPECTATION_401:
            _patch_viewer(old_token, new_password, new_password=another_password)
        with _EXPECTATION_401:
            _log_in(old_password, email=email)
        new_token, *_ = _log_in(new_password, email=email)
        with pytest.raises(BaseException):
            _patch_viewer(new_token, old_password, new_password=another_password)

    @pytest.mark.parametrize("role", list(UserRoleInput))
    def test_user_can_change_username_for_self(
        self,
        role: UserRoleInput,
        _get_new_user: _GetNewUser,
        _usernames: Iterator[_Username],
        _passwords: Iterator[_Password],
    ) -> None:
        user = _get_new_user(role)
        (token, *_), password = user.tokens, user.password
        new_username = f"new_username_{next(_usernames)}"
        for _password in (None, password):
            with _EXPECTATION_401:
                _patch_viewer(None, _password, new_username=new_username)
        _patch_viewer(token, None, new_username=new_username)
        another_username = f"another_username_{next(_usernames)}"
        wrong_password = next(_passwords)
        assert wrong_password != password
        _patch_viewer(token, wrong_password, new_username=another_username)

    @pytest.mark.parametrize(
        "role,expectation",
        [
            (UserRoleInput.MEMBER, pytest.raises(Unauthorized)),
            (UserRoleInput.ADMIN, nullcontext()),
        ],
    )
    def test_only_admin_can_change_role_for_non_self(
        self,
        role: UserRoleInput,
        expectation: ContextManager[Optional[Unauthorized]],
        _get_new_user: _GetNewUser,
    ) -> None:
        user = _get_new_user(role)
        non_self = _get_new_user(UserRoleInput.MEMBER)
        assert user.gid != non_self.gid
        (token, *_), gid = user.tokens, non_self.gid
        with _EXPECTATION_401:
            _patch_user(gid, new_role=UserRoleInput.ADMIN)
        with expectation:
            _patch_user(gid, token, new_role=UserRoleInput.ADMIN)

    @pytest.mark.parametrize(
        "role,expectation",
        [
            (UserRoleInput.MEMBER, pytest.raises(Unauthorized)),
            (UserRoleInput.ADMIN, nullcontext()),
        ],
    )
    def test_only_admin_can_change_password_for_non_self(
        self,
        role: UserRoleInput,
        expectation: ContextManager[Optional[Unauthorized]],
        _get_new_user: _GetNewUser,
        _passwords: Iterator[_Password],
    ) -> None:
        user = _get_new_user(role)
        non_self = _get_new_user(UserRoleInput.MEMBER)
        assert user.gid != non_self.gid
        old_password = non_self.password
        new_password = f"new_password_{next(_passwords)}"
        assert new_password != old_password
        (token, *_), gid = user.tokens, non_self.gid
        with _EXPECTATION_401:
            _patch_user(gid, new_password=new_password)
        with expectation as e:
            _patch_user(gid, token, new_password=new_password)
        if e:
            return
        email = non_self.email
        with _EXPECTATION_401:
            _log_in(old_password, email=email)
        _log_in(new_password, email=email)

    @pytest.mark.parametrize(
        "role,expectation",
        [
            (UserRoleInput.MEMBER, pytest.raises(Unauthorized)),
            (UserRoleInput.ADMIN, nullcontext()),
        ],
    )
    def test_only_admin_can_change_username_for_non_self(
        self,
        role: UserRoleInput,
        expectation: ContextManager[Optional[Unauthorized]],
        _get_new_user: _GetNewUser,
        _usernames: Iterator[_Username],
    ) -> None:
        user = _get_new_user(role)
        non_self = _get_new_user(UserRoleInput.MEMBER)
        assert user.gid != non_self.gid
        old_username = non_self.username
        new_username = f"new_username_{next(_usernames)}"
        assert new_username != old_username
        (token, *_), gid = user.tokens, non_self.gid
        with _EXPECTATION_401:
            _patch_user(gid, new_username=new_username)
        with expectation:
            _patch_user(gid, token, new_username=new_username)

    def test_admin_can_delete_non_self_admin_and_member_users(
        self,
        admin_token: _Token,
        get_new_user: _GetNewUser,
        delete_users: _DeleteUsers,
    ) -> None:
        admin = get_new_user(UserRoleInput.ADMIN)
        member = get_new_user(UserRoleInput.MEMBER)
        delete_users(admin_token, user_ids=[admin.gid, member.gid])

    def test_admin_cannot_delete_system_user(
        self,
        admin_token: _Token,
        get_new_user: _GetNewUser,
        delete_users: _DeleteUsers,
    ) -> None:
        system_user_gid = str(GlobalID(type_name="User", node_id="1"))
        with pytest.raises(Exception, match="Some user IDs could not be found"):
            delete_users(admin_token, user_ids=[system_user_gid])

    def test_error_is_raised_when_deleting_a_non_existent_user_id(
        self,
        admin_token: _Token,
        get_new_user: _GetNewUser,
        delete_users: _DeleteUsers,
    ) -> None:
        system_user_gid = str(GlobalID(type_name="User", node_id="10000"))
        with pytest.raises(Exception, match="Some user IDs could not be found"):
            delete_users(admin_token, user_ids=[system_user_gid])

    def test_member_cannot_delete_users(
        self,
        member_token: _Token,
        get_new_user: _GetNewUser,
        delete_users: _DeleteUsers,
    ) -> None:
        admin = get_new_user(UserRoleInput.ADMIN)
        member = get_new_user(UserRoleInput.MEMBER)
        with pytest.raises(Exception, match="Only admin can perform this action"):
            delete_users(member_token, user_ids=[admin.gid, member.gid])

    def test_admin_cannot_delete_default_admin_user(
        self,
        admin_token: _Token,
        get_new_user: _GetNewUser,
        delete_users: _DeleteUsers,
    ) -> None:
        admin_user_gid = str(GlobalID(type_name="User", node_id="2"))
        with pytest.raises(Exception, match="Cannot delete the default admin user"):
            delete_users(admin_token, user_ids=[admin_user_gid])


def _create_user_key(token: str) -> str:
    _create_user_key_mutation = """
            mutation ($input: CreateUserApiKeyInput!) {
              createUserApiKey(input: $input) {
                apiKey {
                  id
                }
              }
            }
            """
    resp = _httpx_client().post(
        urljoin(get_base_url(), "graphql"),
        json={
            "query": _create_user_key_mutation,
            "variables": {
                "input": {
                    "name": "test",
                }
            },
        },
        cookies={PHOENIX_ACCESS_TOKEN_COOKIE_NAME: token},
    )
    resp.raise_for_status()
    return str(resp.json()["data"]["createUserApiKey"]["apiKey"]["id"])


class TestApiKeys:
    DELETE_USER_KEY_MUTATION = """
            mutation ($input: DeleteApiKeyInput!) {
              deleteUserApiKey(input: $input) {
                apiKeyId
              }
            }
            """

    def test_delete_user_api_key(self, _passwords: Iterator[_Password]) -> None:
        member_email = "member@localhost.com"
        username = "member"
        member_password = next(_passwords)

        with _log_in(DEFAULT_ADMIN_PASSWORD, email=DEFAULT_ADMIN_EMAIL) as (admin_token, _):
            admin_api_key_id = _create_user_key(admin_token)
            _create_user(
                admin_token,
                role=UserRoleInput.MEMBER,
                profile=_Profile(email=member_email, password=member_password, username=username),
            )

            with _log_in(
                member_password,
                email=member_email,
            ) as (member_token, _):
                member_api_key_id = _create_user_key(member_token)
                member_api_key_id_2 = _create_user_key(member_token)
                # member can delete their own keys
                resp = _httpx_client().post(
                    urljoin(get_base_url(), "graphql"),
                    json={
                        "query": self.DELETE_USER_KEY_MUTATION,
                        "variables": {
                            "input": {
                                "id": member_api_key_id,
                            }
                        },
                    },
                    cookies={PHOENIX_ACCESS_TOKEN_COOKIE_NAME: member_token},
                )
                resp.raise_for_status()
                assert resp.json().get("errors") is None
                # member can't delete other user's keys
                resp = _httpx_client().post(
                    urljoin(get_base_url(), "graphql"),
                    json={
                        "query": self.DELETE_USER_KEY_MUTATION,
                        "variables": {
                            "input": {
                                "id": admin_api_key_id,
                            }
                        },
                    },
                    cookies={PHOENIX_ACCESS_TOKEN_COOKIE_NAME: member_token},
                )
                assert len(errors := resp.json().get("errors")) == 1
                assert errors[0]["message"] == "User not authorized to delete"
                # admin can delete their own key
                resp = _httpx_client().post(
                    urljoin(get_base_url(), "graphql"),
                    json={
                        "query": self.DELETE_USER_KEY_MUTATION,
                        "variables": {
                            "input": {
                                "id": admin_api_key_id,
                            }
                        },
                    },
                    cookies={PHOENIX_ACCESS_TOKEN_COOKIE_NAME: admin_token},
                )
                resp.raise_for_status()
                assert resp.json().get("errors") is None
                # admin can delete other user's keys
                resp = _httpx_client().post(
                    urljoin(get_base_url(), "graphql"),
                    json={
                        "query": self.DELETE_USER_KEY_MUTATION,
                        "variables": {
                            "input": {
                                "id": member_api_key_id_2,
                            }
                        },
                    },
                    cookies={PHOENIX_ACCESS_TOKEN_COOKIE_NAME: admin_token},
                )
                resp.raise_for_status()
                assert resp.json().get("errors") is None


class TestSpanExporters:
    @pytest.mark.parametrize(
        "with_headers,expires_at,expected",
        [
            (True, NOW + timedelta(days=1), SpanExportResult.SUCCESS),
            (True, None, SpanExportResult.SUCCESS),
            (True, NOW, SpanExportResult.FAILURE),
            (False, None, SpanExportResult.FAILURE),
        ],
    )
    def test_headers(
        self,
        with_headers: bool,
        expires_at: Optional[datetime],
        expected: SpanExportResult,
        _span_exporter: _SpanExporterConstructor,
        _admin_token: _AccessToken,
        _fake: Faker,
    ) -> None:
        headers: Optional[_Headers] = None
        gid: Optional[_GqlId] = None
        if with_headers:
            system_api_key, gid = _create_system_api_key(
                _admin_token,
                name=_fake.unique.pystr(),
                expires_at=expires_at,
            )
            headers = {"authorization": f"Bearer {system_api_key}"}
        export = _span_exporter(headers=headers).export
        project_name, span_name = _fake.unique.pystr(), _fake.unique.pystr()
        memory = InMemorySpanExporter()
        _start_span(project_name=project_name, span_name=span_name, exporter=memory).end()
        spans = memory.get_finished_spans()
        assert len(spans) == 1
        for _ in range(2):
            assert export(spans) is expected
        if gid is not None and expected is SpanExportResult.SUCCESS:
            _delete_system_api_key(gid, _admin_token)
            assert export(spans) is SpanExportResult.FAILURE<|MERGE_RESOLUTION|>--- conflicted
+++ resolved
@@ -1,23 +1,16 @@
-from contextlib import nullcontext
+from collections import defaultdict
 from datetime import datetime, timedelta, timezone
 from functools import partial
-from itertools import product
-<<<<<<< HEAD
-from typing import ContextManager, Iterator, Optional
-=======
 from typing import (
-    Any,
-    Callable,
     ContextManager,
+    DefaultDict,
     Dict,
+    Generic,
     Iterator,
     Optional,
-    Protocol,
-    Sequence,
-    Tuple,
+    Set,
+    TypeVar,
 )
->>>>>>> 4b3c8fcd
-from urllib.parse import urljoin
 
 import jwt
 import pytest
@@ -25,394 +18,362 @@
 from httpx import HTTPStatusError
 from opentelemetry.sdk.trace.export import SpanExportResult
 from opentelemetry.sdk.trace.export.in_memory_span_exporter import InMemorySpanExporter
-from phoenix.auth import (
-    DEFAULT_ADMIN_EMAIL,
-    DEFAULT_ADMIN_PASSWORD,
-    PHOENIX_ACCESS_TOKEN_COOKIE_NAME,
-    PHOENIX_REFRESH_TOKEN_COOKIE_NAME,
-)
-from phoenix.config import get_base_url
 from phoenix.server.api.exceptions import Unauthorized
 from phoenix.server.api.input_types.UserRoleInput import UserRoleInput
-<<<<<<< HEAD
-=======
 from strawberry.relay import GlobalID
-from typing_extensions import TypeAlias
-
-NOW = datetime.now(timezone.utc)
-
-_ProjectName: TypeAlias = str
-_SpanName: TypeAlias = str
-_Headers: TypeAlias = Dict[str, Any]
-_Name: TypeAlias = str
-
-_Username: TypeAlias = str
-_Email: TypeAlias = str
-_Password: TypeAlias = str
-_Token: TypeAlias = str
-_AccessToken: TypeAlias = str
-_RefreshToken: TypeAlias = str
-_ApiKey: TypeAlias = str
-_GqlId: TypeAlias = str
-
-
-class _LogIn(Protocol):
-    def __call__(
-        self,
-        password: _Password,
-        /,
-        *,
-        email: _Email,
-    ) -> ContextManager[Tuple[_AccessToken, _RefreshToken]]: ...
-
-
-class _LogOut(Protocol):
-    def __call__(self, token: _Token, /) -> None: ...
-
-
-class _CreateUser(Protocol):
-    def __call__(
-        self,
-        token: Optional[_Token],
-        /,
-        *,
-        email: _Email,
-        password: _Password,
-        role: UserRoleInput,
-        username: Optional[_Username] = None,
-    ) -> _GqlId: ...
-
-
-class _PatchUser(Protocol):
-    def __call__(
-        self,
-        token: Optional[_Token],
-        gid: _GqlId,
-        /,
-        *,
-        new_username: Optional[_Username] = None,
-        new_password: Optional[_Password] = None,
-        new_role: Optional[UserRoleInput] = None,
-    ) -> None: ...
-
-
-class _DeleteUsers(Protocol):
-    def __call__(self, token: _Token, /, *, user_ids: Sequence[_GqlId]) -> None: ...
-
-
-class _PatchViewer(Protocol):
-    def __call__(
-        self,
-        token: Optional[_Token],
-        current_password: Optional[_Password],
-        /,
-        *,
-        new_username: Optional[_Username] = None,
-        new_password: Optional[_Password] = None,
-    ) -> None: ...
-
-
-class _CreateSystemApiKey(Protocol):
-    def __call__(
-        self,
-        token: Optional[_Token],
-        /,
-        *,
-        name: _Name,
-        expires_at: Optional[datetime] = None,
-    ) -> Tuple[_ApiKey, _GqlId]: ...
-
-
-class _DeleteSystemApiKey(Protocol):
-    def __call__(
-        self,
-        token: Optional[_Token],
-        gid: _GqlId,
-        /,
-    ) -> None: ...
-
-
-class _SpanExporterFactory(Protocol):
-    def __call__(
-        self,
-        *,
-        headers: Optional[_Headers] = None,
-    ) -> SpanExporter: ...
-
-
-class _StartSpan(Protocol):
-    def __call__(
-        self,
-        *,
-        project_name: _ProjectName,
-        span_name: _SpanName,
-        exporter: SpanExporter,
-    ) -> Span: ...
-
-
-class _Profile(Protocol):
-    @property
-    def email(self) -> _Email: ...
-    @property
-    def password(self) -> _Password: ...
-    @property
-    def username(self) -> Optional[_Username]: ...
-
-
-class _User(Protocol):
-    @property
-    def gid(self) -> _GqlId: ...
-    @property
-    def profile(self) -> _Profile: ...
-    @property
-    def role(self) -> UserRoleInput: ...
-    @property
-    def token(self) -> Optional[_Token]: ...
->>>>>>> 4b3c8fcd
 
 from .._helpers import (
+    _ADMIN,
+    _CZAR,
+    _DENIED,
     _EXPECTATION_401,
+    _MEMBER,
+    _OK,
+    _OK_OR_DENIED,
+    _SYSTEM_USER_GID,
     _AccessToken,
-    _create_system_api_key,
+    _ApiKey,
     _create_user,
-    _delete_system_api_key,
-    _Email,
-    _GetNewUser,
+    _Expectation,
+    _GetUser,
     _GqlId,
     _Headers,
-    _httpx_client,
     _log_in,
-    _log_out,
+    _LoggedInUser,
     _Password,
     _patch_user,
     _patch_viewer,
     _Profile,
     _RefreshToken,
-    _SpanExporterConstructor,
+    _RoleOrUser,
+    _SpanExporterFactory,
     _start_span,
     _Username,
 )
 
 NOW = datetime.now(timezone.utc)
-
-
-class TestTokens:
-    def test_log_in_tokens_should_change(self) -> None:
-        password, email = DEFAULT_ADMIN_PASSWORD, DEFAULT_ADMIN_EMAIL
-        n, access_tokens, refresh_tokens = 2, set(), set()
-        for _ in range(n):
-            with _log_in(password, email=email) as (access_token, refresh_token):
-                access_tokens.add(access_token)
-                refresh_tokens.add(refresh_token)
-        assert len(access_tokens) == n
-        assert len(refresh_tokens) == n
-        decode = partial(jwt.decode, options=dict(verify_signature=False))
-        assert len({decode(token)["jti"] for token in access_tokens}) == n
-        assert len({decode(token)["jti"] for token in refresh_tokens}) == n
-
-
-class TestUsers:
-    @pytest.mark.parametrize(
-        "email,use_admin_password,expectation",
-        [
-            ("admin@localhost", True, nullcontext()),
-            ("admin@localhost", False, _EXPECTATION_401),
-            ("system@localhost", True, _EXPECTATION_401),
-            ("admin", True, _EXPECTATION_401),
-        ],
-    )
-    def test_admin(
-        self,
-        email: _Email,
-        use_admin_password: bool,
+_decode_jwt = partial(jwt.decode, options=dict(verify_signature=False))
+_TokenT = TypeVar("_TokenT", _AccessToken, _RefreshToken)
+
+
+class TestLogIn:
+    @pytest.mark.parametrize("role_or_user", [_MEMBER, _ADMIN, _CZAR])
+    def test_get_user_can_log_in(
+        self,
+        role_or_user: _RoleOrUser,
+        _get_user: _GetUser,
+    ) -> None:
+        u = _get_user(role_or_user)
+        u.log_in()
+
+    @pytest.mark.parametrize("role_or_user", [_MEMBER, _ADMIN, _CZAR])
+    def test_get_user_can_log_in_more_than_once_simultaneously(
+        self,
+        role_or_user: _RoleOrUser,
+        _get_user: _GetUser,
+    ) -> None:
+        u = _get_user(role_or_user)
+        for _ in range(10):
+            u.log_in()
+
+    @pytest.mark.parametrize("role_or_user", [_MEMBER, _ADMIN, _CZAR])
+    def test_get_user_cannot_log_in_with_empty_password(
+        self,
+        role_or_user: _RoleOrUser,
+        _get_user: _GetUser,
+    ) -> None:
+        u = _get_user(role_or_user)
+        with _EXPECTATION_401:
+            _log_in("", email=u.email)
+
+    @pytest.mark.parametrize("role_or_user", [_MEMBER, _ADMIN, _CZAR])
+    def test_get_user_cannot_log_in_with_wrong_password(
+        self,
+        role_or_user: _RoleOrUser,
+        _get_user: _GetUser,
+        _passwords: Iterator[_Password],
+    ) -> None:
+        u = _get_user(role_or_user)
+        assert (wrong_password := next(_passwords)) != u.password
+        with _EXPECTATION_401:
+            _log_in(wrong_password, email=u.email)
+
+
+class TestLogOut:
+    @pytest.mark.parametrize("role_or_user", [_MEMBER, _ADMIN, _CZAR])
+    def test_get_user_can_log_out(
+        self,
+        role_or_user: _RoleOrUser,
+        _get_user: _GetUser,
+    ) -> None:
+        u = _get_user(role_or_user)
+        doers = [u.log_in() for _ in range(2)]
+        for doer in doers:
+            doer.create_api_key()
+        doers[0].log_out()
+        for doer in doers:
+            with _EXPECTATION_401:
+                doer.create_api_key()
+
+
+class TestLoggedInTokens:
+    class _JtiSet(Generic[_TokenT]):
+        def __init__(self) -> None:
+            self._set: Set[str] = set()
+
+        def add(self, token: _TokenT) -> None:
+            assert (jti := _decode_jwt(token)["jti"]) not in self._set
+            self._set.add(jti)
+
+    @pytest.mark.parametrize("role_or_user", [_MEMBER, _ADMIN, _CZAR])
+    def test_logged_in_tokens_should_change_after_log_out(
+        self,
+        role_or_user: _RoleOrUser,
+        _get_user: _GetUser,
+    ) -> None:
+        access_tokens = self._JtiSet[_AccessToken]()
+        refresh_tokens = self._JtiSet[_RefreshToken]()
+        u = _get_user(role_or_user)
+        for _ in range(2):
+            with u.log_in() as doer:
+                access_tokens.add(doer.tokens.access_token)
+                refresh_tokens.add(doer.tokens.refresh_token)
+
+    @pytest.mark.parametrize("role_or_user", [_MEMBER, _ADMIN, _CZAR])
+    @pytest.mark.parametrize("role", list(UserRoleInput))
+    def test_logged_in_tokens_should_differ_between_users(
+        self,
+        role_or_user: _RoleOrUser,
+        role: UserRoleInput,
+        _get_user: _GetUser,
+    ) -> None:
+        access_tokens = self._JtiSet[_AccessToken]()
+        refresh_tokens = self._JtiSet[_RefreshToken]()
+        u = _get_user(role_or_user)
+        with u.log_in() as doer:
+            access_tokens.add(doer.tokens.access_token)
+            refresh_tokens.add(doer.tokens.refresh_token)
+        other_user = _get_user(role)
+        with other_user.log_in() as doer:
+            access_tokens.add(doer.tokens.access_token)
+            refresh_tokens.add(doer.tokens.refresh_token)
+
+
+class TestRefreshToken:
+    @pytest.mark.parametrize("role_or_user", [_MEMBER, _ADMIN, _CZAR])
+    def test_end_to_end_credentials_flow(
+        self,
+        role_or_user: _RoleOrUser,
+        _get_user: _GetUser,
+    ) -> None:
+        u = _get_user(role_or_user)
+        doers: DefaultDict[int, Dict[int, _LoggedInUser]] = defaultdict(dict)
+
+        # user logs into first browser
+        doers[0][0] = u.log_in()
+        # user creates api key in the first browser
+        doers[0][0].create_api_key()
+        # tokens are refreshed in the first browser
+        doers[0][1] = doers[0][0].refresh()
+        # user creates api key in the first browser
+        doers[0][1].create_api_key()
+        # refresh token is good for one use only
+        with pytest.raises(HTTPStatusError):
+            doers[0][0].refresh()
+        # original access token is invalid after refresh
+        with _EXPECTATION_401:
+            doers[0][0].create_api_key()
+
+        # user logs into second doers
+        doers[1][0] = u.log_in()
+        # user creates api key in the second doers
+        doers[1][0].create_api_key()
+
+        # user logs out in first browser
+        doers[0][1].log_out()
+        # user is logged out of both browsers
+        with _EXPECTATION_401:
+            doers[0][1].create_api_key()
+        with _EXPECTATION_401:
+            doers[1][0].create_api_key()
+
+
+class TestCreateUser:
+    @pytest.mark.parametrize("role", list(UserRoleInput))
+    def test_cannot_create_user_without_access(
+        self,
+        role: UserRoleInput,
+        _profiles: Iterator[_Profile],
+    ) -> None:
+        profile = next(_profiles)
+        with _EXPECTATION_401:
+            _create_user(role=role, profile=profile)
+
+    @pytest.mark.parametrize(
+        "role_or_user,expectation",
+        [
+            (_MEMBER, _DENIED),
+            (_ADMIN, _OK),
+            (_CZAR, _OK),
+        ],
+    )
+    @pytest.mark.parametrize("role", list(UserRoleInput))
+    def test_only_admin_can_create_user(
+        self,
+        role_or_user: UserRoleInput,
+        role: UserRoleInput,
         expectation: ContextManager[Optional[Unauthorized]],
-        _fake: Faker,
+        _get_user: _GetUser,
+        _profiles: Iterator[_Profile],
+    ) -> None:
+        u = _get_user(role_or_user)
+        doer = u.log_in()
+        profile = next(_profiles)
+        with expectation as e:
+            new_user = doer.create_user(role, profile=profile)
+        if not e:
+            new_user.log_in()
+
+
+class TestPatchViewer:
+    @pytest.mark.parametrize("role_or_user", [_MEMBER, _ADMIN, _CZAR])
+    def test_cannot_patch_viewer_without_access(
+        self,
+        role_or_user: _RoleOrUser,
+        _get_user: _GetUser,
+    ) -> None:
+        u = _get_user(role_or_user)
+        with _EXPECTATION_401:
+            _patch_viewer(None, u.password, new_username="new_username")
+
+    @pytest.mark.parametrize("role_or_user", [_MEMBER, _ADMIN, _CZAR])
+    def test_cannot_change_password_without_current_password(
+        self,
+        role_or_user: _RoleOrUser,
+        _get_user: _GetUser,
         _passwords: Iterator[_Password],
     ) -> None:
-        password = DEFAULT_ADMIN_PASSWORD if use_admin_password else next(_passwords)
-        with _EXPECTATION_401:
-            _create_system_api_key(None, name=_fake.unique.pystr())
-        with expectation:
-            with _log_in(password, email=email) as (token, _):
-                _create_system_api_key(token, name=_fake.unique.pystr())
-            with _EXPECTATION_401:
-                _create_system_api_key(token, name=_fake.unique.pystr())
-
-    def test_end_to_end_credentials_flow(self, _fake: Faker) -> None:
-        password, email = DEFAULT_ADMIN_PASSWORD, DEFAULT_ADMIN_EMAIL
-        # user logs into first browser
-        browser_0_access_token_0, browser_0_refresh_token_0 = _log_in(password, email=email)
-
-        # user creates api key in the first browser
-        _create_system_api_key(browser_0_access_token_0, name="api-key-0")
-
-        # tokens are refreshed in the first browser
-        resp = _httpx_client(browser_0_access_token_0, browser_0_refresh_token_0).post(
-            urljoin(get_base_url(), "auth/refresh"),
+        u = _get_user(role_or_user)
+        doer = u.log_in()
+        new_password = next(_passwords)
+        with pytest.raises(Exception):
+            _patch_viewer(doer, None, new_password=new_password)
+
+    @pytest.mark.parametrize("role_or_user", [_MEMBER, _ADMIN, _CZAR])
+    def test_cannot_change_password_with_wrong_current_password(
+        self,
+        role_or_user: _RoleOrUser,
+        _get_user: _GetUser,
+        _passwords: Iterator[_Password],
+    ) -> None:
+        u = _get_user(role_or_user)
+        doer = u.log_in()
+        assert (wrong_password := next(_passwords)) != doer.password
+        new_password = next(_passwords)
+        with pytest.raises(Exception):
+            _patch_viewer(doer, wrong_password, new_password=new_password)
+
+    @pytest.mark.parametrize("role", list(UserRoleInput))
+    def test_change_password(
+        self,
+        role: UserRoleInput,
+        _get_user: _GetUser,
+        _passwords: Iterator[_Password],
+    ) -> None:
+        u = _get_user(role)
+        doer = u.log_in()
+        new_password = f"new_password_{next(_passwords)}"
+        assert new_password != doer.password
+        _patch_viewer(
+            (old_token := doer.tokens),
+            (old_password := doer.password),
+            new_password=new_password,
         )
-        resp.raise_for_status()
-        browser_0_access_token_1 = _AccessToken(resp.cookies.get(PHOENIX_ACCESS_TOKEN_COOKIE_NAME))
-        browser_0_refresh_token_1 = _RefreshToken(
-            resp.cookies.get(PHOENIX_REFRESH_TOKEN_COOKIE_NAME)
-        )
-        assert browser_0_access_token_1
-        assert browser_0_refresh_token_1
-
-        # user creates api key in the first browser
-        _create_system_api_key(browser_0_access_token_1, name="api-key-1")
-
-        # refresh token is good for one use only
-        resp = _httpx_client(browser_0_access_token_0, browser_0_refresh_token_0).post(
-            urljoin(get_base_url(), "auth/refresh"),
-        )
-        with pytest.raises(HTTPStatusError):
-            resp.raise_for_status()
-
-        # original access token is invalid after refresh
-        with _EXPECTATION_401:
-            _create_system_api_key(browser_0_access_token_0, name="api-key-2")
-
-        # user logs into second browser
-        browser_1_access_token_0, browser_1_refresh_token_0 = _log_in(password, email=email)
-
-        # user creates api key in the second browser
-        _create_system_api_key(browser_1_access_token_0, name="api-key-3")
-
-        # user logs out in first browser
-        _log_out(browser_0_access_token_1, browser_0_refresh_token_1)
-
-        # user is logged out of both browsers
-        with _EXPECTATION_401:
-            _create_system_api_key(browser_0_access_token_1, name="api-key-4")
-        with _EXPECTATION_401:
-            _create_system_api_key(browser_1_access_token_0, name="api-key-5")
-
-    @pytest.mark.parametrize(
-        "role,expectation",
-        [
-            (UserRoleInput.ADMIN, nullcontext()),
-            (UserRoleInput.MEMBER, pytest.raises(Unauthorized)),
-        ],
-    )
-    def test_create_user(
-        self,
-        role: UserRoleInput,
-        expectation: ContextManager[Optional[Unauthorized]],
-        _fake: Faker,
-        _profiles: Iterator[_Profile],
-    ) -> None:
-        profile = next(_profiles)
-        with _EXPECTATION_401:
-            _create_user(profile=profile, role=role)
-        with _log_in(DEFAULT_ADMIN_PASSWORD, email=DEFAULT_ADMIN_EMAIL) as (token, _):
-            _create_user(token, profile=profile, role=role)
-        password, email = profile.password, profile.email
-        with _log_in(password, email=email) as (token, _):
-            with expectation:
-                _create_system_api_key(token, name=_fake.unique.pystr())
-            for _role in UserRoleInput:
-                with expectation:
-                    _create_user(token, profile=next(_profiles), role=_role)
-
-    @pytest.mark.parametrize("role", list(UserRoleInput))
-    def test_user_can_change_password_for_self(
-        self,
-        role: UserRoleInput,
-        _get_new_user: _GetNewUser,
-        _passwords: Iterator[_Password],
-    ) -> None:
-        user = _get_new_user(role)
-        email = user.email
-        password = user.password
-        (token, *_) = user.tokens
-        new_password = f"new_password_{next(_passwords)}"
-        assert new_password != password
-        wrong_password = next(_passwords)
-        assert wrong_password != password
-        for _token, _password in product((None, token), (None, wrong_password, password)):
-            if _token == token and _password == password:
-                continue
-            with pytest.raises(BaseException):
-                _patch_viewer(_token, _password, new_password=new_password)
-            _log_in(password, email=email)
-        _patch_viewer((old_token := token), (old_password := password), new_password=new_password)
         another_password = f"another_password_{next(_passwords)}"
         with _EXPECTATION_401:
             _patch_viewer(old_token, new_password, new_password=another_password)
         with _EXPECTATION_401:
-            _log_in(old_password, email=email)
-        new_token, *_ = _log_in(new_password, email=email)
-        with pytest.raises(BaseException):
-            _patch_viewer(new_token, old_password, new_password=another_password)
-
-    @pytest.mark.parametrize("role", list(UserRoleInput))
-    def test_user_can_change_username_for_self(
-        self,
-        role: UserRoleInput,
-        _get_new_user: _GetNewUser,
+            _log_in(old_password, email=doer.email)
+        new_tokens = _log_in(new_password, email=doer.email)
+        with pytest.raises(Exception):
+            _patch_viewer(new_tokens, old_password, new_password=another_password)
+
+    @pytest.mark.parametrize("role", list(UserRoleInput))
+    def test_change_username(
+        self,
+        role: UserRoleInput,
+        _get_user: _GetUser,
         _usernames: Iterator[_Username],
         _passwords: Iterator[_Password],
     ) -> None:
-        user = _get_new_user(role)
-        (token, *_), password = user.tokens, user.password
+        u = _get_user(role)
+        doer = u.log_in()
         new_username = f"new_username_{next(_usernames)}"
-        for _password in (None, password):
-            with _EXPECTATION_401:
-                _patch_viewer(None, _password, new_username=new_username)
-        _patch_viewer(token, None, new_username=new_username)
+        _patch_viewer(doer, None, new_username=new_username)
         another_username = f"another_username_{next(_usernames)}"
         wrong_password = next(_passwords)
-        assert wrong_password != password
-        _patch_viewer(token, wrong_password, new_username=another_username)
-
-    @pytest.mark.parametrize(
-        "role,expectation",
-        [
-            (UserRoleInput.MEMBER, pytest.raises(Unauthorized)),
-            (UserRoleInput.ADMIN, nullcontext()),
-        ],
-    )
+        assert wrong_password != doer.password
+        _patch_viewer(doer, wrong_password, new_username=another_username)
+
+
+class TestPatchUser:
+    @pytest.mark.parametrize(
+        "role_or_user,expectation",
+        [
+            (_MEMBER, _DENIED),
+            (_ADMIN, _OK),
+            (_CZAR, _OK),
+        ],
+    )
+    @pytest.mark.parametrize("role", list(UserRoleInput))
+    @pytest.mark.parametrize("new_role", list(UserRoleInput))
     def test_only_admin_can_change_role_for_non_self(
         self,
-        role: UserRoleInput,
+        role_or_user: _RoleOrUser,
+        role: UserRoleInput,
+        new_role: UserRoleInput,
         expectation: ContextManager[Optional[Unauthorized]],
-        _get_new_user: _GetNewUser,
-    ) -> None:
-        user = _get_new_user(role)
-        non_self = _get_new_user(UserRoleInput.MEMBER)
-        assert user.gid != non_self.gid
-        (token, *_), gid = user.tokens, non_self.gid
-        with _EXPECTATION_401:
-            _patch_user(gid, new_role=UserRoleInput.ADMIN)
+        _get_user: _GetUser,
+    ) -> None:
+        u = _get_user(role_or_user)
+        doer = u.log_in()
+        non_self = _get_user(role)
+        assert non_self.gid != doer.gid
+        with _EXPECTATION_401:
+            _patch_user(non_self, new_role=new_role)
         with expectation:
-            _patch_user(gid, token, new_role=UserRoleInput.ADMIN)
-
-    @pytest.mark.parametrize(
-        "role,expectation",
-        [
-            (UserRoleInput.MEMBER, pytest.raises(Unauthorized)),
-            (UserRoleInput.ADMIN, nullcontext()),
-        ],
-    )
+            doer.patch_user(non_self, new_role=new_role)
+
+    @pytest.mark.parametrize(
+        "role_or_user,expectation",
+        [
+            (_MEMBER, _DENIED),
+            (_ADMIN, _OK),
+            (_CZAR, _OK),
+        ],
+    )
+    @pytest.mark.parametrize("role", list(UserRoleInput))
     def test_only_admin_can_change_password_for_non_self(
         self,
+        role_or_user: UserRoleInput,
         role: UserRoleInput,
         expectation: ContextManager[Optional[Unauthorized]],
-        _get_new_user: _GetNewUser,
+        _get_user: _GetUser,
         _passwords: Iterator[_Password],
     ) -> None:
-        user = _get_new_user(role)
-        non_self = _get_new_user(UserRoleInput.MEMBER)
-        assert user.gid != non_self.gid
+        u = _get_user(role_or_user)
+        doer = u.log_in()
+        non_self = _get_user(role)
+        assert non_self.gid != doer.gid
         old_password = non_self.password
         new_password = f"new_password_{next(_passwords)}"
         assert new_password != old_password
-        (token, *_), gid = user.tokens, non_self.gid
-        with _EXPECTATION_401:
-            _patch_user(gid, new_password=new_password)
+        with _EXPECTATION_401:
+            _patch_user(non_self, new_password=new_password)
         with expectation as e:
-            _patch_user(gid, token, new_password=new_password)
+            doer.patch_user(non_self, new_password=new_password)
         if e:
+            non_self.log_in()
             return
         email = non_self.email
         with _EXPECTATION_401:
@@ -420,197 +381,203 @@
         _log_in(new_password, email=email)
 
     @pytest.mark.parametrize(
-        "role,expectation",
-        [
-            (UserRoleInput.MEMBER, pytest.raises(Unauthorized)),
-            (UserRoleInput.ADMIN, nullcontext()),
-        ],
-    )
+        "role_or_user,expectation",
+        [
+            (_MEMBER, _DENIED),
+            (_ADMIN, _OK),
+            (_CZAR, _OK),
+        ],
+    )
+    @pytest.mark.parametrize("role", list(UserRoleInput))
     def test_only_admin_can_change_username_for_non_self(
         self,
+        role_or_user: _RoleOrUser,
         role: UserRoleInput,
         expectation: ContextManager[Optional[Unauthorized]],
-        _get_new_user: _GetNewUser,
+        _get_user: _GetUser,
         _usernames: Iterator[_Username],
     ) -> None:
-        user = _get_new_user(role)
-        non_self = _get_new_user(UserRoleInput.MEMBER)
-        assert user.gid != non_self.gid
+        u = _get_user(role_or_user)
+        doer = u.log_in()
+        non_self = _get_user(role)
+        assert non_self.gid != doer.gid
         old_username = non_self.username
         new_username = f"new_username_{next(_usernames)}"
         assert new_username != old_username
-        (token, *_), gid = user.tokens, non_self.gid
-        with _EXPECTATION_401:
-            _patch_user(gid, new_username=new_username)
+        with _EXPECTATION_401:
+            _patch_user(non_self, new_username=new_username)
         with expectation:
-            _patch_user(gid, token, new_username=new_username)
-
-    def test_admin_can_delete_non_self_admin_and_member_users(
-        self,
-        admin_token: _Token,
-        get_new_user: _GetNewUser,
-        delete_users: _DeleteUsers,
-    ) -> None:
-        admin = get_new_user(UserRoleInput.ADMIN)
-        member = get_new_user(UserRoleInput.MEMBER)
-        delete_users(admin_token, user_ids=[admin.gid, member.gid])
-
-    def test_admin_cannot_delete_system_user(
-        self,
-        admin_token: _Token,
-        get_new_user: _GetNewUser,
-        delete_users: _DeleteUsers,
-    ) -> None:
-        system_user_gid = str(GlobalID(type_name="User", node_id="1"))
+            doer.patch_user(non_self, new_username=new_username)
+
+
+class TestDeleteUsers:
+    @pytest.mark.parametrize(
+        "role_or_user,expectation",
+        [
+            (_MEMBER, _DENIED),
+            (_ADMIN, pytest.raises(Exception)),
+            (_CZAR, pytest.raises(Exception)),
+        ],
+    )
+    def test_cannot_delete_system_user(
+        self,
+        role_or_user: UserRoleInput,
+        expectation: _Expectation,
+        _get_user: _GetUser,
+    ) -> None:
+        u = _get_user(role_or_user)
+        doer = u.log_in()
+        with expectation:
+            doer.delete_users(_SYSTEM_USER_GID)
+
+    @pytest.mark.parametrize(
+        "role_or_user,expectation",
+        [
+            (_MEMBER, _DENIED),
+            (_ADMIN, pytest.raises(Exception, match="Cannot delete the default admin user")),
+            (_CZAR, pytest.raises(Exception)),
+        ],
+    )
+    def test_cannot_delete_default_admin_user(
+        self,
+        role_or_user: _RoleOrUser,
+        expectation: _Expectation,
+        _get_user: _GetUser,
+    ) -> None:
+        u = _get_user(role_or_user)
+        doer = u.log_in()
+        with expectation:
+            doer.delete_users(_CZAR)
+        _CZAR.log_in()
+
+    @pytest.mark.parametrize(
+        "role_or_user,expectation",
+        [
+            (_MEMBER, _DENIED),
+            (_ADMIN, _OK),
+            (_CZAR, _OK),
+        ],
+    )
+    @pytest.mark.parametrize("role", list(UserRoleInput))
+    def test_only_admin_can_delete_users(
+        self,
+        role_or_user: _RoleOrUser,
+        role: UserRoleInput,
+        expectation: _OK_OR_DENIED,
+        _get_user: _GetUser,
+    ) -> None:
+        u = _get_user(role_or_user)
+        doer = u.log_in()
+        non_self = _get_user(role)
+        with expectation as e:
+            doer.delete_users(non_self)
+        if e:
+            non_self.log_in()
+        else:
+            with _EXPECTATION_401:
+                non_self.log_in()
+
+    @pytest.mark.parametrize("role_or_user", [_ADMIN, _CZAR])
+    def test_error_is_raised_when_deleting_a_non_existent_user_id(
+        self,
+        role_or_user: _RoleOrUser,
+        _get_user: _GetUser,
+    ) -> None:
+        u = _get_user(role_or_user)
+        doer = u.log_in()
+        phantom = _GqlId(GlobalID(type_name="User", node_id=str(999_999_999)))
+        user = _get_user()
         with pytest.raises(Exception, match="Some user IDs could not be found"):
-            delete_users(admin_token, user_ids=[system_user_gid])
-
-    def test_error_is_raised_when_deleting_a_non_existent_user_id(
-        self,
-        admin_token: _Token,
-        get_new_user: _GetNewUser,
-        delete_users: _DeleteUsers,
-    ) -> None:
-        system_user_gid = str(GlobalID(type_name="User", node_id="10000"))
-        with pytest.raises(Exception, match="Some user IDs could not be found"):
-            delete_users(admin_token, user_ids=[system_user_gid])
-
-    def test_member_cannot_delete_users(
-        self,
-        member_token: _Token,
-        get_new_user: _GetNewUser,
-        delete_users: _DeleteUsers,
-    ) -> None:
-        admin = get_new_user(UserRoleInput.ADMIN)
-        member = get_new_user(UserRoleInput.MEMBER)
-        with pytest.raises(Exception, match="Only admin can perform this action"):
-            delete_users(member_token, user_ids=[admin.gid, member.gid])
-
-    def test_admin_cannot_delete_default_admin_user(
-        self,
-        admin_token: _Token,
-        get_new_user: _GetNewUser,
-        delete_users: _DeleteUsers,
-    ) -> None:
-        admin_user_gid = str(GlobalID(type_name="User", node_id="2"))
-        with pytest.raises(Exception, match="Cannot delete the default admin user"):
-            delete_users(admin_token, user_ids=[admin_user_gid])
-
-
-def _create_user_key(token: str) -> str:
-    _create_user_key_mutation = """
-            mutation ($input: CreateUserApiKeyInput!) {
-              createUserApiKey(input: $input) {
-                apiKey {
-                  id
-                }
-              }
-            }
-            """
-    resp = _httpx_client().post(
-        urljoin(get_base_url(), "graphql"),
-        json={
-            "query": _create_user_key_mutation,
-            "variables": {
-                "input": {
-                    "name": "test",
-                }
-            },
-        },
-        cookies={PHOENIX_ACCESS_TOKEN_COOKIE_NAME: token},
-    )
-    resp.raise_for_status()
-    return str(resp.json()["data"]["createUserApiKey"]["apiKey"]["id"])
-
-
-class TestApiKeys:
-    DELETE_USER_KEY_MUTATION = """
-            mutation ($input: DeleteApiKeyInput!) {
-              deleteUserApiKey(input: $input) {
-                apiKeyId
-              }
-            }
-            """
-
-    def test_delete_user_api_key(self, _passwords: Iterator[_Password]) -> None:
-        member_email = "member@localhost.com"
-        username = "member"
-        member_password = next(_passwords)
-
-        with _log_in(DEFAULT_ADMIN_PASSWORD, email=DEFAULT_ADMIN_EMAIL) as (admin_token, _):
-            admin_api_key_id = _create_user_key(admin_token)
-            _create_user(
-                admin_token,
-                role=UserRoleInput.MEMBER,
-                profile=_Profile(email=member_email, password=member_password, username=username),
-            )
-
-            with _log_in(
-                member_password,
-                email=member_email,
-            ) as (member_token, _):
-                member_api_key_id = _create_user_key(member_token)
-                member_api_key_id_2 = _create_user_key(member_token)
-                # member can delete their own keys
-                resp = _httpx_client().post(
-                    urljoin(get_base_url(), "graphql"),
-                    json={
-                        "query": self.DELETE_USER_KEY_MUTATION,
-                        "variables": {
-                            "input": {
-                                "id": member_api_key_id,
-                            }
-                        },
-                    },
-                    cookies={PHOENIX_ACCESS_TOKEN_COOKIE_NAME: member_token},
-                )
-                resp.raise_for_status()
-                assert resp.json().get("errors") is None
-                # member can't delete other user's keys
-                resp = _httpx_client().post(
-                    urljoin(get_base_url(), "graphql"),
-                    json={
-                        "query": self.DELETE_USER_KEY_MUTATION,
-                        "variables": {
-                            "input": {
-                                "id": admin_api_key_id,
-                            }
-                        },
-                    },
-                    cookies={PHOENIX_ACCESS_TOKEN_COOKIE_NAME: member_token},
-                )
-                assert len(errors := resp.json().get("errors")) == 1
-                assert errors[0]["message"] == "User not authorized to delete"
-                # admin can delete their own key
-                resp = _httpx_client().post(
-                    urljoin(get_base_url(), "graphql"),
-                    json={
-                        "query": self.DELETE_USER_KEY_MUTATION,
-                        "variables": {
-                            "input": {
-                                "id": admin_api_key_id,
-                            }
-                        },
-                    },
-                    cookies={PHOENIX_ACCESS_TOKEN_COOKIE_NAME: admin_token},
-                )
-                resp.raise_for_status()
-                assert resp.json().get("errors") is None
-                # admin can delete other user's keys
-                resp = _httpx_client().post(
-                    urljoin(get_base_url(), "graphql"),
-                    json={
-                        "query": self.DELETE_USER_KEY_MUTATION,
-                        "variables": {
-                            "input": {
-                                "id": member_api_key_id_2,
-                            }
-                        },
-                    },
-                    cookies={PHOENIX_ACCESS_TOKEN_COOKIE_NAME: admin_token},
-                )
-                resp.raise_for_status()
-                assert resp.json().get("errors") is None
+            doer.delete_users(phantom, user)
+        user.log_in()
+
+
+class TestCreateApiKey:
+    @pytest.mark.parametrize("role_or_user", [_MEMBER, _ADMIN, _CZAR])
+    def test_create_user_api_key(
+        self,
+        role_or_user: _RoleOrUser,
+        _get_user: _GetUser,
+    ) -> None:
+        u = _get_user(role_or_user)
+        doer = u.log_in()
+        doer.create_api_key()
+
+    @pytest.mark.parametrize(
+        "role_or_user,expectation",
+        [
+            (_MEMBER, _DENIED),
+            (_ADMIN, _OK),
+            (_CZAR, _OK),
+        ],
+    )
+    def test_only_admin_can_create_system_api_key(
+        self,
+        role_or_user: _RoleOrUser,
+        expectation: _OK_OR_DENIED,
+        _get_user: _GetUser,
+    ) -> None:
+        u = _get_user(role_or_user)
+        doer = u.log_in()
+        with expectation:
+            doer.create_api_key("System")
+
+
+class TestDeleteApiKey:
+    @pytest.mark.parametrize("role_or_user", [_MEMBER, _ADMIN, _CZAR])
+    def test_delete_user_api_key(
+        self,
+        role_or_user: _RoleOrUser,
+        _get_user: _GetUser,
+    ) -> None:
+        u = _get_user(role_or_user)
+        doer = u.log_in()
+        api_key = doer.create_api_key()
+        doer.delete_api_key(api_key)
+
+    @pytest.mark.parametrize(
+        "role_or_user,expectation",
+        [
+            (_MEMBER, _DENIED),
+            (_ADMIN, _OK),
+            (_CZAR, _OK),
+        ],
+    )
+    @pytest.mark.parametrize("role", list(UserRoleInput))
+    def test_only_admin_can_delete_user_api_key_for_non_self(
+        self,
+        role_or_user: _RoleOrUser,
+        role: UserRoleInput,
+        expectation: _OK_OR_DENIED,
+        _get_user: _GetUser,
+    ) -> None:
+        u = _get_user(role_or_user)
+        doer = u.log_in()
+        non_self = _get_user(role).log_in()
+        assert non_self.gid != doer.gid
+        api_key = non_self.create_api_key()
+        with expectation:
+            doer.delete_api_key(api_key)
+
+    @pytest.mark.parametrize(
+        "role_or_user,expectation",
+        [
+            (_MEMBER, _DENIED),
+            (_ADMIN, _OK),
+            (_CZAR, _OK),
+        ],
+    )
+    def test_only_admin_can_delete_system_api_key(
+        self,
+        role_or_user: _RoleOrUser,
+        expectation: _OK_OR_DENIED,
+        _get_user: _GetUser,
+    ) -> None:
+        u = _get_user(role_or_user)
+        doer = u.log_in()
+        api_key = _CZAR.create_api_key("System")
+        with expectation:
+            doer.delete_api_key(api_key)
 
 
 class TestSpanExporters:
@@ -628,19 +595,14 @@
         with_headers: bool,
         expires_at: Optional[datetime],
         expected: SpanExportResult,
-        _span_exporter: _SpanExporterConstructor,
-        _admin_token: _AccessToken,
+        _span_exporter: _SpanExporterFactory,
         _fake: Faker,
     ) -> None:
         headers: Optional[_Headers] = None
-        gid: Optional[_GqlId] = None
+        api_key: Optional[_ApiKey] = None
         if with_headers:
-            system_api_key, gid = _create_system_api_key(
-                _admin_token,
-                name=_fake.unique.pystr(),
-                expires_at=expires_at,
-            )
-            headers = {"authorization": f"Bearer {system_api_key}"}
+            api_key = _CZAR.log_in().create_api_key("System", expires_at=expires_at)
+            headers = dict(authorization=f"Bearer {api_key}")
         export = _span_exporter(headers=headers).export
         project_name, span_name = _fake.unique.pystr(), _fake.unique.pystr()
         memory = InMemorySpanExporter()
@@ -649,6 +611,6 @@
         assert len(spans) == 1
         for _ in range(2):
             assert export(spans) is expected
-        if gid is not None and expected is SpanExportResult.SUCCESS:
-            _delete_system_api_key(gid, _admin_token)
+        if api_key and expected is SpanExportResult.SUCCESS:
+            _CZAR.log_in().delete_api_key(api_key)
             assert export(spans) is SpanExportResult.FAILURE