name: Python CI

on:
  push:
    branches: [ main, playground ]
  pull_request:
    paths:
      - "src/**"
      - "tests/**"
      - "tutorials/**"
      - "pyproject.toml"
      - "packages/**"
      - "tox.ini"
  # Allows you to run this workflow manually from the Actions tab
  workflow_dispatch:

concurrency:
  group: test-python-${{ github.head_ref }}
  cancel-in-progress: true

env:
  pip-version: 24.2
  OPENAI_API_KEY: "sk-fake-openai-key" # fake openai key so that llama_index doesn't download huggingface embeddings

jobs:
  changes:
    name: Filter Changes
    runs-on: ubuntu-latest
    outputs:
      phoenix: ${{ steps.filter.outputs.phoenix }}
      phoenix_evals: ${{ steps.filter.outputs.phoenix_evals }}
      phoenix_otel: ${{ steps.filter.outputs.phoenix_otel }}
    steps:
      - uses: actions/checkout@v4
      - uses: dorny/paths-filter@v3
        id: filter
        with:
          filters: |
            phoenix:
              - "src/**"
              - "tests/**"
              - "tutorials/**"
              - "pyproject.toml"
              - "tox.ini"
            phoenix_evals:
              - "packages/phoenix-evals/**"
              - "tox.ini"
            phoenix_otel:
              - "packages/phoenix-otel/**"
              - "tox.ini"

  phoenix-evals:
    name: Phoenix Evals
    runs-on: ${{ matrix.os }}
    needs: changes
    if: ${{ needs.changes.outputs.phoenix_evals == 'true' }}
    strategy:
      matrix:
        py: [ 3.8, 3.12 ]
        os: [ ubuntu-latest, windows-latest, macos-13 ]
    steps:
      - uses: actions/checkout@v4
      - uses: actions/setup-python@v5
        with:
          python-version: ${{ matrix.py }}
      - uses: astral-sh/setup-uv@v3
        with:
          version: 0.4.18
      - run: uv tool install tox --with tox-uv
      - run: tox run -e phoenix_evals -- -ra -x

  phoenix-otel:
    name: Phoenix OTel
    runs-on: ${{ matrix.os }}
    needs: changes
    if: ${{ needs.changes.outputs.phoenix_otel == 'true' }}
    strategy:
      matrix:
        py: [ 3.8, 3.12 ]
        os: [ ubuntu-latest, windows-latest, macos-13 ]
    steps:
      - uses: actions/checkout@v4
      - uses: actions/setup-python@v5
        with:
          python-version: ${{ matrix.py }}
      - uses: astral-sh/setup-uv@v3
        with:
          version: 0.4.18
      - run: uv tool install tox --with tox-uv
      - run: tox run -e phoenix_otel -- -ra -x

  lint:
    name: Lint Phoenix
    runs-on: ubuntu-latest
    needs: changes
    if: ${{ needs.changes.outputs.phoenix == 'true' }}
    steps:
      - name: Checkout Repository
        uses: actions/checkout@v4
      - name: Set up python 3.9
        uses: actions/setup-python@v5
        with:
          python-version: 3.9
      - name: Install dependencies
        run: |
          python -m pip install --upgrade pip==${{ env.pip-version }}
          pip install hatch
      - name: Proto codegen
        run: |
          hatch run proto:recompile
          git diff --exit-code
      - name: Check format
        run: |
          hatch run style:check
      - name: Check types
        run: |
          hatch run type:check
      - name: Gql codegen
        run: |
          hatch run gql:build
          git diff --exit-code
      - name: Export OpenAPI schema
        run: |
          hatch run openapi:build
          git diff --exit-code
      - name: Check notebooks have cleaned output and metadata
        run: |
          hatch run notebooks:clean
          git diff --exit-code

  ruff:
    name: Ruff
    runs-on: ${{ matrix.os }}
    strategy:
      matrix:
        py: [ 3.12 ]
        os: [ ubuntu-latest ]
    steps:
      - name: Checkout repository
        uses: actions/checkout@v4
      - name: Set up Python ${{ matrix.py }}
        uses: actions/setup-python@v5
        with:
          python-version: ${{ matrix.py }}
      - name: Set up `uv`
        uses: astral-sh/setup-uv@v3
        with:
          version: 0.4.18
      - name: Install `ruff`
        run: uv tool install ruff@0.6.8
      - name: Check format
        run: uv tool run ruff format --diff
      - name: Check lint
        run: uv tool run ruff check --no-fix

  unit-test:
    name: Unit Tests
    runs-on: ${{ matrix.os }}
    needs: changes
    if: ${{ needs.changes.outputs.phoenix == 'true' }}
    strategy:
      matrix:
        py: [ 3.9, 3.12 ]
        os: [ ubuntu-latest, windows-latest, macos-13 ]
    steps:
      - name: Checkout repository
        uses: actions/checkout@v4
        with:
          sparse-checkout: |
            requirements/
            src/phoenix/
            tests/unit/
            tests/conftest.py
      - name: Remove symbolic links (non-Windows)
        run: find . -type l -delete
        if: runner.os != 'Windows'
      - name: Remove symbolic links (Windows)
        run: |
          Remove-Item src/phoenix/evals
          Remove-Item src/phoenix/otel
        shell: powershell
        if: runner.os == 'Windows'
      - name: Set up Python ${{ matrix.py }}
        uses: actions/setup-python@v5
        with:
          python-version: ${{ matrix.py }}
      - name: Set up `uv`
        uses: astral-sh/setup-uv@v3
        with:
          version: 0.4.18
          enable-cache: true
          cache-dependency-glob: |
            pyproject.toml
            requirements/ci.txt
            requirements/unit-tests.txt
          github-token: ${{ secrets.GITHUB_TOKEN }}
      - name: Set up `tox` with `tox-uv`
        run: uv tool install tox --with tox-uv
      - name: Install PostgreSQL (Linux)
        if: runner.os == 'Linux'
        run: sudo apt-get -yqq install postgresql
      - name: Run tests with PostgreSQL (Linux)
        if: runner.os == 'Linux'
        run: tox run -e unit_tests -- -ra -x --run-postgres
      - name: Run tests without PostgreSQL (non-Linux)
        if: runner.os != 'Linux'
        run: tox run -e unit_tests -- -ra -x

<<<<<<< HEAD
  type-check-integration-tests:
    name: Type Check Integration Tests
    runs-on: ${{ matrix.os }}
    needs: changes
    if: ${{ needs.changes.outputs.phoenix == 'true' }}
    strategy:
      matrix:
        py: [ 3.9, 3.12 ]
        os: [ ubuntu-latest ]
    steps:
      - name: Checkout repository
        uses: actions/checkout@v4
        with:
          sparse-checkout: |
            requirements/
            src/phoenix/
            tests/integration/
      - name: Remove symbolic links (Non-Windows)
        run: find . -type l -delete
        if: runner.os != 'Windows'
      - name: Remove symbolic links (Windows)
        run: |
          Remove-Item src/phoenix/evals
          Remove-Item src/phoenix/otel
        shell: powershell
        if: runner.os == 'Windows'
      - name: Set up Python ${{ matrix.py }}
        uses: actions/setup-python@v5
        with:
          python-version: ${{ matrix.py }}
      - name: Set up `uv`
        uses: astral-sh/setup-uv@v3
        with:
          version: 0.4.18
          enable-cache: true
          cache-dependency-glob: |
            pyproject.toml
            requirements/ci.txt
            requirements/integration-tests.txt
          github-token: ${{ secrets.GITHUB_TOKEN }}
      - name: Set up `tox` with `tox-uv`
        run: uv tool install tox --with tox-uv
      - name: Check types on integration tests
        run: tox run -e type_check_integration_tests

  integration-test:
=======
  integration-tests:
>>>>>>> 5b8b03ae
    name: Integration Tests
    runs-on: ${{ matrix.os }}
    needs: changes
    if: ${{ needs.changes.outputs.phoenix == 'true' }}
    strategy:
      matrix:
        py: [ 3.9, 3.12 ]
        db: [ sqlite, postgresql ]
        os: [ ubuntu-latest, windows-latest, macos-13 ]
        exclude:
          - db: postgresql
            os: windows-latest
          - db: postgresql
            os: macos-13
    env:
      CI_TEST_DB_BACKEND: ${{ matrix.db }}
    services:
      postgres:
        # Applying this workaround: https://github.com/actions/runner/issues/822
        image: ${{ (matrix.db == 'postgresql') && 'postgres:12' || '' }}
        env:
          POSTGRES_PASSWORD: phoenix
        options: >-
          --health-cmd pg_isready
          --health-interval 10s
          --health-timeout 5s
          --health-retries 5
        ports:
          - 5432:5432
    steps:
      - name: Checkout repository
        uses: actions/checkout@v4
        with:
          sparse-checkout: |
            requirements/
            src/phoenix/
            tests/integration/
      - name: Remove symbolic links (non-Windows)
        run: find . -type l -delete
        if: runner.os != 'Windows'
      - name: Remove symbolic links (Windows)
        run: |
          Remove-Item src/phoenix/evals
          Remove-Item src/phoenix/otel
        shell: powershell
        if: runner.os == 'Windows'
      - name: Set up Python ${{ matrix.py }}
        uses: actions/setup-python@v5
        with:
          python-version: ${{ matrix.py }}
      - name: Set up `uv`
        uses: astral-sh/setup-uv@v3
        with:
          version: 0.4.18
          enable-cache: true
          cache-dependency-glob: |
            pyproject.toml
            requirements/ci.txt
            requirements/integration-tests.txt
          github-token: ${{ secrets.GITHUB_TOKEN }}
      - name: Set up `tox` with `tox-uv`
        run: uv tool install tox --with tox-uv
      - name: Run integration tests
        run: tox run -e integration_tests -- -ra -x -n auto<|MERGE_RESOLUTION|>--- conflicted
+++ resolved
@@ -206,7 +206,6 @@
         if: runner.os != 'Linux'
         run: tox run -e unit_tests -- -ra -x
 
-<<<<<<< HEAD
   type-check-integration-tests:
     name: Type Check Integration Tests
     runs-on: ${{ matrix.os }}
@@ -252,10 +251,7 @@
       - name: Check types on integration tests
         run: tox run -e type_check_integration_tests
 
-  integration-test:
-=======
   integration-tests:
->>>>>>> 5b8b03ae
     name: Integration Tests
     runs-on: ${{ matrix.os }}
     needs: changes
