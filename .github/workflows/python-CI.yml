--- conflicted
+++ resolved
@@ -459,8 +459,4 @@
             requirements/integration-tests.txt
           github-token: ${{ secrets.GITHUB_TOKEN }}
       - name: Run integration tests
-<<<<<<< HEAD
-        run: tox run -e integration_tests -- -ra -x -n auto --reruns 5
-=======
-        run: uvx --with tox-uv tox run -e integration_tests -- -ra -x -n auto
->>>>>>> f0fec6b9
+        run: uvx --with tox-uv tox run -e integration_tests -- -ra -x -n auto --reruns 5