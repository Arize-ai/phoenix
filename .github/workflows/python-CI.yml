--- conflicted
+++ resolved
@@ -18,11 +18,7 @@
   cancel-in-progress: true
 
 env:
-<<<<<<< HEAD
   pip-version: 24.2
-=======
-  pip-version: 23.1.2
->>>>>>> bcfd1072
   OPENAI_API_KEY: "sk-fake-openai-key" # fake openai key so that llama_index doesn't download huggingface embeddings
 
 jobs:
@@ -61,11 +57,7 @@
           python-version: |
             3.8
             3.12
-<<<<<<< HEAD
-      - run: pip install tox==4.12.1
-=======
       - run: pip install tox-uv==1.11.2
->>>>>>> bcfd1072
       - run: tox run-parallel --parallel-no-spinner -e py38-ci-phoenix_evals,py311-ci-phoenix_evals
         if: ${{ needs.changes.outputs.phoenix_evals == 'true' }}
 
@@ -148,7 +140,6 @@
       - name: Run tests (Windows)
         if: runner.os == 'Windows'
         run: |
-<<<<<<< HEAD
           hatch run test:tests
 
   test-launch-app:
@@ -172,7 +163,4 @@
         timeout-minutes: 5
       - run: python .github/.scripts/test_launch_app.py
         if: runner.os != 'Windows'
-        timeout-minutes: 5
-=======
-          hatch run test:tests
->>>>>>> bcfd1072
+        timeout-minutes: 5