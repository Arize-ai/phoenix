--- conflicted
+++ resolved
@@ -5,11 +5,7 @@
   push:
     branches:
       - feat/version-10
-<<<<<<< HEAD
-      - span-query-optimization
       - feat/openid-only
-=======
->>>>>>> 65d0a40f
 
 jobs:
   push_to_registry:
