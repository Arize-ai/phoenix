repos:
  - repo: https://github.com/charliermarsh/ruff-pre-commit
    rev: "v0.6.3"
    hooks:
      - id: ruff-format
      - id: ruff
        args: [ --fix ]
  - repo: local
    hooks:
      - id: clean-notebooks
        name: clean-notebooks
        files: \.ipynb$
        exclude: ^tutorials/evals/.*\.ipynb$
        stages: [ commit ]
        language: system
        entry: jupyter nbconvert --ClearOutputPreprocessor.enabled=True --ClearMetadataPreprocessor.enabled=True --inplace
  - repo: local
    hooks:
      - id: format-notebooks
        name: format-notebooks
        files: \.ipynb$
        stages: [ commit ]
        language: system
        entry: nbqa ruff --fix --ignore=E402 --ignore=E501 --ignore=F704
  - repo: https://github.com/pre-commit/mirrors-prettier
    rev: "6f3cb139ef36133b6f903b97facc57b07cef57c9"
    hooks:
      - id: prettier
        files: \.(jsx?|tsx?|css|.md)$
        exclude: \.*__generated__.*$
        additional_dependencies:
          - prettier@3.2.4
  - repo: https://github.com/pre-commit/mirrors-eslint
    rev: "8ddcbd412c0b348841f0f82c837702f432539652"
    hooks:
      - id: eslint
        additional_dependencies:
          - eslint@8.56.0
          - eslint-plugin-react@7.33.2
          - eslint-plugin-react-hooks@4.6.0
          - eslint-plugin-simple-import-sort@10.0.0
<<<<<<< HEAD
  - repo: https://github.com/astral-sh/uv-pre-commit
    rev: 0.4.17
    hooks:
      - id: uv-lock
=======
  - repo: local
    hooks:
      - id: forbid-commit-to-local-main-branch
        name: Check branch before committing
        entry: bash -c '[[ "$(git rev-parse --abbrev-ref HEAD)" != "main" ]] || { echo "Should not commit to local main branch."; exit 1; }'
        language: system
        stages: [ commit ]
>>>>>>> 80c23ad8
<|MERGE_RESOLUTION|>--- conflicted
+++ resolved
@@ -39,17 +39,14 @@
           - eslint-plugin-react@7.33.2
           - eslint-plugin-react-hooks@4.6.0
           - eslint-plugin-simple-import-sort@10.0.0
-<<<<<<< HEAD
   - repo: https://github.com/astral-sh/uv-pre-commit
     rev: 0.4.17
     hooks:
       - id: uv-lock
-=======
   - repo: local
     hooks:
       - id: forbid-commit-to-local-main-branch
         name: Check branch before committing
         entry: bash -c '[[ "$(git rev-parse --abbrev-ref HEAD)" != "main" ]] || { echo "Should not commit to local main branch."; exit 1; }'
         language: system
-        stages: [ commit ]
->>>>>>> 80c23ad8
+        stages: [ commit ]