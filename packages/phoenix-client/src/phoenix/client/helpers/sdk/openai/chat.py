from __future__ import annotations

import json
import logging
from types import MappingProxyType
from typing import (
    TYPE_CHECKING,
    Any,
    Iterable,
    Iterator,
    Literal,
    Mapping,
    Optional,
    Sequence,
    TypedDict,
    Union,
    overload,
)

from typing_extensions import Required, TypeAlias, assert_never

from phoenix.client.__generated__.v1 import (
    ImageContentPart,
    ImageContentValue,
    JSONSchemaDraft7ObjectSchema,
    PromptFunctionToolV1,
    PromptMessage,
    PromptResponseFormatJSONSchema,
    PromptToolChoiceNone,
    PromptToolChoiceOneOrMore,
    PromptToolChoiceSpecificFunctionTool,
    PromptToolChoiceZeroOrMore,
    PromptToolsV1,
    PromptVersion,
    TextContentPart,
    TextContentValue,
    ToolCallContentPart,
    ToolCallContentValue,
    ToolCallFunction,
    ToolResultContentPart,
    ToolResultContentValue,
)
from phoenix.client.utils.template_formatters import (
    TemplateFormatter,
    to_formatter,
)

if TYPE_CHECKING:
    from openai._client import OpenAI
    from openai.types.chat import (
        ChatCompletionAssistantMessageParam,
        ChatCompletionContentPartImageParam,
        ChatCompletionContentPartInputAudioParam,
        ChatCompletionContentPartParam,
        ChatCompletionContentPartRefusalParam,
        ChatCompletionContentPartTextParam,
        ChatCompletionFunctionMessageParam,
        ChatCompletionMessageParam,
        ChatCompletionMessageToolCallParam,
        ChatCompletionNamedToolChoiceParam,
        ChatCompletionReasoningEffort,
        ChatCompletionRole,
        ChatCompletionSystemMessageParam,
        ChatCompletionToolChoiceOptionParam,
        ChatCompletionToolMessageParam,
        ChatCompletionToolParam,
        ChatCompletionUserMessageParam,
    )
    from openai.types.chat.chat_completion_assistant_message_param import ContentArrayOfContentPart
    from openai.types.chat.chat_completion_named_tool_choice_param import Function
    from openai.types.chat.completion_create_params import ResponseFormat
    from openai.types.shared_params import FunctionDefinition, ResponseFormatJSONSchema
    from openai.types.shared_params.response_format_json_schema import JSONSchema

    def _(obj: PromptVersion) -> None:
        messages, kwargs = to_chat_messages_and_kwargs(obj)
        OpenAI().chat.completions.create(messages=messages, **kwargs)


class _ToolKwargs(TypedDict, total=False):
    parallel_tool_calls: bool
    tool_choice: ChatCompletionToolChoiceOptionParam
    tools: list[ChatCompletionToolParam]


class _ModelKwargs(_ToolKwargs, TypedDict, total=False):
    model: Required[str]
    frequency_penalty: float
    max_tokens: int
    presence_penalty: float
    reasoning_effort: ChatCompletionReasoningEffort
    response_format: ResponseFormat
    seed: int
    stop: list[str]
    temperature: float
    top_p: float


_ContentPart: TypeAlias = Union[
    ImageContentPart,
    TextContentPart,
    ToolCallContentPart,
    ToolResultContentPart,
]

__all__ = [
    "to_chat_messages_and_kwargs",
]

logger = logging.getLogger(__name__)


def to_chat_messages_and_kwargs(
    obj: PromptVersion,
    /,
    *,
    variables: Mapping[str, str] = MappingProxyType({}),
    formatter: Optional[TemplateFormatter] = None,
    **_: Any,
) -> tuple[list[ChatCompletionMessageParam], _ModelKwargs]:
    return (
        list(_to_chat_completion_messages(obj, variables, formatter)),
        _to_model_kwargs(obj),
    )


def _to_model_kwargs(
    obj: PromptVersion,
) -> _ModelKwargs:
    ans: _ModelKwargs = {
        "model": obj["model_name"],
    }
    parameters: Mapping[str, Any] = (
        obj["invocation_parameters"] if "invocation_parameters" in obj else {}
    )
    if (v := parameters.get("temperature")) is not None:
        try:
            ans["temperature"] = float(v)
        except (ValueError, TypeError):
            pass
    if (v := parameters.get("top_p")) is not None:
        try:
            ans["top_p"] = float(v)
        except (ValueError, TypeError):
            pass
    if (v := parameters.get("stop")) is not None:
        try:
            ans["stop"] = list(map(str, v))
        except (ValueError, TypeError):
            pass
    if (v := parameters.get("presence_penalty")) is not None:
        try:
            ans["presence_penalty"] = float(v)
        except (ValueError, TypeError):
            pass
    if (v := parameters.get("frequency_penalty")) is not None:
        try:
            ans["frequency_penalty"] = float(v)
        except (ValueError, TypeError):
            pass
    if (v := parameters.get("seed")) is not None:
        try:
            ans["seed"] = int(v)
        except (ValueError, TypeError):
            pass
    if (v := parameters.get("reasoning_effort")) is not None:
        if v in ("low", "medium", "high"):
            ans["reasoning_effort"] = v
    if "tools" in obj:
        tool_kwargs = _to_tool_kwargs(obj["tools"])
        if "tools" in tool_kwargs:
            ans["tools"] = tool_kwargs["tools"]
            if "tool_choice" in tool_kwargs:
                ans["tool_choice"] = tool_kwargs["tool_choice"]
<<<<<<< HEAD
=======
    if "response_format" in obj:
        response_format = obj["response_format"]
        if response_format["type"] == "response-format-json-schema-v1":
            ans["response_format"] = _to_response_format_json_schema(response_format)
        elif TYPE_CHECKING:
            assert_never(response_format)
>>>>>>> ce771ec7
    return ans


def _to_chat_completion_messages(
    obj: PromptVersion,
    variables: Mapping[str, str],
    formatter: Optional[TemplateFormatter] = None,
    /,
) -> Iterator[ChatCompletionMessageParam]:
    formatter = formatter or to_formatter(obj)
    assert formatter is not None
    template = obj["template"]
    if template["version"] == "chat-template-v1":
        for message in template["messages"]:
            yield from _to_messages(message, variables, formatter)
    elif template["version"] == "string-template-v1":
        content = formatter.format(template["template"], variables=variables)
        yield {"role": "user", "content": content}
    elif TYPE_CHECKING:
        assert_never(template)


def _to_tool_kwargs(
    obj: Optional[PromptToolsV1],
) -> _ToolKwargs:
    ans: _ToolKwargs = {}
    if not obj or not (tools := list(_to_tools(obj))):
        return ans
    ans["tools"] = tools
    if "tool_choice" in obj:
        tool_choice: ChatCompletionToolChoiceOptionParam = _to_tool_choice(obj["tool_choice"])
        ans["tool_choice"] = tool_choice
    if "disable_parallel_tool_calls" in obj:
        v: bool = obj["disable_parallel_tool_calls"]
        ans["parallel_tool_calls"] = not v
    return ans


def _from_tool_kwargs(
    obj: _ToolKwargs,
) -> Optional[PromptToolsV1]:
    if not obj or "tools" not in obj:
        return None
    ans: PromptToolsV1 = _from_tools(obj["tools"])
    if not ans["tools"]:
        return None
    if "tool_choice" in obj:
        tc: ChatCompletionToolChoiceOptionParam = obj["tool_choice"]
        ans["tool_choice"] = _from_tool_choice(tc)
    if "parallel_tool_calls" in obj:
        v: bool = obj["parallel_tool_calls"]
        ans["disable_parallel_tool_calls"] = not v
    return ans


def _to_tool_choice(
    obj: Union[
        PromptToolChoiceNone,
        PromptToolChoiceZeroOrMore,
        PromptToolChoiceOneOrMore,
        PromptToolChoiceSpecificFunctionTool,
    ],
) -> ChatCompletionToolChoiceOptionParam:
    if obj["type"] == "none":
        return "none"
    if obj["type"] == "zero-or-more":
        return "auto"
    if obj["type"] == "one-or-more":
        return "required"
    if obj["type"] == "specific-function-tool":
        choice_tool: ChatCompletionNamedToolChoiceParam = {
            "type": "function",
            "function": {"name": obj["function_name"]},
        }
        return choice_tool
    assert_never(obj["type"])


def _from_tool_choice(
    obj: ChatCompletionToolChoiceOptionParam,
) -> Union[
    PromptToolChoiceNone,
    PromptToolChoiceZeroOrMore,
    PromptToolChoiceOneOrMore,
    PromptToolChoiceSpecificFunctionTool,
]:
    if obj == "none":
        choice_none: PromptToolChoiceNone = {"type": "none"}
        return choice_none
    if obj == "auto":
        choice_zero_or_more: PromptToolChoiceZeroOrMore = {"type": "zero-or-more"}
        return choice_zero_or_more
    if obj == "required":
        choice_one_or_more: PromptToolChoiceOneOrMore = {"type": "one-or-more"}
        return choice_one_or_more
    if obj["type"] == "function":
        function: Function = obj["function"]
        choice_function_tool: PromptToolChoiceSpecificFunctionTool = {
            "type": "specific-function-tool",
            "function_name": function["name"],
        }
        return choice_function_tool
    assert_never(obj["type"])


def _to_tools(
    obj: PromptToolsV1,
) -> Iterable[ChatCompletionToolParam]:
    for tool in obj["tools"]:
        definition: FunctionDefinition = {"name": tool["name"]}
        if "description" in tool:
            definition["description"] = tool["description"]
        if "schema" in tool:
            definition["parameters"] = dict(tool["schema"]["json"])
        if "extra_parameters" in tool:
            extra_parameters = tool["extra_parameters"]
            if "strict" in extra_parameters and (
                isinstance(v := extra_parameters["strict"], bool) or v is None
            ):
                definition["strict"] = v
        ans: ChatCompletionToolParam = {"type": "function", "function": definition}
        yield ans


def _from_tools(
    tools: Iterable[ChatCompletionToolParam],
) -> PromptToolsV1:
    functions: list[PromptFunctionToolV1] = []
    for tool in tools:
        if tool["type"] != "function":
            continue
        definition: FunctionDefinition = tool["function"]
        name = definition["name"]
        function = PromptFunctionToolV1(type="function-tool-v1", name=name)
        if "description" in definition:
            function["description"] = definition["description"]
        if "parameters" in definition:
            function["schema"] = JSONSchemaDraft7ObjectSchema(
                type="json-schema-draft-7-object-schema",
                json=definition["parameters"],
            )
        if "strict" in definition:
            function["extra_parameters"] = {"strict": definition["strict"]}
        functions.append(function)
    return PromptToolsV1(type="tools-v1", tools=functions)


def _to_response_format_json_schema(
    obj: PromptResponseFormatJSONSchema,
) -> ResponseFormat:
    json_schema: JSONSchema = {
        "name": obj["name"],
    }
    schema = obj["schema"]
    if schema["type"] == "json-schema-draft-7-object-schema":
        json_schema["schema"] = dict(schema["json"])
    elif TYPE_CHECKING:
        assert_never(schema["type"])
    if "description" in obj:
        json_schema["description"] = obj["description"]
    if "extra_parameters" in obj:
        extra_parameters = obj["extra_parameters"]
        if "strict" in extra_parameters and (
            isinstance(v := extra_parameters["strict"], bool) or v is None
        ):
            json_schema["strict"] = v
    ans: ResponseFormatJSONSchema = {
        "type": "json_schema",
        "json_schema": json_schema,
    }
    return ans


def _from_response_format(
    obj: ResponseFormat,
) -> PromptResponseFormatJSONSchema:
    if obj["type"] == "json_schema":
        json_schema: JSONSchema = obj["json_schema"]
        extra_parameters: dict[str, Any] = {}
        if "strict" in json_schema:
            extra_parameters["strict"] = json_schema["strict"]
        ans = PromptResponseFormatJSONSchema(
            type="response-format-json-schema-v1",
            extra_parameters=extra_parameters,
            name=json_schema["name"],
            schema=JSONSchemaDraft7ObjectSchema(
                type="json-schema-draft-7-object-schema",
                json=json_schema["schema"] if "schema" in json_schema else {},
            ),
        )
        if "description" in json_schema:
            ans["description"] = json_schema["description"]
        return ans
    elif obj["type"] == "text":
        raise NotImplementedError
    elif obj["type"] == "json_object":
        raise NotImplementedError
    else:
        assert_never(obj)


def _to_messages(
    obj: PromptMessage,
    variables: Mapping[str, str],
    formatter: TemplateFormatter,
    /,
) -> Iterator[ChatCompletionMessageParam]:
    if obj["role"] == "USER":
        yield from _to_user_messages(obj, variables, formatter)
    elif obj["role"] == "SYSTEM":
        yield from _to_system_messages(obj, variables, formatter)
    elif obj["role"] == "AI":
        yield from _to_assistant_messages(obj, variables, formatter)
    elif obj["role"] == "TOOL":
        yield from _to_tool_messages(obj, variables, formatter)
    elif TYPE_CHECKING:
        assert_never(obj["role"])
    else:
        content = list(_to_content(obj["content"], variables, formatter))
        yield {"role": obj["role"], "content": content}


def _from_message(
    obj: ChatCompletionMessageParam,
) -> PromptMessage:
    if obj["role"] == "user":
        return _from_user_message(obj)
    if obj["role"] == "system":
        return _from_system_message(obj)
    if obj["role"] == "developer":
        raise NotImplementedError
    if obj["role"] == "assistant":
        return _from_assistant_message(obj)
    if obj["role"] == "tool":
        return _from_tool_message(obj)
    if obj["role"] == "function":
        return _from_function_message(obj)
    if TYPE_CHECKING:
        assert_never(obj["role"])
    content = list(_from_content(obj["content"]))
    return PromptMessage(role=obj["role"], content=content)


def _to_user_messages(
    obj: PromptMessage,
    variables: Mapping[str, str],
    formatter: TemplateFormatter,
    /,
) -> Iterator[ChatCompletionUserMessageParam]:
    content = list(_to_content(obj["content"], variables, formatter))
    yield _user_msg(content)


def _from_user_message(
    obj: ChatCompletionUserMessageParam,
    /,
    *,
    role: Literal["USER"] = "USER",
) -> PromptMessage:
    content = list(_from_content(obj["content"]))
    return PromptMessage(role=role, content=content)


def _to_system_messages(
    obj: PromptMessage,
    variables: Mapping[str, str],
    formatter: TemplateFormatter,
    /,
) -> Iterator[ChatCompletionSystemMessageParam]:
    content = list(_to_content(obj["content"], variables, formatter, text_only=True))
    yield _system_msg(content)


def _from_system_message(
    obj: ChatCompletionSystemMessageParam,
    /,
    *,
    role: Literal["SYSTEM"] = "SYSTEM",
) -> PromptMessage:
    content = list(_from_content(obj["content"]))
    return PromptMessage(role=role, content=content)


def _to_assistant_messages(
    obj: PromptMessage,
    variables: Mapping[str, str],
    formatter: TemplateFormatter,
    /,
) -> Iterator[ChatCompletionAssistantMessageParam]:
    content: list[ContentArrayOfContentPart] = []
    tool_calls: list[ChatCompletionMessageToolCallParam] = []
    for part in obj["content"]:
        if part["type"] == "tool_call":
            if content:
                yield _assistant_msg(content)
                content.clear()
            tool_calls.append(_to_tool_call(part, variables, formatter))
            continue
        elif tool_calls:
            yield {"role": "assistant", "tool_calls": tool_calls}
            tool_calls.clear()
        if part["type"] == "text":
            text = formatter.format(part["text"]["text"], variables=variables)
            content.append({"type": "text", "text": text})
        elif part["type"] == "tool_result":
            continue
        elif part["type"] == "image":
            continue
        elif TYPE_CHECKING:
            assert_never(part)
    if content:
        yield _assistant_msg(content)
    if tool_calls:
        yield {"role": "assistant", "tool_calls": tool_calls}


def _from_assistant_message(
    obj: ChatCompletionAssistantMessageParam,
    /,
    *,
    role: Literal["AI"] = "AI",
) -> PromptMessage:
    content: list[_ContentPart] = []
    if "content" in obj:
        content.extend(_from_content(obj["content"]))
    if "tool_calls" in obj and (tool_calls := obj["tool_calls"]):
        content.extend(map(_from_tool_call, tool_calls))
    return PromptMessage(role=role, content=content)


def _to_tool_messages(
    obj: PromptMessage,
    variables: Mapping[str, str],
    formatter: TemplateFormatter,
    /,
) -> Iterator[ChatCompletionToolMessageParam]:
    current_tool_call_id: Optional[str] = None
    current_content: list[ChatCompletionContentPartTextParam] = []
    for part in obj["content"]:
        if part["type"] == "tool_result":
            tool_result = part["tool_result"]
            tool_call_id = tool_result["tool_call_id"] if "tool_call_id" in tool_result else ""
            if (
                current_tool_call_id is not None
                and current_tool_call_id != tool_call_id
                and current_content
            ):
                yield _tool_msg(tool_call_id=current_tool_call_id, content=current_content)
                current_content = []
            current_tool_call_id = tool_call_id
            if "result" in tool_result:
                current_content.append(
                    {
                        "type": "text",
                        "text": _str_tool_result(part["tool_result"]["result"]),
                    }
                )
        elif part["type"] == "text":
            continue
        elif part["type"] == "image":
            continue
        elif part["type"] == "tool_call":
            continue
        elif TYPE_CHECKING:
            assert_never(part)
    if current_tool_call_id is not None and current_content:
        yield _tool_msg(tool_call_id=current_tool_call_id, content=current_content)


def _str_tool_result(
    obj: Any,
) -> str:
    if isinstance(obj, (dict, list)):
        return json.dumps(obj)
    return str(obj)


def _from_tool_message(
    obj: ChatCompletionToolMessageParam,
    /,
    *,
    role: Literal["TOOL"] = "TOOL",
) -> PromptMessage:
    if isinstance(obj["content"], str):
        return PromptMessage(
            role="TOOL",
            content=[
                ToolResultContentPart(
                    type="tool_result",
                    tool_result=ToolResultContentValue(
                        tool_call_id=obj["tool_call_id"],
                        result=obj["content"],
                    ),
                )
            ],
        )
    content: list[_ContentPart] = []
    for part in obj["content"]:
        if part["type"] == "text":
            content.append(
                ToolResultContentPart(
                    type="tool_result",
                    tool_result=ToolResultContentValue(
                        tool_call_id=obj["tool_call_id"],
                        result=part["text"],
                    ),
                )
            )
        elif TYPE_CHECKING:
            assert_never(part)
    return PromptMessage(role=role, content=content)


def _from_function_message(
    obj: ChatCompletionFunctionMessageParam,
    /,
    *,
    role: Literal["TOOL"] = "TOOL",
) -> PromptMessage:
    content = list(_from_content(obj["content"]))
    return PromptMessage(role=role, content=content)


def _to_tool_call(
    obj: ToolCallContentPart,
    variables: Mapping[str, str],
    formatter: TemplateFormatter,
    /,
) -> ChatCompletionMessageToolCallParam:
    id_ = obj["tool_call"]["tool_call_id"] if "tool_call_id" in obj["tool_call"] else ""
    tool_call = obj["tool_call"]["tool_call"]
    name = tool_call["name"]
    arguments = tool_call["arguments"] if "arguments" in tool_call else "{}"
    return {
        "id": id_,
        "function": {
            "name": name,
            "arguments": arguments,
        },
        "type": "function",
    }


def _from_tool_call(
    obj: ChatCompletionMessageToolCallParam,
) -> ToolCallContentPart:
    return ToolCallContentPart(
        type="tool_call",
        tool_call=ToolCallContentValue(
            tool_call_id=obj["id"],
            tool_call=ToolCallFunction(
                type="function",
                name=obj["function"]["name"],
                arguments=obj["function"]["arguments"],
            ),
        ),
    )


@overload
def _to_content(
    parts: Iterable[_ContentPart],
    variables: Mapping[str, str],
    formatter: TemplateFormatter,
    /,
    *,
    text_only: Literal[True] = True,
) -> Iterator[ChatCompletionContentPartTextParam]: ...


@overload
def _to_content(
    parts: Iterable[_ContentPart],
    variables: Mapping[str, str],
    formatter: TemplateFormatter,
    /,
    *,
    text_only: bool,
) -> Iterator[ChatCompletionContentPartParam]: ...


def _to_content(
    parts: Iterable[_ContentPart],
    variables: Mapping[str, str],
    formatter: TemplateFormatter,
    /,
    *,
    text_only: bool = False,
) -> Iterator[Any]:
    for part in parts:
        if part["type"] == "text":
            yield _to_text(part, variables, formatter)
        elif text_only:
            continue
        elif part["type"] == "image":
            yield _to_image(part, variables, formatter)
        elif part["type"] == "tool_call":
            continue
        elif part["type"] == "tool_result":
            raise NotImplementedError
        elif TYPE_CHECKING:
            assert_never(part)


def _from_content(
    obj: Union[
        str,
        Iterable[
            Union[
                ChatCompletionContentPartTextParam,
                ChatCompletionContentPartImageParam,
                ChatCompletionContentPartInputAudioParam,
                ChatCompletionContentPartRefusalParam,
            ]
        ],
        None,
    ],
) -> Iterator[_ContentPart]:
    if isinstance(obj, str):
        text = TextContentValue(text=obj)
        yield TextContentPart(type="text", text=text)
        return
    for part in obj or ():
        if part["type"] == "text":
            yield _from_text(part)
        elif part["type"] == "image_url":
            yield _from_image(part)
        elif part["type"] == "input_audio":
            continue
        elif part["type"] == "refusal":
            continue
        elif TYPE_CHECKING:
            assert_never(part["type"])


def _to_text(
    obj: TextContentPart,
    variables: Mapping[str, str],
    formatter: TemplateFormatter,
    /,
) -> ChatCompletionContentPartTextParam:
    text = formatter.format(obj["text"]["text"], variables=variables)
    return {
        "type": "text",
        "text": text,
    }


def _from_text(
    obj: ChatCompletionContentPartTextParam,
) -> TextContentPart:
    text = TextContentValue(text=obj["text"])
    return TextContentPart(type="text", text=text)


def _to_image(
    obj: ImageContentPart,
    variables: Mapping[str, str],
    formatter: TemplateFormatter,
    /,
) -> ChatCompletionContentPartImageParam:
    return {
        "type": "image_url",
        "image_url": {
            "url": obj["image"]["url"],
        },
    }


def _from_image(
    obj: ChatCompletionContentPartImageParam,
) -> ImageContentPart:
    image = ImageContentValue(url=obj["image_url"]["url"])
    return ImageContentPart(
        type="image",
        image=image,
    )


def _user_msg(
    content: Sequence[ChatCompletionContentPartParam],
) -> ChatCompletionUserMessageParam:
    if len(content) == 1 and content[0]["type"] == "text":
        return {
            "role": "user",
            "content": content[0]["text"],
        }
    return {
        "role": "user",
        "content": content,
    }


def _assistant_msg(
    content: Sequence[ContentArrayOfContentPart],
) -> ChatCompletionAssistantMessageParam:
    if len(content) == 1 and content[0]["type"] == "text":
        return {
            "role": "assistant",
            "content": content[0]["text"],
        }
    return {
        "role": "assistant",
        "content": content,
    }


def _system_msg(
    content: Sequence[ChatCompletionContentPartTextParam],
) -> ChatCompletionSystemMessageParam:
    if len(content) == 1 and content[0]["type"] == "text":
        return {
            "role": "system",
            "content": content[0]["text"],
        }
    return {
        "role": "system",
        "content": content,
    }


def _tool_msg(
    tool_call_id: str,
    content: Sequence[ChatCompletionContentPartTextParam],
) -> ChatCompletionToolMessageParam:
    if len(content) == 1 and content[0]["type"] == "text":
        return {
            "role": "tool",
            "tool_call_id": tool_call_id,
            "content": content[0]["text"],
        }
    return {
        "role": "tool",
        "tool_call_id": tool_call_id,
        "content": content,
    }


def _to_role(
    obj: PromptMessage,
) -> ChatCompletionRole:
    role = obj["role"]
    if role == "USER":
        return "user"
    if role == "AI":
        return "assistant"
    if role == "SYSTEM":
        return "system"
    if role == "TOOL":
        return "tool"
    if TYPE_CHECKING:
        assert_never(role)
    return role


def _from_role(
    obj: ChatCompletionMessageParam,
) -> Literal["USER", "AI", "TOOL", "SYSTEM"]:
    if obj["role"] == "user":
        return "USER"
    if obj["role"] == "system":
        return "SYSTEM"
    if obj["role"] == "developer":
        raise NotImplementedError
    if obj["role"] == "assistant":
        return "AI"
    if obj["role"] == "tool":
        return "TOOL"
    if obj["role"] == "function":
        return "TOOL"
    if TYPE_CHECKING:
        assert_never(obj["role"])
    return obj["role"]<|MERGE_RESOLUTION|>--- conflicted
+++ resolved
@@ -172,15 +172,12 @@
             ans["tools"] = tool_kwargs["tools"]
             if "tool_choice" in tool_kwargs:
                 ans["tool_choice"] = tool_kwargs["tool_choice"]
-<<<<<<< HEAD
-=======
     if "response_format" in obj:
         response_format = obj["response_format"]
         if response_format["type"] == "response-format-json-schema-v1":
             ans["response_format"] = _to_response_format_json_schema(response_format)
         elif TYPE_CHECKING:
             assert_never(response_format)
->>>>>>> ce771ec7
     return ans
 
 
