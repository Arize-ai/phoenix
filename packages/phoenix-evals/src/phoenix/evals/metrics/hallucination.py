--- conflicted
+++ resolved
@@ -5,38 +5,7 @@
 )
 from ..evaluators import ClassificationEvaluator
 from ..llm import LLM
-<<<<<<< HEAD
-
-_DEFAULT_HALLUCINATION_TEMPLATE = """\
-In this task, you will be presented with a query, some context and a response. The response
-is generated to the question based on the context. The response may contain false
-information. You must use the context to determine if the response to the question
-contains false information, if the response is a hallucination of facts. Your objective is
-to determine whether the response text contains factual information and is not a
-hallucination. A 'hallucination' refers to a response that is not based on the context or
-assumes information that is not available in the context. Your response should be a single
-word: either 'factual' or 'hallucinated', and it should not include any other text or
-characters. 'hallucinated' indicates that the response provides factually inaccurate
-information to the query based on the context. 'factual' indicates that the response to
-the question is correct relative to the context, and does not contain made up
-information. Please read the query and context carefully before determining your
-response.
-
-[BEGIN DATA]
-************
-[Query]: {input}
-************
-[Context]: {context}
-************
-[Response]: {output}
-************
-[END DATA]
-
-Is the response above factual or hallucinated based on the query and context?
-"""
-=======
 from ..templating import Template, TemplateFormat
->>>>>>> 8d346498
 
 
 class HallucinationEvaluator(ClassificationEvaluator):
@@ -71,11 +40,6 @@
 
     """
 
-<<<<<<< HEAD
-    NAME = "hallucination"
-    PROMPT = _DEFAULT_HALLUCINATION_TEMPLATE
-    CHOICES = {"hallucinated": 0.0, "factual": 1.0}
-=======
     NAME = HALLUCINATION_CLASSIFICATION_EVALUATOR_CONFIG.name
     PROMPT = Template(
         template=HALLUCINATION_CLASSIFICATION_EVALUATOR_CONFIG.messages[0].content,
@@ -83,7 +47,6 @@
     )
     CHOICES = HALLUCINATION_CLASSIFICATION_EVALUATOR_CONFIG.choices
     DIRECTION = HALLUCINATION_CLASSIFICATION_EVALUATOR_CONFIG.optimization_direction
->>>>>>> 8d346498
 
     class HallucinationInputSchema(BaseModel):
         input: str = Field(description="The input query.")
