--- conflicted
+++ resolved
@@ -125,12 +125,8 @@
         exit_on_error: bool = True,
         fallback_return_value: Union[Unset, Any] = _unset,
         termination_signal: signal.Signals = signal.SIGINT,
-<<<<<<< HEAD
         task_timeout: int = 120,
         backoff_seconds: float = 0.0,
-=======
-        timeout: Optional[int] = None,
->>>>>>> 033a4451
     ):
         self.generate = generation_fn
         self.fallback_return_value = fallback_return_value
@@ -140,12 +136,8 @@
         self.exit_on_error = exit_on_error
         self.base_priority = 0
         self.termination_signal = termination_signal
-<<<<<<< HEAD
         self.task_timeout = task_timeout
         self.backoff_seconds = backoff_seconds
-=======
-        self.timeout: int = timeout or 120
->>>>>>> 033a4451
 
     async def producer(
         self,
@@ -198,11 +190,7 @@
                 termination_event_watcher = asyncio.create_task(termination_event.wait())
                 done, pending = await asyncio.wait(
                     [generate_task, termination_event_watcher],
-<<<<<<< HEAD
                     timeout=self.task_timeout,
-=======
-                    timeout=self.timeout,
->>>>>>> 033a4451
                     return_when=asyncio.FIRST_COMPLETED,
                 )
 
@@ -443,12 +431,8 @@
     max_retries: int = 10,
     exit_on_error: bool = True,
     fallback_return_value: Union[Unset, Any] = _unset,
-<<<<<<< HEAD
     task_timeout: int = 120,
     backoff_seconds: float = 0.0,
-=======
-    timeout: Optional[int] = None,
->>>>>>> 033a4451
 ) -> Executor:
     if threading.current_thread() is not threading.main_thread():
         # run evals synchronously if not in the main thread
@@ -484,12 +468,8 @@
                 max_retries=max_retries,
                 exit_on_error=exit_on_error,
                 fallback_return_value=fallback_return_value,
-<<<<<<< HEAD
                 task_timeout=task_timeout,
                 backoff_seconds=backoff_seconds,
-=======
-                timeout=timeout,
->>>>>>> 033a4451
             )
         else:
             logger.warning(
@@ -512,12 +492,8 @@
             max_retries=max_retries,
             exit_on_error=exit_on_error,
             fallback_return_value=fallback_return_value,
-<<<<<<< HEAD
             task_timeout=task_timeout,
             backoff_seconds=backoff_seconds,
-=======
-            timeout=timeout,
->>>>>>> 033a4451
         )
 
 
