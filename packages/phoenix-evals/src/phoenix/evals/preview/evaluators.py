import asyncio
import inspect
import itertools
import json
from abc import ABC, abstractmethod
from dataclasses import dataclass, field
from typing import Any, Callable, Dict, List, Literal, Optional, Set, Tuple, Union, cast

import pandas as pd
from pydantic import BaseModel, BeforeValidator, ValidationError, create_model
from typing_extensions import Annotated, Mapping

from phoenix.evals.executors import AsyncExecutor, ExecutionDetails, SyncExecutor

from .llm import LLM
from .llm.types import ObjectGenerationMethod
from .templating import Template
from .utils import remap_eval_input

# --- Type Aliases ---
EvalInput = Dict[str, Any]
ToolSchema = Optional[Dict[str, Any]]
SourceType = Literal["human", "llm", "heuristic"]
DirectionType = Literal["maximize", "minimize"]
InputMappingType = Optional[Mapping[str, Union[str, Callable[[Mapping[str, Any]], Any]]]]


def _coerce_to_str(value: Any) -> str:
    return value if isinstance(value, str) else str(value)


EnforcedString = Annotated[str, BeforeValidator(_coerce_to_str)]


# --- Score model ---
@dataclass(frozen=True)
class Score:
    """Score dataclass for evaluator results.

    Attributes:
        name: The name of the score.
        score: The score value if applicable.
        label: The label of the score if applicable.
        explanation: The explanation of the score if applicable.
        metadata: Any metadata attached to the score as key-value pairs.
        source: The source of the score (human, llm, or heuristic).
        direction: The optimization direction of the score (maximize or minimize).
    """

    name: Optional[str] = None
    score: Optional[Union[float, int]] = None
    label: Optional[str] = None
    explanation: Optional[str] = None
    metadata: Dict[str, Any] = field(default_factory=dict)
    source: Optional[SourceType] = None
    direction: DirectionType = "maximize"

    def to_dict(self) -> Dict[str, Any]:
        """Convert the Score to a dictionary, excluding None values.

        Returns:
            Dict[str, Any]: A dictionary representation of the Score with None values excluded.
        """
        result: Dict[str, Any] = {}

        for field_name, field_value in self.__dict__.items():
            if field_value is not None:
                result[field_name] = field_value

        return result

    def pretty_print(self, indent: int = 2) -> None:
        """Pretty print the Score as formatted JSON.

        Args:
            indent (int): Number of spaces for indentation. Defaults to 2.
        """
        score_dict = self.to_dict()
        print(json.dumps(score_dict, indent=indent))


# --- Async helper ---
def to_thread(fn: Callable[..., Any]) -> Callable[..., Any]:
    async def wrapper(*args: Any, **kwargs: Any) -> Any:
        loop = asyncio.get_event_loop()
        return await loop.run_in_executor(None, lambda: fn(*args, **kwargs))

    return wrapper


# --- Base Evaluator ---
class Evaluator(ABC):
    """
    Core abstraction for evaluators.
<<<<<<< HEAD

    Evaluators support both synchronous and asynchronous evaluation:

    - `evaluator.evaluate(eval_input)` or `evaluator(eval_input)`
    - `evaluator.aevaluate(eval_input)`

    Single record evaluations return a list of `Score` objects. Often, this will be a list of
    length 1, but some evaluators may return multiple scores for a single `eval_input`
    (e.g. precision, recall or multi-criteria evals).

    Evaluators have a well-defined `input_schema` that, if not provided at instantiation, is
    inferred from the evaluator's signature when possible.

    Evaluators accept an arbitrary `eval_input` payload, and an optional `input_mapping` to
    map/transform the `eval_input` to match the `input_schema`. Input remapping is handled by the
    base `Evaluator` class.

    Inheritors of the base class only have to implement `_evaluate` and the remaining methods come
    for free unless explicitly overwritten.

    Args:
        name (str): The name of this evaluator, used for identification and Score naming.
        source (SourceType): The source of this evaluator (human, llm, or heuristic).
        direction (DirectionType): The direction for score optimization ("maximize"
            or "minimize"). Defaults to "maximize".
        input_schema (Optional[type[BaseModel]]): Optional Pydantic BaseModel for input typing
            and validation. If None, subclasses infer fields from prompts or function signatures
            and may construct a model dynamically.
=======
    Instances are callable: `scores = evaluator(eval_input)` (sync or async via `async_evaluate`).
    Supports single-record (`evaluate`) mode with optional per-call field_mapping.
>>>>>>> 34a6f8a1
    """

    def __init__(
        self,
        name: str,
        source: SourceType,
        direction: DirectionType = "maximize",
        input_schema: Optional[type[BaseModel]] = None,
    ):
        self._name = name
        self._source = source
        self._direction = direction
        self._input_schema: Optional[type[BaseModel]] = input_schema
        self._input_mapping: Optional[InputMappingType] = None

    @property
    def name(self) -> str:
        """The name of this evaluator."""
        return self._name

    @property
    def source(self) -> SourceType:
        """The source of this evaluator."""
        return self._source

    @property
    def direction(self) -> DirectionType:
        """The direction for score optimization."""
        return self._direction

    @property
    def input_schema(self) -> Optional[type[BaseModel]]:
        """Read-only Pydantic input schema for this evaluator, if set."""
        return self._input_schema

    @abstractmethod
    def _evaluate(self, eval_input: EvalInput) -> List[Score]:
        """Implement core logic assuming `eval_input` has required fields per schema/mapping."""
        raise NotImplementedError("Subclasses must implement _evaluate")

    async def _async_evaluate(self, eval_input: EvalInput) -> List[Score]:
        """Implement async core logic assuming `eval_input` has required fields per schema/mapping.

        By default, this runs the synchronous _evaluate method in a thread pool.
        Subclasses can override this for more efficient async implementations.
        """
        result = await to_thread(self._evaluate)(eval_input)
        return cast(List[Score], result)

    def evaluate(
        self, eval_input: EvalInput, input_mapping: Optional[InputMappingType] = None
    ) -> List[Score]:
        """Validate and remap `eval_input` using the evaluator's input fields before calling
        `_evaluate`.

        Args:
            eval_input (EvalInput): The input data to evaluate.
            input_mapping (Optional[InputMappingType]): Optional mapping from evaluator-required
                field names to keys/paths in `eval_input`.

        Returns:
            List[Score]: A list of Score objects.

        Raises:
            ValueError: If input validation fails.

        Notes:
            - Uses the evaluator's input fields (from `input_schema` when available, otherwise from
              the provided `input_mapping`). An optional per-call `input_mapping` maps
              evaluator-required field names to keys/paths in `eval_input`.
            - Mapping is optional per-field; unspecified fields are read directly from `eval_input`.
            - Evaluators are also directly callable: `scores = evaluator(eval_input)` is equivalent
              to `scores = evaluator.evaluate(eval_input)`.
        """
        input_mapping = input_mapping or self._input_mapping
        required_fields = self._get_required_fields(input_mapping)
        remapped_eval_input = remap_eval_input(
            eval_input,
            required_fields,
            input_mapping,
        )
        if self.input_schema is not None:
            try:
                model_instance = self.input_schema.model_validate(remapped_eval_input)
                remapped_eval_input = model_instance.model_dump()
            except ValidationError as e:
                raise ValueError(f"Input validation failed: {e}")
        return self._evaluate(remapped_eval_input)

    async def async_evaluate(
        self, eval_input: EvalInput, input_mapping: Optional[InputMappingType] = None
    ) -> List[Score]:
        """Async variant of `evaluate`.

        Validates and remaps input as described in `evaluate`.

        Args:
            eval_input (EvalInput): The input data to evaluate.
            input_mapping (Optional[InputMappingType]): Optional mapping from evaluator-required
                field names to keys/paths in `eval_input`.

        Returns:
            List[Score]: A list of Score objects.

        Raises:
            ValueError: If input validation fails.
        """
        input_mapping = input_mapping or self._input_mapping
        required_fields = self._get_required_fields(input_mapping)
        remapped_eval_input = remap_eval_input(
            eval_input,
            required_fields,
            input_mapping,
        )
        if self.input_schema is not None:
            try:
                model_instance = self.input_schema.model_validate(remapped_eval_input)
                remapped_eval_input = model_instance.model_dump()
            except ValidationError as e:
                raise ValueError(f"Input validation failed: {e}")
        return await self._async_evaluate(remapped_eval_input)

    def bind(self, input_mapping: InputMappingType) -> None:
        """Binds an evaluator with a fixed input mapping."""
        self._input_mapping = input_mapping

    def _get_required_fields(self, input_mapping: Optional[InputMappingType]) -> Set[str]:
        """Determine required field names for mapping/validation.

        Prefers Pydantic schema; falls back to mapping keys if no schema.

        Args:
            input_mapping (Optional[InputMappingType]): Optional mapping to determine required
            fields.

        Returns:
            Set[str]: A set of required field names.

        Raises:
            ValueError: If neither input_schema nor input_mapping is available.
        """

        def _required_fields_from_model(model: Optional[type[BaseModel]]) -> Set[str]:
            """Extract required field names from a Pydantic model.

            Args:
                model (Optional[type[BaseModel]]): The Pydantic model to analyze.

            Returns:
                Set[str]: A set of required field names.
            """
            if model is None:
                return set()
            return {name for name, field in model.model_fields.items() if field.is_required()}

        if self.input_schema is not None:
            return _required_fields_from_model(self.input_schema)
        if input_mapping is not None:
            return set(input_mapping.keys())
        raise ValueError(
            f"Cannot determine input fields for evaluator '{self.name}'. Provide an input_schema or"
            f" an input_mapping whose keys list the evaluator's required fields."
        )

    # --- Introspection helpers ---

    def describe(self) -> Dict[str, Any]:
        """Return a JSON-serializable description of the evaluator.

        Includes its name, source, direction, and input fields derived from the
        Pydantic input schema when available.

        Returns:
            Dict[str, Any]: A dictionary containing evaluator metadata.
        """
        # TODO add other serializable properties from subclasses
        if self.input_schema is not None:
            schema = self.input_schema.model_json_schema()
        else:
            schema = {"unspecified": {"type": "any", "required": False}}
        return {
            "name": self.name,
            "source": self.source,
            "direction": self.direction,
            "input_schema": schema,
        }


# --- LLM Evaluator base ---
class LLMEvaluator(Evaluator):
    """
    Base LLM evaluator that infers required input fields from its prompt template and
    constructs a default Pydantic input schema when none is supplied.

    Args:
        name (str): Identifier for this evaluator and the name used in produced Scores.
        llm (LLM): The LLM instance to use for evaluation.
        prompt_template (Union[str, Template]): The prompt template (string or Template) with
            placeholders for required fields; used to infer required variables.
        schema (Optional[ToolSchema]): Optional tool/JSON schema for structured output when
            supported by the LLM.
        input_schema (Optional[type[BaseModel]]): Optional Pydantic model describing/validating
            inputs. If not provided, a model is dynamically created from the prompt variables
            (assuming all variables are strings and required).
        direction (DirectionType): The score optimization direction ("maximize" or "minimize").
            Defaults to "maximize".
    """

    def __init__(
        self,
        name: str,
        llm: LLM,
        prompt_template: Union[str, Template],
        schema: Optional[ToolSchema] = None,
        input_schema: Optional[type[BaseModel]] = None,
        direction: DirectionType = "maximize",
    ):
        # Infer required fields from prompt_template
        if isinstance(prompt_template, str):
            prompt_template = Template(template=prompt_template)
        required_fields = prompt_template.variables

        # If no explicit input_schema, create a Pydantic model with all fields as required str
        if input_schema is None:
            model_name = f"{name.capitalize()}Input"
            field_defs: Dict[str, Tuple[Any, Any]] = {
                var: (EnforcedString, ...) for var in required_fields
            }
            input_schema = create_model(
                model_name,
                **cast(Any, field_defs),
            )

        super().__init__(
            name=name,
            source="llm",
            direction=direction,
            input_schema=input_schema,
        )
        self.llm = llm
        self.prompt_template = prompt_template
        self.schema = schema

    def _evaluate(self, eval_input: EvalInput) -> List[Score]:
        raise NotImplementedError("Subclasses must implement _evaluate")

    async def _async_evaluate(self, eval_input: EvalInput) -> List[Score]:
        raise NotImplementedError("Subclasses must implement _async_evaluate")

    def evaluate(
        self, eval_input: EvalInput, input_mapping: Optional[InputMappingType] = None
    ) -> List[Score]:
        return super().evaluate(eval_input, input_mapping)

    async def async_evaluate(
        self, eval_input: EvalInput, input_mapping: Optional[InputMappingType] = None
    ) -> List[Score]:
        return await super().async_evaluate(eval_input, input_mapping)


# --- LLM ClassificationEvaluator ---
class ClassificationEvaluator(LLMEvaluator):
    """
    LLM-based evaluator for classification tasks. Supports label-only or label+score mappings,
    and returns explanations by default.

    Args:
        name (str): Identifier for this evaluator and the name used in produced Scores.
        llm (LLM): The LLM instance to use for evaluation.
        prompt_template (Union[str, Template]): The prompt template (string or Template) with
            placeholders for inputs.
        choices:

            - List[str]: set of label names; scores will be None.
            - Dict[str, Union[float, int]]: map label -> score.
            - Dict[str, Tuple[Union[float, int], str]]: map label -> (score, description).

        include_explanation (bool): If True, request an explanation in addition to the label.
        input_schema (Optional[type[BaseModel]]): Optional Pydantic model describing/validating
            inputs. If not provided, a model is dynamically created from the prompt variables
            (assuming all variables are strings and required).
        direction (DirectionType): The score optimization direction ("maximize" or "minimize").
            Defaults to "maximize".

    Notes:
        - The `choices` argument can be one of
            - A list of labels: `["positive", "negative", "neutral"]`
            - A label mapped to a score: `{"positive": 1.0, "negative": 0.0, "neutral": 0.5}`
              (recommended)
            - A label mapped to a tuple of (score, description): `{"positive": (1.0, "Positive"),
              "negative": (0.0, "Negative"), "neutral": (0.5, "Neutral")}` (less reliable b/c of
              tool calling consistency issues across models)

    Examples::

        from phoenix.evals.preview import ClassificationEvaluator
        from phoenix.evals.preview.llm import LLM
        llm = LLM(provider="openai", model="gpt-4o")
        evaluator = ClassificationEvaluator(name="sentiment", llm=llm,
            prompt_template="What is the sentiment of the following document: {document}?",
            choices={"positive": 1.0, "negative": 0.0, "neutral": 0.5})
        evaluator.evaluate({"document": "I love this product!"})

        [Score(name='sentiment', score=1.0, label='positive',
        explanation="The sentiment is positive", direction='maximize', source='llm', metadata={})]

    """

    def __init__(
        self,
        name: str,
        llm: LLM,
        prompt_template: Union[str, Template],
        choices: Union[
            List[str], Dict[str, Union[float, int]], Dict[str, Tuple[Union[float, int], str]]
        ],
        include_explanation: bool = True,
        input_schema: Optional[type[BaseModel]] = None,
        direction: DirectionType = "maximize",
    ):
        super().__init__(
            name=name,
            llm=llm,
            prompt_template=prompt_template,
            input_schema=input_schema,
            direction=direction,
        )

        self.include_explanation = include_explanation
        score_map: Optional[Dict[str, Union[float, int]]] = None
        labels: Union[List[str], Dict[str, str]]
        if isinstance(choices, list):
            # Case 1: List[str]
            score_map = None
            labels = choices
        else:
            first_value = next(iter(choices.values()))
            # Case 2: Score and description provided
            if isinstance(first_value, tuple):
                # Extract score and description from tuple
                score_map = {key: value[0] for key, value in choices.items()}  # type: ignore
                labels = {key: value[1] for key, value in choices.items()}  # type: ignore
            # Case 3: Only score provided
            else:
                # Extract score and labels from dictionary
                score_map = dict(choices)  # type: ignore
                labels = list(choices.keys())

        self.label_score_map = score_map
        self.labels = labels

    def _evaluate(self, eval_input: EvalInput) -> List[Score]:
        prompt_filled = self.prompt_template.render(variables=eval_input)
        method = (
            ObjectGenerationMethod.TOOL_CALLING
            if isinstance(self.labels, Dict)
            else ObjectGenerationMethod.AUTO
        )
        response = self.llm.generate_classification(
            prompt=prompt_filled,
            labels=self.labels,
            include_explanation=self.include_explanation,
            method=method,
        )
        label = response["label"]
        explanation = response.get("explanation", None)

        # Validate that the returned label is one of the valid choices
        valid_labels = (
            list(self.labels) if isinstance(self.labels, list) else list(self.labels.keys())
        )
        if label not in valid_labels:
            raise ValueError(
                f"ClassificationEvaluator '{self.name}' received invalid label '{label}'. "
                f"Valid labels are: {valid_labels}. "
            )

        score = self.label_score_map.get(label) if self.label_score_map else None
        return [
            Score(
                score=score,
                name=self.name,
                label=label,
                explanation=explanation,
                metadata={"model": self.llm.model},  # could add more metadata here
                source=self.source,
                direction=self.direction,
            )
        ]

    async def _async_evaluate(self, eval_input: EvalInput) -> List[Score]:
        prompt_filled = self.prompt_template.render(variables=eval_input)
        method = (
            ObjectGenerationMethod.TOOL_CALLING
            if isinstance(self.labels, Dict)
            else ObjectGenerationMethod.AUTO
        )
        response = await self.llm.async_generate_classification(
            prompt=prompt_filled,
            labels=self.labels,
            include_explanation=self.include_explanation,
            method=method,
        )
        label = response["label"]
        explanation = response.get("explanation", None)

        # Validate that the returned label is one of the valid choices
        valid_labels = (
            list(self.labels) if isinstance(self.labels, list) else list(self.labels.keys())
        )
        if label not in valid_labels:
            raise ValueError(
                f"ClassificationEvaluator '{self.name}' received invalid label '{label}'. "
                f"Valid labels are: {valid_labels}. "
            )

        score = self.label_score_map.get(label) if self.label_score_map else None
        return [
            Score(
                score=score,
                name=self.name,
                label=label,
                explanation=explanation,
                metadata={"model": self.llm.model},  # could add more metadata here
                source=self.source,
                direction=self.direction,
            )
        ]


# --- Registry & simple evaluator decorator ---
_registry: Dict[str, Callable[..., List[Score]]] = {}


def list_evaluators() -> List[str]:
    """Return a list of names of all registered evaluators.

    Returns:
        List[str]: A list of evaluator names.
    """
    return list(_registry.keys())


def create_evaluator(
    name: str, source: SourceType = "heuristic", direction: DirectionType = "maximize"
) -> Callable[[Callable[..., Any]], Evaluator]:
    """Decorator that turns a simple function into an Evaluator instance.

    The decorated function should accept keyword args matching its required fields and return a
    value that can be converted to a Score. The returned object is an Evaluator with full support
    for evaluate/async_evaluate and direct callability.

    Args:
        name (str): Identifier for the evaluator and the name used in produced Scores.
        source (SourceType): The source of this evaluator ("human", "llm", or "heuristic"). Defaults
            to "heuristic".
        direction (DirectionType): The score optimization direction ("maximize" or "minimize").
            Defaults to "maximize".

    Returns:
        Callable[[Callable[..., Any]], Evaluator]: An `Evaluator` instance.

    Notes:
        The decorated function can return:

        - A Score object (no conversion needed)
        - A number (converted to Score.score)
        - A boolean (converted to integer Score.score and string Score.label)
        - A short string (≤3 words, converted to Score.label)
        - A long string (≥4 words, converted to Score.explanation)
        - A dictionary with keys "score", "label", and/or "explanation"
        - A tuple of values (only bool, number, str types allowed)

        The decorator automatically handles conversion to a valid Score object.

        An input_schema is automatically created from the function signature, capturing the required
        input fields, their types, and any defaults. For best results, do not use `*args` or
        `**kwargs`

    Examples:

        1) Function returns a Score object + uses the default source and direction::

            from phoenix.evals.preview import Score, create_evaluator
            @create_evaluator(name="test_evaluator")
            def test_func(input_text: str, input_int: int) -> Score:
                return Score(score=0.8, label="good", explanation="test explanation")

            test_func({"input_text": "test", "input_int": 5})
            [Score(name='test_evaluator', score=0.8, label='good', explanation='test explanation',
             direction='maximize', source='heuristic', metadata={})]

        2) Function that returns a tuple of a number and a short string label::

            from phoenix.evals.preview import create_evaluator
            @create_evaluator(name="test_evaluator")
            def test_func(input_text: str) -> tuple[float, str]:
                return 0.8, "short label"

            test_func({"input_text": "test"})
            [Score(name='test_evaluator', score=0.8, label='short label', explanation=None,
             direction='maximize', source='heuristic', metadata={})]

        3) Function that returns a dictionary with keys "score", "label", and "explanation"::

            from phoenix.evals.preview import create_evaluator
            @create_evaluator(name="test_evaluator")
            def test_func(input_text: str) -> dict:
                return {"score": 0.8, "label": "short label", "explanation": "test explanation"}

            test_func({"input_text": "test"})
            [Score(name='test_evaluator', score=0.8, label='short label',
                   explanation='test explanation', direction='maximize', source='heuristic',
                   metadata={})]

        4) Function that returns a score to be minimized::

            from phoenix.evals.preview import create_evaluator
            @create_evaluator(name="test_evaluator", direction="minimize")
            def test_func(input_text: str) -> float:
                return 0.8

            test_func({"input_text": "test"})
            [Score(name='test_evaluator', score=0.8, label=None, explanation=None,
             direction='minimize', source='heuristic', metadata={})]
    """

    def _convert_to_score(
        result: Any, name: str, source: SourceType, direction: DirectionType
    ) -> Score:
        """Convert various return types to a Score object.

        Args:
            result (Any): The result to convert to a Score.
            name (str): The name for the Score.
            source (SourceType): The source of the Score.
            direction (DirectionType): The direction for score optimization.

        Returns:
            Score: A Score object.

        Raises:
            ValueError: If the return type is not supported.
        """
        LABEL_WORD_COUNT_THRESHOLD = 3  # ≤3 words = label, ≥4 words = explanation
        ERROR_MESSAGE = (
            f"Unsupported return type '{type(result).__name__}' for evaluator '{name}'. "
            f"Supported return types are: Score, numbers, booleans, strings, dictionaries, and "
            f"tuples of numbers, booleans, and strings. "
            f"Got: {repr(result)}"
        )
        # If already a Score object, ensure name, source, and direction are set correctly
        if isinstance(result, Score):
            # Create a new Score with the correct name, source, and direction
            return Score(
                score=result.score,
                name=name,
                label=result.label,
                explanation=result.explanation,
                metadata=result.metadata,
                source=source,
                direction=direction,
            )

        # Handle tuples by processing each element
        if isinstance(result, tuple):
            tuple_score_data: Dict[str, Any] = {}
            for item in result:
                if isinstance(item, (int, float, bool)):
                    tuple_score_data["score"] = float(item) if isinstance(item, bool) else item
                    if "label" not in tuple_score_data and isinstance(item, bool):
                        tuple_score_data["label"] = str(item)  # may get overwritten
                elif isinstance(item, str):
                    if item.count(" ") <= LABEL_WORD_COUNT_THRESHOLD - 1:
                        tuple_score_data["label"] = item
                    else:  # longer strings = explanations
                        tuple_score_data["explanation"] = item
                else:
                    raise ValueError(ERROR_MESSAGE)
            return Score(name=name, source=source, direction=direction, **tuple_score_data)

        # Handle dictionaries
        if isinstance(result, dict):
            dict_score_data: Dict[str, Any] = {}
            for key, value in result.items():
                if key in ["score", "label", "explanation"]:
                    dict_score_data[key] = value
            return Score(name=name, source=source, direction=direction, **dict_score_data)

        # Handle numbers and booleans
        if isinstance(result, (int, float, bool)):
            return Score(
                score=float(result) if isinstance(result, bool) else result,
                label=str(result) if isinstance(result, bool) else None,
                name=name,
                source=source,
                direction=direction,
            )

        # Handle strings
        if isinstance(result, str):
            if result.count(" ") <= LABEL_WORD_COUNT_THRESHOLD - 1:
                return Score(
                    label=result,
                    name=name,
                    source=source,
                    direction=direction,
                )
            else:
                return Score(
                    explanation=result,
                    name=name,
                    source=source,
                    direction=direction,
                )

        # Raise informative error for unsupported types
        raise ValueError(ERROR_MESSAGE)

    def deco(fn: Callable[..., Any]) -> Evaluator:
        """Decorator function that creates an evaluator from a function.

        Args:
            fn (Callable[..., Any]): The function to wrap.

        Returns:
            Evaluator: An evaluator instance.
        """
        sig = inspect.signature(fn)

        class _FunctionEvaluator(Evaluator):
            """Internal evaluator class that wraps a function."""

            def __init__(self) -> None:
                """Initialize the function evaluator.

                Creates an input schema from the function signature.
                """
                super().__init__(
                    name=name,
                    source=source,
                    direction=direction,
                    # infer input schema from function signature
                    # TODO make it work with *args, **kwargs
                    input_schema=create_model(
                        f"{name.capitalize()}Input",
                        **cast(
                            Any,
                            {
                                p: (
                                    (
                                        param.annotation
                                        if param.annotation is not inspect._empty
                                        else Any
                                    ),
                                    (param.default if param.default is not inspect._empty else ...),
                                )
                                for p, param in sig.parameters.items()
                            },
                        ),
                    ),
                )
                self._fn = fn

            def _evaluate(self, eval_input: EvalInput) -> List[Score]:
                """Evaluate the input using the wrapped function.

                Args:
                    eval_input (EvalInput): The input data to evaluate.

                Returns:
                    List[Score]: A list containing the evaluation score.
                """
                # eval_input is already remapped by Evaluator.evaluate(...)
                result = self._fn(**eval_input)
                score = _convert_to_score(result, name, source, direction)
                return [score]

            def __call__(self, *args: Any, **kwargs: Any) -> Any:
                return self._fn(*args, **kwargs)

        evaluator_instance = _FunctionEvaluator()
        # Preserve the original function's docstring
        evaluator_instance.__doc__ = fn.__doc__
        # Keep registry compatibility by storing a callable with expected signature
        _registry[name] = evaluator_instance.evaluate
        return evaluator_instance

    return deco


# --- Factory functions ---
def create_classifier(
    name: str,
    prompt_template: str,
    llm: LLM,
    choices: Union[
        List[str], Dict[str, Union[float, int]], Dict[str, Tuple[Union[float, int], str]]
    ],
    direction: DirectionType = "maximize",
) -> ClassificationEvaluator:
    """Factory to create a ClassificationEvaluator (an LLM-based single-criteria classifier).
    Supports label-only or label+score mappings, and returns explanations by default.

    Args:
        name (str): Identifier for this evaluator and the name used in produced Scores.
        llm (LLM): The LLM instance to use for evaluation.
        prompt_template (Union[str, Template]): The prompt template (string or Template) with
            placeholders for inputs.
        choices:
            - List[str]: set of label names; scores will be None.
            - Dict[str, Union[float, int]]: map label -> score.
            - Dict[str, Tuple[Union[float, int], str]]: map label -> (score, description).

        include_explanation (bool): If True, request an explanation in addition to the label.
        input_schema (Optional[type[BaseModel]]): Optional Pydantic model describing/validating
            inputs. If not provided, a model is dynamically created from the prompt variables
            (assuming all variables are strings and required).
        direction (DirectionType): The score optimization direction ("maximize" or "minimize").
            Defaults to "maximize".

    Notes:
        - The `choices` argument can be one of
            - A list of labels: `["positive", "negative", "neutral"]`
            - A label mapped to a score: `{"positive": 1.0, "negative": 0.0, "neutral": 0.5}`
              (recommended)
            - A label mapped to a tuple of (score, description): `{"positive": (1.0, "Positive"),
              "negative": (0.0, "Negative"), "neutral": (0.5, "Neutral")}` (less reliable b/c of
              tool calling consistency issues across models)

    Examples::

        from phoenix.evals.preview import create_classifier
        from phoenix.evals.preview.llm import LLM
        llm = LLM(provider="openai", model="gpt-4o")
        evaluator = create_classifier(name="sentiment", llm=llm,
            prompt_template="What is the sentiment of the following document: {document}?",
            choices={"positive": 1.0, "negative": 0.0, "neutral": 0.5})
        evaluator.evaluate({"document": "I love this product!"})
        [Score(name='sentiment', score=1.0, label='positive',
         explanation="The sentiment is positive", direction='maximize', source='llm', metadata={})]

    """
    return ClassificationEvaluator(
        name=name,
        llm=llm,
        prompt_template=prompt_template,
        choices=choices,
        direction=direction,
    )


# --- Bound Evaluator ---
<<<<<<< HEAD
class BoundEvaluator:
    """A prepared evaluator with a fixed mapping specification.

    Evaluates payloads without requiring per-call mapping arguments.

    Args:
        evaluator (Evaluator): The evaluator to bind.
        mapping (InputMappingType): The input mapping to bind to the evaluator.

    Notes:
        - Mapping is optional per-field; unspecified fields will be read directly from
          `eval_input` using their field name.
    """

    def __init__(
        self,
        evaluator: Evaluator,
        mapping: InputMappingType,
    ) -> None:
        self._evaluator = evaluator
        self._mapping = mapping

    @property
    def input_schema(self) -> Optional[type[BaseModel]]:
        return self._evaluator.input_schema

    @property
    def name(self) -> str:
        return self._evaluator.name

    def evaluate(self, payload: EvalInput) -> List[Score]:
        """Evaluate a payload using the bound evaluator.

        Args:
            payload (EvalInput): The input payload to evaluate.

        Returns:
            List[Score]: A list of scores from the evaluation.
        """
        return self._evaluator.evaluate(payload, input_mapping=self._mapping)

    async def aevaluate(self, payload: EvalInput) -> List[Score]:
        """Asynchronously evaluate a payload using the bound evaluator.

        Args:
            payload (EvalInput): The input payload to evaluate.

        Returns:
            List[Score]: A list of scores from the evaluation.
        """
        return await self._evaluator.aevaluate(payload, input_mapping=self._mapping)

    def mapping_description(self) -> Dict[str, Any]:
        """Get a description of the evaluator mapping.

        Returns:
            Dict[str, Any]: A dictionary containing evaluator name and mapping keys.
        """
        keys = list(self._mapping.keys()) if self._mapping is not None else []
        return {"evaluator": self._evaluator.name, "mapping_keys": keys}

    # Introspection passthroughs
    def describe(self) -> Dict[str, Any]:
        """Get a description of the bound evaluator.

        Returns:
            Dict[str, Any]: A dictionary containing evaluator metadata.
        """
        return self._evaluator.describe()


def bind_evaluator(
    evaluator: Evaluator,
    mapping: InputMappingType,
) -> BoundEvaluator:
    """Helper to create a `BoundEvaluator` with a fixed input mapping.

    Args:
        evaluator (Evaluator): The evaluator to bind.
        mapping (InputMappingType): The input mapping to bind to the evaluator.

    Returns:
        BoundEvaluator: A bound evaluator with fixed input mapping.

    Examples::

        from phoenix.evals.preview import create_evaluator, bind_evaluator
        @create_evaluator(name="test_evaluator")
        def test_func(input_text: str) -> Score:
            return Score(score=0.8, label="good", explanation="test explanation")

        bound_evaluator = bind_evaluator(test_func, mapping={"input_text": "input.text"})
        bound_evaluator({"input": {"text": "test"}})
        [Score(name='test_evaluator', score=0.8, label='good', explanation='test explanation',
         direction='maximize', source='heuristic', metadata={})]
    """
    return BoundEvaluator(evaluator, mapping)
=======
def bind_evaluator(
    evaluator: Evaluator,
    input_mapping: InputMappingType,
) -> Evaluator:
    """Helper to bind an evaluator with a fixed input mapping."""
    evaluator.bind(input_mapping=input_mapping)
    return evaluator
>>>>>>> 34a6f8a1


def evaluate_dataframe(
    dataframe: pd.DataFrame,
    evaluators: List[Evaluator],
    tqdm_bar_format: Optional[str] = None,
    exit_on_error: Optional[bool] = None,
    max_retries: Optional[int] = None,
) -> pd.DataFrame:
    """Evaluate a dataframe with a list of evaluators and return an augmented dataframe.

    This function uses a synchronous executor; for async evaluation, use `async_evaluate_dataframe`.

    Args:
        dataframe (pd.DataFrame): The input dataframe to evaluate. Each row will be converted to a
            dict and passed to each evaluator.
        evaluators (List[Evaluator]): List of evaluators to run. Input mapping should already be
            bound via `bind_evaluator` or column names should match evaluator input fields.
        tqdm_bar_format (Optional[str]): Optional format string for the progress bar. If None,
            the progress bar is disabled.
        exit_on_error (Optional[bool]): Optional flag to control whether execution should stop on
            the first error. If None, uses SyncExecutor's default (True).
        max_retries (Optional[int]): Optional number of times to retry on exceptions. If None,
            uses SyncExecutor's default (10).

    Returns:
        pd.DataFrame: A copy of the input dataframe with added columns for scores and exceptions.
        For each evaluator, columns are added for:

        - `{evaluator.name}_execution_details`: Details about any exceptions encountered, execution
          time, and status.
        - `{score.name}_score`: JSON-serialized Score objects for each score returned

    Notes:
        - Score name collisions: If multiple evaluators return scores with the same name,
          they will write to the same column (e.g., 'same_name_score'). This can lead to
          data loss as later scores overwrite earlier ones.
        - Similarly, evaluator names should be unique to ensure execution_details columns don't
          collide.
        - Do not use dot notation in the dataframe column names e.g. "input.query" because it will
          interfere with the input mapping.
        - Failed evaluations: If an evaluation fails, the failure details will be recorded
          in the execution_details column and the score will be None.

    """
    # Create a copy to avoid modifying the original dataframe
    result_df = dataframe.copy()

    # Prepare task inputs
    records = [{str(k): v for k, v in record.items()} for record in result_df.to_dict("records")]
    eval_inputs: Dict[int, Dict[str, Any]] = dict(enumerate(records))
    evaluator_mapping = {i: evaluator for i, evaluator in enumerate(evaluators)}
    task_inputs = list(itertools.product(eval_inputs.keys(), evaluator_mapping.keys()))

    # Pre-allocate columns for efficient assignment
    score_lists: Dict[str, List[Optional[str]]] = {}
    for evaluator in evaluators:
        evaluator_name = evaluator.name
        execution_details_col = f"{evaluator_name}_execution_details"
        result_df[execution_details_col] = [None] * len(dataframe)

    # Execution task: evaluate an eval_input with an evaluator
    def _task(task_input: Tuple[int, int]) -> List[Score]:
        """Execute a single evaluation task.

        Args:
            task_input (Tuple[int, int]): A tuple of (eval_input_index, evaluator_index).

        Returns:
            List[Score]: A list of scores from the evaluation.
        """
        eval_input_index, evaluator_index = task_input
        eval_input = eval_inputs[eval_input_index]
        evaluator = evaluators[evaluator_index]
        scores = evaluator.evaluate(eval_input)
        return scores

    # Only pass parameters that were explicitly provided, otherwise use SyncExecutor defaults
    executor_kwargs: Dict[str, Any] = {"generation_fn": _task, "fallback_return_value": None}
    if tqdm_bar_format is not None:
        executor_kwargs["tqdm_bar_format"] = tqdm_bar_format
    if exit_on_error is not None:
        executor_kwargs["exit_on_error"] = exit_on_error
    if max_retries is not None:
        executor_kwargs["max_retries"] = max_retries

    executor = SyncExecutor(**executor_kwargs)
    results, execution_details = executor.run(task_inputs)

    def _process_execution_details(eval_execution_details: ExecutionDetails) -> str:
        """Process execution details into a JSON string.

        Args:
            eval_execution_details (ExecutionDetails): The execution details to process.

        Returns:
            str: A JSON string representation of the execution details.
        """
        result: Dict[str, Any] = {}
        result["status"] = eval_execution_details.status.value
        result["exceptions"] = [repr(exc) for exc in eval_execution_details.exceptions]
        result["execution_seconds"] = eval_execution_details.execution_seconds
        return json.dumps(result)

    for i, (eval_input_index, evaluator_index) in enumerate(task_inputs):
        # Process and add execution details to dataframe
        details = execution_details[i]
        execution_details_col = f"{evaluators[evaluator_index].name}_execution_details"
        result_df.at[eval_input_index, execution_details_col] = _process_execution_details(details)

        # Process scores
        if results is None:
            continue
        scores = results[i]
        if scores is None:
            continue
        for score in scores:
            if not score.name:  # this shouldn't happen
                score_col = f"{evaluators[evaluator_index].name}_{i}"
            else:
                score_col = f"{score.name}_score"
            if score_col not in score_lists:
                score_lists[score_col] = [None] * len(dataframe)
            score_lists[score_col][eval_input_index] = json.dumps(score.to_dict())

    # Add scores to dataframe
    for score_col, score_list in score_lists.items():
        result_df[score_col] = score_list

    return result_df


async def async_evaluate_dataframe(
    dataframe: pd.DataFrame,
    evaluators: List[Evaluator],
    concurrency: Optional[int] = None,
    tqdm_bar_format: Optional[str] = None,
    exit_on_error: Optional[bool] = None,
    max_retries: Optional[int] = None,
) -> pd.DataFrame:
    """Evaluate a dataframe with a list of evaluators and return an augmented dataframe.

    This function uses an asynchronous executor; for sync evaluation, use `evaluate_dataframe`.

    Args:
        dataframe (pd.DataFrame): The input dataframe to evaluate. Each row will be converted to a
            dict and passed to each evaluator.
        evaluators (List[Evaluator]): List of evaluators to run. Input mapping should already be
            bound via `bind_evaluator` or column names should match evaluator input fields.
        concurrency (Optional[int]): Optional number of concurrent consumers. If None, uses
            AsyncExecutor's default (3).
        tqdm_bar_format (Optional[str]): Optional format string for the progress bar. If None,
            the progress bar is disabled.
        exit_on_error (Optional[bool]): Optional flag to control whether execution should stop on
            the first error. If None, uses AsyncExecutor's default (True).
        max_retries (Optional[int]): Optional number of times to retry on exceptions. If None,
            uses AsyncExecutor's default (10).

    Returns:
        pd.DataFrame: A copy of the input dataframe with added columns for scores and exceptions.
        For each evaluator, columns are added for:

        - `{evaluator.name}_execution_details`: Details about any exceptions encountered, execution
          time, and status.
        - `{score.name}_score`: JSON-serialized Score objects for each score returned

    Notes:
        - Score name collisions: If multiple evaluators return scores with the same name,
          they will write to the same column (e.g., 'same_name_score'). This can lead to
          data loss as later scores overwrite earlier ones.
        - Similarly, evaluator names should be unique to ensure execution_details columns don't
          collide.
        - Failed evaluations: If an evaluation fails, the failure details will be recorded
          in the execution_details column and the score will be None.

    """
    # Create a copy to avoid modifying the original dataframe
    result_df = dataframe.copy()

    # Prepare task inputs
    records = [{str(k): v for k, v in record.items()} for record in result_df.to_dict("records")]
    eval_inputs: Dict[int, Dict[str, Any]] = dict(enumerate(records))
    evaluator_mapping = {i: evaluator for i, evaluator in enumerate(evaluators)}
    task_inputs = list(itertools.product(eval_inputs.keys(), evaluator_mapping.keys()))

    # Pre-allocate columns for efficient assignment
    score_lists: Dict[str, List[Optional[str]]] = {}
    for evaluator in evaluators:
        evaluator_name = evaluator.name
        execution_details_col = f"{evaluator_name}_execution_details"
        result_df[execution_details_col] = [None] * len(dataframe)

    # Execution task: evaluate an eval_input with an evaluator
    async def _task(task_input: Tuple[int, int]) -> List[Score]:
        """Execute a single async evaluation task.

        Args:
            task_input (Tuple[int, int]): A tuple of (eval_input_index, evaluator_index).

        Returns:
            List[Score]: A list of scores from the evaluation.
        """
        eval_input_index, evaluator_index = task_input
        eval_input = eval_inputs[eval_input_index]
        evaluator = evaluators[evaluator_index]
        scores = await evaluator.async_evaluate(eval_input)
        return scores

    # Only pass parameters that were explicitly provided, otherwise use Executor defaults
    executor_kwargs: Dict[str, Any] = {"generation_fn": _task, "fallback_return_value": None}
    if tqdm_bar_format is not None:
        executor_kwargs["tqdm_bar_format"] = tqdm_bar_format
    if exit_on_error is not None:
        executor_kwargs["exit_on_error"] = exit_on_error
    if max_retries is not None:
        executor_kwargs["max_retries"] = max_retries
    if concurrency is not None:
        executor_kwargs["concurrency"] = concurrency

    executor = AsyncExecutor(**executor_kwargs)
    results, execution_details = await executor.execute(task_inputs)

    def _process_execution_details(eval_execution_details: ExecutionDetails) -> str:
        """Process execution details into a JSON string.

        Args:
            eval_execution_details (ExecutionDetails): The execution details to process.

        Returns:
            str: A JSON string representation of the execution details.
        """
        result: Dict[str, Any] = {}
        result["status"] = eval_execution_details.status.value
        result["exceptions"] = [repr(exc) for exc in eval_execution_details.exceptions]
        result["execution_seconds"] = eval_execution_details.execution_seconds
        return json.dumps(result)

    for i, (eval_input_index, evaluator_index) in enumerate(task_inputs):
        # Process and add execution details to dataframe
        details = execution_details[i]
        execution_details_col = f"{evaluators[evaluator_index].name}_execution_details"
        result_df.at[eval_input_index, execution_details_col] = _process_execution_details(details)

        # Process scores
        if results is None:
            continue
        scores = results[i]
        if scores is None:
            continue
        for score in scores:
            if not score.name:  # this shouldn't happen
                score_col = f"{evaluators[evaluator_index].name}_{i}"
            else:
                score_col = f"{score.name}_score"
            if score_col not in score_lists:
                score_lists[score_col] = [None] * len(dataframe)
            score_lists[score_col][eval_input_index] = json.dumps(score.to_dict())

    # Add scores to dataframe
    for score_col, score_list in score_lists.items():
        result_df[score_col] = score_list

    return result_df<|MERGE_RESOLUTION|>--- conflicted
+++ resolved
@@ -92,12 +92,11 @@
 class Evaluator(ABC):
     """
     Core abstraction for evaluators.
-<<<<<<< HEAD
 
     Evaluators support both synchronous and asynchronous evaluation:
 
-    - `evaluator.evaluate(eval_input)` or `evaluator(eval_input)`
-    - `evaluator.aevaluate(eval_input)`
+    - `evaluator.evaluate(eval_input)`
+    - `evaluator.async_evaluate(eval_input)`
 
     Single record evaluations return a list of `Score` objects. Often, this will be a list of
     length 1, but some evaluators may return multiple scores for a single `eval_input`
@@ -121,10 +120,6 @@
         input_schema (Optional[type[BaseModel]]): Optional Pydantic BaseModel for input typing
             and validation. If None, subclasses infer fields from prompts or function signatures
             and may construct a model dynamically.
-=======
-    Instances are callable: `scores = evaluator(eval_input)` (sync or async via `async_evaluate`).
-    Supports single-record (`evaluate`) mode with optional per-call field_mapping.
->>>>>>> 34a6f8a1
     """
 
     def __init__(
@@ -196,8 +191,6 @@
               the provided `input_mapping`). An optional per-call `input_mapping` maps
               evaluator-required field names to keys/paths in `eval_input`.
             - Mapping is optional per-field; unspecified fields are read directly from `eval_input`.
-            - Evaluators are also directly callable: `scores = evaluator(eval_input)` is equivalent
-              to `scores = evaluator.evaluate(eval_input)`.
         """
         input_mapping = input_mapping or self._input_mapping
         required_fields = self._get_required_fields(input_mapping)
@@ -878,90 +871,20 @@
 
 
 # --- Bound Evaluator ---
-<<<<<<< HEAD
-class BoundEvaluator:
-    """A prepared evaluator with a fixed mapping specification.
-
-    Evaluates payloads without requiring per-call mapping arguments.
+
+
+def bind_evaluator(
+    evaluator: Evaluator,
+    input_mapping: InputMappingType,
+) -> Evaluator:
+    """Helper to bind an evaluator with a fixed input mapping.
 
     Args:
         evaluator (Evaluator): The evaluator to bind.
         mapping (InputMappingType): The input mapping to bind to the evaluator.
 
-    Notes:
-        - Mapping is optional per-field; unspecified fields will be read directly from
-          `eval_input` using their field name.
-    """
-
-    def __init__(
-        self,
-        evaluator: Evaluator,
-        mapping: InputMappingType,
-    ) -> None:
-        self._evaluator = evaluator
-        self._mapping = mapping
-
-    @property
-    def input_schema(self) -> Optional[type[BaseModel]]:
-        return self._evaluator.input_schema
-
-    @property
-    def name(self) -> str:
-        return self._evaluator.name
-
-    def evaluate(self, payload: EvalInput) -> List[Score]:
-        """Evaluate a payload using the bound evaluator.
-
-        Args:
-            payload (EvalInput): The input payload to evaluate.
-
-        Returns:
-            List[Score]: A list of scores from the evaluation.
-        """
-        return self._evaluator.evaluate(payload, input_mapping=self._mapping)
-
-    async def aevaluate(self, payload: EvalInput) -> List[Score]:
-        """Asynchronously evaluate a payload using the bound evaluator.
-
-        Args:
-            payload (EvalInput): The input payload to evaluate.
-
-        Returns:
-            List[Score]: A list of scores from the evaluation.
-        """
-        return await self._evaluator.aevaluate(payload, input_mapping=self._mapping)
-
-    def mapping_description(self) -> Dict[str, Any]:
-        """Get a description of the evaluator mapping.
-
-        Returns:
-            Dict[str, Any]: A dictionary containing evaluator name and mapping keys.
-        """
-        keys = list(self._mapping.keys()) if self._mapping is not None else []
-        return {"evaluator": self._evaluator.name, "mapping_keys": keys}
-
-    # Introspection passthroughs
-    def describe(self) -> Dict[str, Any]:
-        """Get a description of the bound evaluator.
-
-        Returns:
-            Dict[str, Any]: A dictionary containing evaluator metadata.
-        """
-        return self._evaluator.describe()
-
-
-def bind_evaluator(
-    evaluator: Evaluator,
-    mapping: InputMappingType,
-) -> BoundEvaluator:
-    """Helper to create a `BoundEvaluator` with a fixed input mapping.
-
-    Args:
-        evaluator (Evaluator): The evaluator to bind.
-        mapping (InputMappingType): The input mapping to bind to the evaluator.
-
     Returns:
-        BoundEvaluator: A bound evaluator with fixed input mapping.
+        Evaluator: An evaluator bound with fixed input mapping.
 
     Examples::
 
@@ -975,16 +898,8 @@
         [Score(name='test_evaluator', score=0.8, label='good', explanation='test explanation',
          direction='maximize', source='heuristic', metadata={})]
     """
-    return BoundEvaluator(evaluator, mapping)
-=======
-def bind_evaluator(
-    evaluator: Evaluator,
-    input_mapping: InputMappingType,
-) -> Evaluator:
-    """Helper to bind an evaluator with a fixed input mapping."""
     evaluator.bind(input_mapping=input_mapping)
     return evaluator
->>>>>>> 34a6f8a1
 
 
 def evaluate_dataframe(
